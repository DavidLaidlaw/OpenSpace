--- conflicted
+++ resolved
@@ -70,11 +70,7 @@
     Histogram equalize();
     float equalize (float);
     float entropy();
-<<<<<<< HEAD
-    std::vector<float> getDataAsVector() const;
-=======
     std::vector<char> getBinaryData() const;
->>>>>>> b8d05b33
 
     float highestBinValue(bool equalized, int overBins=0);
     float binWidth();
