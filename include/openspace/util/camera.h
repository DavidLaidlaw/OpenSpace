--- conflicted
+++ resolved
@@ -39,173 +39,6 @@
 #include <glm/gtc/quaternion.hpp>
 
 namespace openspace {
-<<<<<<< HEAD
-
-class Camera {
-public:
-    Camera();
-    Camera(const Camera& o)
-        : sgctInternal(o.sgctInternal)
-        , _viewDirectionInCameraSpace(o._viewDirectionInCameraSpace)
-        , _focusPosition(o._focusPosition)
-        , _viewDirection(o._viewDirection)
-        , _lookUp(o._lookUp) 
-        , _viewRotationMatrix(o._viewRotationMatrix)
-        , _scaling(o._scaling)
-        , _position(o._position)
-        , _maxFov(o._maxFov)
-        , _sinMaxFov(o._sinMaxFov)
-    { }
-
-    ~Camera();
-
-
-
-    // MUTATORS (SETTERS)
-
-    void setPosition(psc pos);
-    void setFocusPosition(psc pos);
-    void setRotation(glm::quat rotation);
-    void setLookUpVector(glm::vec3 lookUp);
-    void setScaling(glm::vec2 scaling);
-    void setMaxFov(float fov);
-
-
-
-    // RELATIVE MUTATORS
-
-    void rotate(const glm::quat& rotation);
-
-
-
-
-    // ACCESSORS (GETTERS)
-
-    const psc& position() const;
-    const psc& unsynchedPosition() const;
-    const psc& focusPosition() const;
-    const glm::vec3& viewDirection() const;
-    const glm::vec3& lookUpVector() const;
-    const glm::vec2& scaling() const;
-    float maxFov() const;
-    float sinMaxFov() const;
-    const glm::mat4& viewRotationMatrix() const;
-
-
-    //@TODO this should simply be called viewMatrix!
-    //Rename after removing deprecated methods
-    const glm::mat4& combinedViewMatrix() const;
-    
-
-
-
-
-    // DEPRECATED ACCESSORS (GETTERS)
-    // @TODO use Camera::SgctInternal interface instead
-
-    [[deprecated("Replaced by Camera::SgctInternal::viewMatrix()")]]
-    const glm::mat4& viewMatrix() const;
-
-    [[deprecated("Replaced by Camera::SgctInternal::projectionMatrix()")]]
-    const glm::mat4& projectionMatrix() const;
-
-    [[deprecated("Replaced by Camera::SgctInternal::viewProjectionMatrix()")]]
-    const glm::mat4& viewProjectionMatrix() const;
-
-
-
-
-    // SYNCHRONIZATION
-
-    void postSynchronizationPreDraw();
-    void preSynchronization();
-    void serialize(SyncBuffer* syncBuffer);
-    void deserialize(SyncBuffer* syncBuffer);
-
-
-
-    // Handles SGCT's internal matrices. Also caches a calculated viewProjection matrix.
-    class SgctInternal {
-        friend class Camera;
-
-    public:
-
-        
-
-        void setViewMatrix(glm::mat4 viewMatrix);
-        void setProjectionMatrix(glm::mat4 projectionMatrix);
-
-        const glm::mat4& viewMatrix() const;
-        const glm::mat4& projectionMatrix() const;
-        const glm::mat4& viewProjectionMatrix() const;
-
-    private:
-        SgctInternal();
-        SgctInternal(const SgctInternal& o)
-            : _viewMatrix(o._viewMatrix)
-            , _projectionMatrix(o._projectionMatrix)
-            , _dirtyViewProjectionMatrix(o._dirtyViewProjectionMatrix)
-            , _viewProjectionMatrix(o._viewProjectionMatrix)
-        {}
-            
-
-        glm::mat4 _viewMatrix;
-        glm::mat4 _projectionMatrix;
-
-        mutable bool _dirtyViewProjectionMatrix;
-        mutable glm::mat4 _viewProjectionMatrix;
-        mutable std::mutex _mutex;
-
-    } sgctInternal;
-
-
-private:
-
-    // Defines what direction in local camera space the camera is looking in. 
-    const glm::vec3 _viewDirectionInCameraSpace;
-
-
-    psc _focusPosition;
-    glm::vec3 _viewDirection;
-    glm::vec3 _lookUp;
-    
-
-    // Class encapsulating the synced data. Are all three variables 
-    // (i.e. local, shared, synced) really neccessary? /EB
-    template <typename T>
-    struct SyncData {
-
-        SyncData() {}
-
-        // copy constructor
-        SyncData(const SyncData& d) 
-            : local(d.local), shared(d.shared), synced(d.synced) {}
-
-        void serialize(SyncBuffer* syncBuffer) { syncBuffer->encode(shared); }
-        void deserialize(SyncBuffer* syncBuffer) { syncBuffer->decode(shared); }
-        void postSynchronizationPreDraw() { synced = shared; }
-        void preSynchronization() { shared = local; }
-
-        T local;
-        T shared;
-        T synced;
-    };
-    
-
-    SyncData<glm::mat4> _viewRotationMatrix;
-    SyncData<glm::vec2> _scaling;
-    SyncData<psc> _position;
-
-
-    float _maxFov;
-    float _sinMaxFov;
-    
-
-    mutable std::mutex _mutex;
-
-};
-
-=======
     /**
         This class still needs some more love. Suggested improvements:
         - Remove psc from the camera class interface.
@@ -375,7 +208,6 @@
 
         mutable std::mutex _mutex;
     };
->>>>>>> d5d59302
 } // namespace openspace
 
 #endif // __CAMERA_H__