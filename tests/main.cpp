/*****************************************************************************************
 *                                                                                       *
 * OpenSpace                                                                             *
 *                                                                                       *
 * Copyright (c) 2014-2016                                                               *
 *                                                                                       *
 * Permission is hereby granted, free of charge, to any person obtaining a copy of this  *
 * software and associated documentation files (the "Software"), to deal in the Software *
 * without restriction, including without limitation the rights to use, copy, modify,    *
 * merge, publish, distribute, sublicense, and/or sell copies of the Software, and to    *
 * permit persons to whom the Software is furnished to do so, subject to the following   *
 * conditions:                                                                           *
 *                                                                                       *
 * The above copyright notice and this permission notice shall be included in all copies *
 * or substantial portions of the Software.                                              *
 *                                                                                       *
 * THE SOFTWARE IS PROVIDED "AS IS", WITHOUT WARRANTY OF ANY KIND, EXPRESS OR IMPLIED,   *
 * INCLUDING BUT NOT LIMITED TO THE WARRANTIES OF MERCHANTABILITY, FITNESS FOR A         *
 * PARTICULAR PURPOSE AND NONINFRINGEMENT. IN NO EVENT SHALL THE AUTHORS OR COPYRIGHT    *
 * HOLDERS BE LIABLE FOR ANY CLAIM, DAMAGES OR OTHER LIABILITY, WHETHER IN AN ACTION OF  *
 * CONTRACT, TORT OR OTHERWISE, ARISING FROM, OUT OF OR IN CONNECTION WITH THE SOFTWARE  *
 * OR THE USE OR OTHER DEALINGS IN THE SOFTWARE.                                         *
 ****************************************************************************************/

#include "gtest/gtest.h"

#include <ghoul/cmdparser/cmdparser>
#include <ghoul/filesystem/filesystem>
#include <ghoul/logging/logging>
#include <ghoul/misc/dictionary.h>
#include <ghoul/lua/ghoul_lua.h>

//#include <test_common.inl>
//#include <test_spicemanager.inl>
//#include <test_scenegraphloader.inl>
<<<<<<< HEAD
=======
#include <test_chunknode.inl>
>>>>>>> efe2bef2
//#include <test_luaconversions.inl>
//#include <test_powerscalecoordinates.inl>
#include <test_latlonpatch.inl>

#include <openspace/engine/openspaceengine.h>
#include <openspace/engine/wrapper/windowwrapper.h>
#include <openspace/engine/configurationmanager.h>
#include <openspace/util/factorymanager.h>
#include <openspace/util/time.h>

#include <iostream>

using namespace ghoul::cmdparser;
using namespace ghoul::filesystem;
using namespace ghoul::logging;

namespace {
	std::string _loggerCat = "OpenSpaceTest";
}

int main(int argc, char** argv) {
	std::vector<std::string> args;
	openspace::OpenSpaceEngine::create(argc, argv, std::make_unique<openspace::WindowWrapper>(), args);

<<<<<<< HEAD
    testing::InitGoogleTest(&argc, argv);
    int testResult = RUN_ALL_TESTS();
	
	int hej;
	std::cin >> hej;
	return testResult;
=======
	testing::InitGoogleTest(&argc, argv);

	int returnVal = RUN_ALL_TESTS();

	// keep console from closing down
	int dummy; std::cin >> dummy;

	return returnVal;
>>>>>>> efe2bef2
}<|MERGE_RESOLUTION|>--- conflicted
+++ resolved
@@ -33,10 +33,7 @@
 //#include <test_common.inl>
 //#include <test_spicemanager.inl>
 //#include <test_scenegraphloader.inl>
-<<<<<<< HEAD
-=======
 #include <test_chunknode.inl>
->>>>>>> efe2bef2
 //#include <test_luaconversions.inl>
 //#include <test_powerscalecoordinates.inl>
 #include <test_latlonpatch.inl>
@@ -61,14 +58,6 @@
 	std::vector<std::string> args;
 	openspace::OpenSpaceEngine::create(argc, argv, std::make_unique<openspace::WindowWrapper>(), args);
 
-<<<<<<< HEAD
-    testing::InitGoogleTest(&argc, argv);
-    int testResult = RUN_ALL_TESTS();
-	
-	int hej;
-	std::cin >> hej;
-	return testResult;
-=======
 	testing::InitGoogleTest(&argc, argv);
 
 	int returnVal = RUN_ALL_TESTS();
@@ -77,5 +66,4 @@
 	int dummy; std::cin >> dummy;
 
 	return returnVal;
->>>>>>> efe2bef2
 }