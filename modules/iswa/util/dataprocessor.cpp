--- conflicted
+++ resolved
@@ -26,12 +26,8 @@
 #include <modules/iswa/util/iswamanager.h>
 #include <fstream> 
 namespace {
-<<<<<<< HEAD
 	const std::string _loggerCat = "DataProcessor";
     const int NumBins = 512;
-=======
-    const std::string _loggerCat = "DataProcessor";
->>>>>>> c21bb3bb
 }
 
 namespace openspace {
@@ -76,6 +72,7 @@
     _fitValues.clear();
     _unNormalizedhistograms.clear();
 }
+
 
 float DataProcessor::processDataPoint(float value, int option){
     if(_numValues.empty()) return 0.0f;
