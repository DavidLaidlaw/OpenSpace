--- conflicted
+++ resolved
@@ -38,17 +38,11 @@
 }
 
 namespace openspace{
-<<<<<<< HEAD
+
 IswaKameleonGroup::IswaKameleonGroup(std::string name, IswaManager::CygnetType type, std::shared_ptr<DataProcessor> dataProcessor)
 	:IswaDataGroup(name, type, dataProcessor)
     ,_resolution("resolution", "Resolution%", 50.0f, 10.0f, 200.0f)
 	,_fieldlines("fieldlineSeedsIndexFile", "Fieldline Seedpoints")
-=======
-IswaKameleonGroup::IswaKameleonGroup(std::string name, std::string type)
-    :IswaDataGroup(name, type)
-    ,_resolution("resolution", "Resolution%", 100.0f, 10.0f, 200.0f)
-    ,_fieldlines("fieldlineSeedsIndexFile", "Fieldline Seedpoints")
->>>>>>> 4bec28d6
     ,_fieldlineIndexFile("")
     ,_kameleonPath("")
 {
@@ -83,8 +77,6 @@
 
 
 void IswaKameleonGroup::registerProperties(){
-    //OsEng.gui()._iswa.registerProperty(&_resolution);
-    //OsEng.gui()._iswa.registerProperty(&_fieldlines);
     
     _resolution.onChange([this]{
         LDEBUG("Group " + name() + " published resolutionChanged");
