--- conflicted
+++ resolved
@@ -109,26 +109,17 @@
 }
 
 void ScreenSpaceCygnet::update(){
-<<<<<<< HEAD
-=======
-	_time = Time::ref().currentTime();
-
-    _openSpaceUpdateInterval = Time::ref().deltaTime()*_updateInterval;
-    if(_openSpaceUpdateInterval){
-    	if((_time-_lastUpdateTime) >= _openSpaceUpdateInterval){
-    		updateTexture();
-    		_lastUpdateTime = _time;
-    	}
-    }
->>>>>>> f7643769
-
 
 	if(_path != ""){
 		_time = Time::ref().currentTime();
-		if((_time-_lastUpdateTime) >= _updateInterval){
-			updateTexture();
-			_lastUpdateTime = _time;
+		_openSpaceUpdateInterval = abs(Time::ref().deltaTime()*_updateInterval);
+    	if(_openSpaceUpdateInterval){
+			if(abs(_time-_lastUpdateTime) >= _updateInterval){
+				updateTexture();
+				_lastUpdateTime = _time;
+			}
 		}
+
 		if(_futureTexture && _futureTexture->isFinished){
 			_path = absPath("${OPENSPACE_DATA}/"+_futureTexture->filePath);
 			loadTexture();
