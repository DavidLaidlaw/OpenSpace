--- conflicted
+++ resolved
@@ -80,16 +80,8 @@
     _useHistogram.onChange([this](){loadTexture();});
     _dataOptions.onChange([this](){loadTexture();});
 
-<<<<<<< HEAD
-    _useRGB.onChange([this](){
-        if( _useRGB.value() && (_dataOptions.value().size() > 3)){
-            LWARNING("More than 3 values, using only the red channel.");
-        }
-        loadTexture();
-=======
     _useMultipleTf.onChange([this](){
             changeTransferFunctions(_useMultipleTf.value());
->>>>>>> 6ec125ab
     });
 }
 
@@ -143,28 +135,7 @@
 }
 
 bool DataPlane::loadTexture() {
-<<<<<<< HEAD
-    
-    float* values = readData();
-    if(!values)
-        return false;
-        
-    if (!_texture) {
-        std::unique_ptr<ghoul::opengl::Texture> texture =  std::make_unique<ghoul::opengl::Texture>(
-                                                                values, 
-                                                                _dimensions,
-                                                                ghoul::opengl::Texture::Format::RGB,
-                                                                GL_RGB, 
-                                                                GL_FLOAT,
-                                                                ghoul::opengl::Texture::FilterMode::Linear,
-                                                                ghoul::opengl::Texture::WrappingMode::ClampToEdge
-                                                            );                                                        
-
-        if(texture){
-            texture->uploadTexture();
-            texture->setFilter(ghoul::opengl::Texture::FilterMode::Linear);
-            _texture = std::move(texture);
-=======
+
     std::vector<float*> data = readData();
     if(data.empty())
         return false;
@@ -195,7 +166,6 @@
         }else{
             _textures[option]->setPixelData(values);
             _textures[option]->uploadTexture();
->>>>>>> 6ec125ab
         }
         texturesReady = true;
     }
@@ -419,16 +389,10 @@
     }
 } 
 
-<<<<<<< HEAD
-void DataPlane::processData(float* outputData, int inputChannel, std::vector<float> inputData, float min, float max,float sum, int numOutputChannels){
-
-
-
-=======
+
 void DataPlane::processData(std::vector<float*> outputData, int inputChannel, std::vector<float> inputData, float min, float max,float sum){
     
     float* output = outputData[inputChannel];
->>>>>>> 6ec125ab
     // HISTOGRAM
     // number of levels/bins/values
     const int levels = 512;    
