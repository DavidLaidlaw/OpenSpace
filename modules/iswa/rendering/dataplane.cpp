--- conflicted
+++ resolved
@@ -22,23 +22,8 @@
  * OR THE USE OR OTHER DEALINGS IN THE SOFTWARE.                                         *
  ****************************************************************************************/
 #include <modules/iswa/rendering/dataplane.h>
-
-<<<<<<< HEAD
-=======
-#include <fstream>
-#include <ghoul/io/texture/texturereader.h>
-#include <ghoul/opengl/programobject.h>
-#include <ghoul/opengl/textureunit.h>
-#include <openspace/scene/scene.h>
-#include <openspace/scene/scenegraphnode.h>
-#include <openspace/engine/openspaceengine.h>
-#include <openspace/rendering/renderengine.h>
-#include <openspace/util/spicemanager.h>
-#include <ghoul/filesystem/filesystem.h>
-#include <modules/iswa/rendering/iswagroup.h>
 #include <modules/iswa/util/dataprocessortext.h>
 
->>>>>>> 876c86ca
 namespace {
     const std::string _loggerCat = "DataPlane";
 }
@@ -61,17 +46,10 @@
     addProperty(_normValues);
     addProperty(_backgroundValues);
     addProperty(_transferFunctionsFile);
-<<<<<<< HEAD
-=======
-    addProperty(_dataOptions);
->>>>>>> 876c86ca
 
     _programName = "DataPlaneProgram";
     _vsPath = "${MODULE_ISWA}/shaders/dataplane_vs.glsl";
     _fsPath = "${MODULE_ISWA}/shaders/dataplane_fs.glsl";
-
-    // Temporary
-    className = "DataPlane";
 }
 
 DataPlane::~DataPlane(){}
@@ -83,64 +61,7 @@
 
     if(_group){
         _dataProcessor = _group->dataProcessor();
-<<<<<<< HEAD
         subscribeToGroup();
-=======
-        auto groupEvent = _group->groupEvent();
-
-        groupEvent->subscribe(name(), "useLogChanged", [&](const ghoul::Dictionary& dict){
-            LDEBUG(name() + " Event useLogChanged");
-            _useLog.setValue(dict.value<bool>("useLog"));
-        });
-
-        groupEvent->subscribe(name(), "normValuesChanged", [&](ghoul::Dictionary dict){
-            LDEBUG(name() + " Event normValuesChanged");
-            std::shared_ptr<glm::vec2> values;
-            bool success = dict.getValue("normValues", values);
-            if(success){
-                _normValues.setValue(*values);            
-            }
-        });
-
-        groupEvent->subscribe(name(), "useHistogramChanged", [&](ghoul::Dictionary dict){
-            LDEBUG(name() + " Event useHistogramChanged");
-            _useHistogram.setValue(dict.value<bool>("useHistogram"));
-        });
-
-        groupEvent->subscribe(name(), "dataOptionsChanged", [&](ghoul::Dictionary dict){
-            LDEBUG(name() + " Event dataOptionsChanged");
-            std::shared_ptr<std::vector<int> > values;
-            bool success = dict.getValue("dataOptions", values);
-            if(success){
-                _dataOptions.setValue(*values);            
-            }
-        });
-
-        groupEvent->subscribe(name(), "transferFunctionsChanged", [&](ghoul::Dictionary dict){
-            LDEBUG(name() + " Event transferFunctionsChanged");
-            _transferFunctionsFile.setValue(dict.value<std::string>("transferFunctions"));
-        });
-
-        groupEvent->subscribe(name(), "backgroundValuesChanged", [&](ghoul::Dictionary dict){
-            LDEBUG(name() + " Event backgroundValuesChanged");
-            std::shared_ptr<glm::vec2> values;
-            bool success = dict.getValue("backgroundValues", values);
-            if(success){
-                _backgroundValues.setValue(*values);            
-            }
-        });
-
-        groupEvent->subscribe(name(), "autoFilterChanged", [&](ghoul::Dictionary dict){
-            LDEBUG(name() + " Event autoFilterChanged");
-            _autoFilter.setValue(dict.value<bool>("autoFilter"));
-        });
-
-        groupEvent->subscribe(name(), "updateGroup", [&](ghoul::Dictionary dict){
-            LDEBUG(name() + " Event updateGroup");
-            loadTexture();
-        });
-
->>>>>>> 876c86ca
     }else{
         OsEng.gui()._iswa.registerProperty(&_useLog);
         OsEng.gui()._iswa.registerProperty(&_useHistogram);
@@ -149,13 +70,7 @@
         OsEng.gui()._iswa.registerProperty(&_backgroundValues);
         OsEng.gui()._iswa.registerProperty(&_transferFunctionsFile);
         OsEng.gui()._iswa.registerProperty(&_dataOptions);
-<<<<<<< HEAD
-        _dataProcessor = std::make_shared<DataProcessor>(
-            _useLog.value(),
-            _useHistogram.value(),
-            _normValues
-        );
-
+        _dataProcessor = std::make_shared<DataProcessorText>();
 
         //If autofiler is on, background values property should be hidden
         _autoFilter.onChange([this](){
@@ -168,9 +83,6 @@
                 OsEng.gui()._iswa.registerProperty(&_backgroundValues, &_autoFilter);            
             }
         });
-=======
-        _dataProcessor = std::make_shared<DataProcessorText>();
->>>>>>> 876c86ca
     }
 
     readTransferFunctions(_transferFunctionsFile.value());
@@ -207,44 +119,9 @@
     return true;
 }
 
-<<<<<<< HEAD
 bool DataPlane::createGeometry() {
     glGenVertexArrays(1, &_quad); // generate array
     glGenBuffers(1, &_vertexPositionBuffer); // generate buffer
-=======
-bool DataPlane::loadTexture() {
-    // if The future is done then get the new dataFile
-    if(_futureObject.valid() && DownloadManager::futureReady(_futureObject)){
-         DownloadManager::MemoryFile dataFile = _futureObject.get();
-
-         if(dataFile.corrupted)
-            return false;
-
-        _dataBuffer = "";
-        _dataBuffer.append(dataFile.buffer, dataFile.size);
-        delete[] dataFile.buffer;
-    }
-
-    // if the buffer in the datafile is empty, do not proceed
-    if(_dataBuffer.empty())
-        return false;
-
-    if(!_dataOptions.options().size()){ // load options for value selection
-        fillOptions();
-        _dataProcessor->addDataValues(_dataBuffer, _dataOptions);
-
-        if(_group)
-            _group->updateGroup();
-    }
-
-    std::vector<float*> data = _dataProcessor->processData(_dataBuffer, _dataOptions);
-
-    if(data.empty())
-        return false;
-
-    if(_autoFilter.value())
-        _backgroundValues.setValue(_dataProcessor->filterValues());
->>>>>>> 876c86ca
     
     // ============================
     //         GEOMETRY (quad)
@@ -300,12 +177,13 @@
 }
 
 void DataPlane::subscribeToGroup(){
-    _groupEvent->subscribe(name(), "useLogChanged", [&](const ghoul::Dictionary& dict){
+    auto groupEvent = _group->groupEvent();
+    groupEvent->subscribe(name(), "useLogChanged", [&](const ghoul::Dictionary& dict){
         LDEBUG(name() + " Event useLogChanged");
         _useLog.setValue(dict.value<bool>("useLog"));
     });
 
-    _groupEvent->subscribe(name(), "normValuesChanged", [&](ghoul::Dictionary dict){
+    groupEvent->subscribe(name(), "normValuesChanged", [&](ghoul::Dictionary dict){
         LDEBUG(name() + " Event normValuesChanged");
         std::shared_ptr<glm::vec2> values;
         bool success = dict.getValue("normValues", values);
@@ -314,12 +192,12 @@
         }
     });
 
-    _groupEvent->subscribe(name(), "useHistogramChanged", [&](ghoul::Dictionary dict){
+    groupEvent->subscribe(name(), "useHistogramChanged", [&](ghoul::Dictionary dict){
         LDEBUG(name() + " Event useHistogramChanged");
         _useHistogram.setValue(dict.value<bool>("useHistogram"));
     });
 
-    _groupEvent->subscribe(name(), "dataOptionsChanged", [&](ghoul::Dictionary dict){
+    groupEvent->subscribe(name(), "dataOptionsChanged", [&](ghoul::Dictionary dict){
         LDEBUG(name() + " Event dataOptionsChanged");
         std::shared_ptr<std::vector<int> > values;
         bool success = dict.getValue("dataOptions", values);
@@ -328,12 +206,12 @@
         }
     });
 
-    _groupEvent->subscribe(name(), "transferFunctionsChanged", [&](ghoul::Dictionary dict){
+    groupEvent->subscribe(name(), "transferFunctionsChanged", [&](ghoul::Dictionary dict){
         LDEBUG(name() + " Event transferFunctionsChanged");
         _transferFunctionsFile.setValue(dict.value<std::string>("transferFunctions"));
     });
 
-    _groupEvent->subscribe(name(), "backgroundValuesChanged", [&](ghoul::Dictionary dict){
+    groupEvent->subscribe(name(), "backgroundValuesChanged", [&](ghoul::Dictionary dict){
         LDEBUG(name() + " Event backgroundValuesChanged");
         std::shared_ptr<glm::vec2> values;
         bool success = dict.getValue("backgroundValues", values);
@@ -342,29 +220,15 @@
         }
     });
 
-    _groupEvent->subscribe(name(), "autoFilterChanged", [&](ghoul::Dictionary dict){
+    groupEvent->subscribe(name(), "autoFilterChanged", [&](ghoul::Dictionary dict){
         LDEBUG(name() + " Event autoFilterChanged");
         _autoFilter.setValue(dict.value<bool>("autoFilter"));
     });
 
-    _groupEvent->subscribe(name(), "updateGroup", [&](ghoul::Dictionary dict){
+    groupEvent->subscribe(name(), "updateGroup", [&](ghoul::Dictionary dict){
         LDEBUG(name() + " Event updateGroup");
         loadTexture();
     });
 }
 
-<<<<<<< HEAD
-=======
-void DataPlane::fillOptions(){
-    std::vector<std::string> options = _dataProcessor->readMetadata(_dataBuffer);
-    for(int i=0; i<options.size(); i++){
-        _dataOptions.addOption({i, options[i]});
-        _textures.push_back(nullptr);
-    }
-    _dataOptions.setValue(std::vector<int>(1,0));
-    if(_group)
-        _group->registerOptions(_dataOptions.options());
-}
->>>>>>> 876c86ca
-
 }// namespace openspace