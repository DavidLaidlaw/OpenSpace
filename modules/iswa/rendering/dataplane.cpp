--- conflicted
+++ resolved
@@ -22,7 +22,6 @@
 //  * OR THE USE OR OTHER DEALINGS IN THE SOFTWARE.                                         *
 //  ****************************************************************************************/
 #include <modules/iswa/rendering/dataplane.h>
-#include <modules/multiresvolume/rendering/histogram.h>
 
 #include <fstream>
 #include <ghoul/io/texture/texturereader.h>
@@ -76,13 +75,6 @@
         // FOR TESTING (should be done on all onChange)
         // _avgBenchmarkTime = 0.0;
         // _numOfBenchmarks = 0;
-<<<<<<< HEAD
-        loadTexture();});
-    _useLog.onChange([this](){ loadTexture(); });
-    _useHistogram.onChange([this](){ loadTexture(); });
-    _dataOptions.onChange([this](){ loadTexture();} );
-
-=======
         _dataProcessor->normValues(_normValues.value());
         loadTexture();
     });
@@ -98,7 +90,6 @@
 
     _dataOptions.onChange([this](){ loadTexture();} );
 
->>>>>>> fec15357
     _transferFunctionsFile.onChange([this](){
         setTransferFunctions(_transferFunctionsFile.value());
     });
@@ -275,206 +266,6 @@
     }
 }
 
-<<<<<<< HEAD
-void DataPlane::readHeader(std::string& dataBuffer){
-    if(!dataBuffer.empty()){
-        std::stringstream memorystream(dataBuffer);
-        std::string line;
-
-        int numOptions = 0;
-        while(getline(memorystream,line)){
-            if(line.find("#") == 0){
-                if(line.find("# Output data:") == 0){
-
-                    line = line.substr(26);
-                    std::stringstream ss(line);
-
-                    std::string token;
-                    getline(ss, token, 'x');
-                    int x = std::stoi(token);
-
-                    getline(ss, token, '=');
-                    int y = std::stoi(token);
-
-                    _dimensions = glm::size3_t(x, y, 1);
-
-                    getline(memorystream, line);
-                    line = line.substr(1);
-
-                    ss = std::stringstream(line);
-                    std::string option;
-                    while(ss >> option){
-                        if(option != "x" && option != "y" && option != "z"){
-                            _dataOptions.addOption({numOptions, name()+"_"+option});
-                            numOptions++;
-                            _textures.push_back(nullptr);
-                        }
-                    }
-
-                    
-                    _dataOptions.setValue(std::vector<int>(1,0));
-
-                    if(_data->groupId > 0)
-                        IswaManager::ref().registerOptionsToGroup(_data->groupId, _dataOptions.options());
-                    
-                }
-            }else{
-                break;
-            }
-        }
-    }
-}
-
-std::vector<float*> DataPlane::readData(std::string& dataBuffer){
-    if(!dataBuffer.empty()){
-        if(!_dataOptions.options().size()) // load options for value selection
-            readHeader(dataBuffer);
-        
-        std::stringstream memorystream(dataBuffer);
-        std::string line;
-
-        std::vector<int> selectedOptions = _dataOptions.value();
-
-        int numSelected = selectedOptions.size();
-
-        std::vector<float> min(numSelected, std::numeric_limits<float>::max()); 
-        std::vector<float> max(numSelected, std::numeric_limits<float>::min());
-
-        std::vector<float> sum(numSelected, 0.0f);
-        std::vector<std::vector<float>> optionValues(numSelected, std::vector<float>());
-
-        std::vector<float*> data(_dataOptions.options().size(), nullptr);
-        for(int option : selectedOptions){
-            data[option] = new float[_dimensions.x*_dimensions.y]{0.0f};
-        }
-
-        int numValues = 0;
-        while(getline(memorystream, line)){
-            if(line.find("#") == 0){ //part of the header
-                continue;
-            }
-
-            std::stringstream ss(line); 
-            std::vector<float> value;
-            float v;
-            while(ss >> v){
-                value.push_back(v);
-            }
-
-            if(value.size()){
-                for(int i=0; i<numSelected; i++){
-
-                    float v = value[selectedOptions[i]+3]; //+3 because "options" x, y and z.
-
-                    if(_useLog.value()){
-                        int sign = (v>0)? 1:-1;
-                        if(v != 0){
-                            v = sign*log(fabs(v));
-                        }
-                    }
-
-                    optionValues[i].push_back(v); 
-
-                    min[i] = std::min(min[i], v);
-                    max[i] = std::max(max[i], v);
-
-                    sum[i] += v;
-                }
-                numValues++;
-            }
-        }
-
-        if(numValues != _dimensions.x*_dimensions.y){
-            LWARNING("Number of values read and expected are not the same");
-            return std::vector<float*>();
-        }
-        
-        // FOR TESTING
-        // ===========
-        // std::chrono::time_point<std::chrono::system_clock> start, end;
-        // start = std::chrono::system_clock::now();
-        // ===========
-
-        for(int i=0; i<numSelected; i++){
-            processData(data[ selectedOptions[i] ], optionValues[i], min[i], max[i], sum[i]);
-        }
-        
-        // FOR TESTING
-        // ===========
-        // end = std::chrono::system_clock::now();
-        // _numOfBenchmarks++;
-        // std::chrono::duration<double> elapsed_seconds = end-start;
-        // _avgBenchmarkTime = ( (_avgBenchmarkTime * (_numOfBenchmarks-1)) + elapsed_seconds.count() ) / _numOfBenchmarks;
-        // std::cout << " readData():" << std::endl;
-        // std::cout << "avg elapsed time: " << _avgBenchmarkTime << "s\n";
-        // std::cout << "num Benchmarks: " << _numOfBenchmarks << "\n";
-        // ===========
-
-        return data;
-        
-    } 
-    else {
-    //     LWARNING("Nothing in memory buffer, are you connected to the information super highway?");
-        return std::vector<float*>();
-    }
-} 
-
-
-
-void DataPlane::processData(float* outputData, std::vector<float>& inputData, float min, float max,float sum){
-    
-    const int numValues = inputData.size(); 
-    Histogram histogram(min, max, 512); 
-    
-    //Calculate the mean
-    float mean = (1.0 / numValues) * sum;
-
-    //Calculate the Standard Deviation 
-    float var = 0;
-    for(auto dataValue : inputData){
-        var += pow(dataValue - mean, 2);
-    }
-    float standardDeviation = sqrt ( var / numValues );
-
-    // Histogram functionality
-    if(_useHistogram.value()){
-        for(auto dataValue : inputData){
-            histogram.add(dataValue, 1);
-        }
-        histogram.generateEqualizer();
-        standardDeviation = histogram.equalize(standardDeviation);
-        mean = histogram.equalize(mean);
-    }
-
-    // Normalize and equalize
-    for(int i=0; i < numValues; i++){
-        float v = inputData[i];
-        if(_useHistogram.value()){
-            v = histogram.equalize(v);
-        }
-        v = normalizeWithStandardScore(v, mean, standardDeviation); 
-        outputData[i] += v;
-    }
-    // Histogram equalized = histogram.equalize();
-    // histogram.print();
-    // equalized.print();
-    
-}
-
-float DataPlane::normalizeWithStandardScore(float value, float mean, float sd){
-    
-    float zScoreMin = _normValues.value().x;
-    float zScoreMax = _normValues.value().y;
-    float standardScore = ( value - mean ) / sd;
-    // Clamp intresting values
-    standardScore = glm::clamp(standardScore, -zScoreMin, zScoreMax);
-    //return and normalize
-    return ( standardScore + zScoreMin )/(zScoreMin + zScoreMax );  
-}
-
-=======
->>>>>>> fec15357
-
 void DataPlane::setTransferFunctions(std::string tfPath){
     std::string line;
     std::ifstream tfFile(absPath(tfPath));
