--- conflicted
+++ resolved
@@ -38,22 +38,6 @@
 #include <fstream>
 
 namespace {
-<<<<<<< HEAD
-    const char* KeyInput = "Input";
-    const char* KeyRawVolumeOutput = "RawVolumeOutput";
-    const char* KeyDictionaryOutput = "DictionaryOutput";
-    const char* KeyDimensions = "Dimensions";
-    const char* KeyVariable = "Variable";
-    const char* KeyTime = "Time";
-    const char* KeyLowerDomainBound = "LowerDomainBound";
-    const char* KeyUpperDomainBound = "UpperDomainBound";
-
-    const char* KeyMinValue = "MinValue";
-    const char* KeyMaxValue = "MaxValue";
-    const char* KeyVisUnit = "VisUnit";
-
-    const char* _loggerCat = "KameleonVolumeToRawTask";
-=======
     constexpr const char* KeyInput = "Input";
     constexpr const char* KeyRawVolumeOutput = "RawVolumeOutput";
     constexpr const char* KeyDictionaryOutput = "DictionaryOutput";
@@ -65,9 +49,9 @@
 
     constexpr const char* KeyMinValue = "MinValue";
     constexpr const char* KeyMaxValue = "MaxValue";
+    constexpr const char* KeyVisUnit = "VisUnit";
 
     constexpr const char* _loggerCat = "KameleonVolumeToRawTask";
->>>>>>> 6e969794
 } // namespace
 
 namespace openspace {
@@ -118,12 +102,7 @@
             reader.maxValue(variables[1]),
             reader.maxValue(variables[2]));
     }
-<<<<<<< HEAD
-    
-=======
-
-
->>>>>>> 6e969794
+
     std::unique_ptr<volume::RawVolume<float>> rawVolume = reader.readFloatVolume(
         _dimensions,
         _variable,
@@ -151,11 +130,7 @@
     outputMetadata.setValue<glm::vec3>(KeyDimensions, _dimensions);
     outputMetadata.setValue<glm::vec3>(KeyLowerDomainBound, _lowerDomainBound);
     outputMetadata.setValue<glm::vec3>(KeyUpperDomainBound, _upperDomainBound);
-<<<<<<< HEAD
-    outputMetadata.setValue<float>(KeyMinValue, reader.minValue(_variable));
-    outputMetadata.setValue<float>(KeyMaxValue, reader.maxValue(_variable));
-    outputMetadata.setValue<std::string>(KeyVisUnit, reader.getVisUnit(_variable));
-=======
+
     outputMetadata.setValue<float>(
         KeyMinValue,
         static_cast<float>(reader.minValue(_variable))
@@ -164,7 +139,10 @@
         KeyMaxValue,
         static_cast<float>(reader.maxValue(_variable))
     );
->>>>>>> 6e969794
+    outputMetadata.setValue<std::string>(
+        KeyVisUnit,
+        static_cast<std::string>(reader.getVisUnit(_variable))
+    );
 
     ghoul::DictionaryLuaFormatter formatter;
     std::string metadataString = formatter.format(outputMetadata);
@@ -230,7 +208,13 @@
                 new DoubleVector3Verifier,
                 Optional::Yes,
                 "A vector representing the lower bound of the domain, "
-                "in the native kameleon grid units",
+                "in the native kameleon grid units"
+            },
+            {
+                KeyVisUnit,
+                new StringAnnotationVerifier("A valid kameleon unit"),
+                Optional::Yes,
+                "The unit of the data",
             }
         }
     };
