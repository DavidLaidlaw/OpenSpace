--- conflicted
+++ resolved
@@ -113,20 +113,12 @@
     bool loadCachedFile(const std::string& file);
     bool saveCachedFile(const std::string& file) const;
 
-<<<<<<< HEAD
-    bool _hasSpeckFile;
-    bool _dataIsDirty;
-    bool _textColorIsDirty;
-    bool _hasLabel;
-    bool _labelDataIsDirty;
-    bool _forceDomeRenderingOption;
-=======
     bool _hasSpeckFile = false;
     bool _dataIsDirty = true;
     bool _textColorIsDirty = true;
     bool _hasLabel = false;
     bool _labelDataIsDirty = true;
->>>>>>> 2b3e58a0
+    bool _forceDomeRenderingOption = false;
 
     properties::FloatProperty _alphaValue;
     //properties::FloatProperty _scaleFactor;
