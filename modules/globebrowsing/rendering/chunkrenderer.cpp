/*****************************************************************************************
 *                                                                                       *
 * OpenSpace                                                                             *
 *                                                                                       *
 * Copyright (c) 2014-2018                                                               *
 *                                                                                       *
 * Permission is hereby granted, free of charge, to any person obtaining a copy of this  *
 * software and associated documentation files (the "Software"), to deal in the Software *
 * without restriction, including without limitation the rights to use, copy, modify,    *
 * merge, publish, distribute, sublicense, and/or sell copies of the Software, and to    *
 * permit persons to whom the Software is furnished to do so, subject to the following   *
 * conditions:                                                                           *
 *                                                                                       *
 * The above copyright notice and this permission notice shall be included in all copies *
 * or substantial portions of the Software.                                              *
 *                                                                                       *
 * THE SOFTWARE IS PROVIDED "AS IS", WITHOUT WARRANTY OF ANY KIND, EXPRESS OR IMPLIED,   *
 * INCLUDING BUT NOT LIMITED TO THE WARRANTIES OF MERCHANTABILITY, FITNESS FOR A         *
 * PARTICULAR PURPOSE AND NONINFRINGEMENT. IN NO EVENT SHALL THE AUTHORS OR COPYRIGHT    *
 * HOLDERS BE LIABLE FOR ANY CLAIM, DAMAGES OR OTHER LIABILITY, WHETHER IN AN ACTION OF  *
 * CONTRACT, TORT OR OTHERWISE, ARISING FROM, OUT OF OR IN CONNECTION WITH THE SOFTWARE  *
 * OR THE USE OR OTHER DEALINGS IN THE SOFTWARE.                                         *
 ****************************************************************************************/

#include <modules/globebrowsing/rendering/chunkrenderer.h>

#include <modules/globebrowsing/chunk/chunk.h>
#include <modules/globebrowsing/geometry/ellipsoid.h>
#include <modules/globebrowsing/globes/renderableglobe.h>
#include <modules/globebrowsing/meshes/grid.h>
#include <modules/globebrowsing/meshes/trianglesoup.h>
#include <modules/globebrowsing/rendering/layershadermanager.h>
#include <modules/globebrowsing/rendering/layer/layermanager.h>
#include <modules/globebrowsing/rendering/gpu/gpulayergroup.h>
#include <modules/globebrowsing/rendering/gpu/gpulayermanager.h>
#include <modules/globebrowsing/rendering/layer/layergroup.h>
#include <openspace/util/updatestructures.h>
#include <openspace/util/spicemanager.h>
#include <ghoul/opengl/programobject.h>

namespace {
    constexpr const double KM_TO_M = 1000.0;
} // namespace

namespace openspace::globebrowsing {

ChunkRenderer::ChunkRenderer(std::shared_ptr<Grid> grid,
                             std::shared_ptr<LayerManager> layerManager,
                             Ellipsoid& ellipsoid)
    : _grid(std::move(grid))
    , _layerManager(std::move(layerManager))
    , _ellipsoid(ellipsoid)
{
    _globalLayerShaderManager = std::make_shared<LayerShaderManager>(
        "GlobalChunkedLodPatch",
        "${MODULE_GLOBEBROWSING}/shaders/globalchunkedlodpatch_vs.glsl",
        "${MODULE_GLOBEBROWSING}/shaders/globalchunkedlodpatch_fs.glsl"
    );

    _localLayerShaderManager = std::make_shared<LayerShaderManager>(
        "LocalChunkedLodPatch",
        "${MODULE_GLOBEBROWSING}/shaders/localchunkedlodpatch_vs.glsl",
        "${MODULE_GLOBEBROWSING}/shaders/localchunkedlodpatch_fs.glsl"
    );

    _globalGpuLayerManager = std::make_shared<GPULayerManager>();
    _localGpuLayerManager = std::make_shared<GPULayerManager>();
}

ChunkRenderer::~ChunkRenderer() {} // NOLINT

void ChunkRenderer::renderChunk(const Chunk& chunk, const RenderData& data) {
    // A little arbitrary with 10 but it works
    if (chunk.tileIndex().level <
        chunk.owner().debugProperties().modelSpaceRenderingCutoffLevel)
    {
        renderChunkGlobally(chunk, data);
    }
    else {
        renderChunkLocally(chunk, data);
    }
}

void ChunkRenderer::update() {
    // unused atm. Could be used for caching or precalculating
}

void ChunkRenderer::recompileShaders(const RenderableGlobe& globe) {
    LayerShaderManager::LayerShaderPreprocessingData preprocessingData =
        LayerShaderManager::LayerShaderPreprocessingData::get(globe);
    _globalLayerShaderManager->recompileShaderProgram(preprocessingData);
    _localLayerShaderManager->recompileShaderProgram(preprocessingData);
}

ghoul::opengl::ProgramObject* ChunkRenderer::getActivatedProgramWithTileData(
                                                 LayerShaderManager& layeredShaderManager,
                                                         GPULayerManager& gpuLayerManager, 
                                                                       const Chunk& chunk)
{
    const TileIndex& tileIndex = chunk.tileIndex();

    // Now the shader program can be accessed
    ghoul::opengl::ProgramObject* programObject = layeredShaderManager.programObject();

    if (layeredShaderManager.updatedSinceLastCall()) {
        gpuLayerManager.bind(programObject, *_layerManager);
    }

    // Activate the shader program
    programObject->activate();

    gpuLayerManager.setValue(programObject, *_layerManager, tileIndex);

    // The length of the skirts is proportional to its size
    programObject->setUniform(
        "skirtLength",
        static_cast<float>(
            glm::min(
                chunk.surfacePatch().halfSize().lat * 1000000,
                _ellipsoid.minimumRadius()
            )
        )
    );

    //programObject->setUniform("skirtLength",
    //    glm::min(static_cast<float>(chunk.surfacePatch().halfSize().lat * 1000000),
    //        8700.0f));

    programObject->setUniform("xSegments", _grid->xSegments());

    if (chunk.owner().debugProperties().showHeightResolution) {
        programObject->setUniform(
            "vertexResolution",
            glm::vec2(_grid->xSegments(), _grid->ySegments())
        );
    }

    return programObject;
}

void ChunkRenderer::calculateEclipseShadows(const Chunk& chunk,
                                            ghoul::opengl::ProgramObject* programObject,
                                            const RenderData& data)
{
    // Shadow calculations..
    if (chunk.owner().ellipsoid().hasEclipseShadows()) {
        std::vector<RenderableGlobe::ShadowRenderingStruct> shadowDataArray;
        std::vector<Ellipsoid::ShadowConfiguration> shadowConfArray =
            chunk.owner().ellipsoid().shadowConfigurationArray();
        shadowDataArray.reserve(shadowConfArray.size());
        double lt;
        for (const auto & shadowConf : shadowConfArray) {
            // TO REMEMBER: all distances and lengths in world coordinates are in
            // meters!!! We need to move this to view space...
            // Getting source and caster:
            glm::dvec3 sourcePos = SpiceManager::ref().targetPosition(
                shadowConf.source.first,
                "SUN",
                "GALACTIC",
                {},
                data.time.j2000Seconds(),
                lt
            );
            sourcePos *= KM_TO_M; // converting to meters
            glm::dvec3 casterPos = SpiceManager::ref().targetPosition(
                shadowConf.caster.first,
                "SUN",
                "GALACTIC",
                {},
                data.time.j2000Seconds(),
                lt
            );
            casterPos *= KM_TO_M; // converting to meters
            // psc caster_pos = PowerScaledCoordinate::CreatePowerScaledCoordinate(
            //     casterPos.x,
            //     casterPos.y,
            //     casterPos.z
            // );


            // First we determine if the caster is shadowing the current planet (all
            // calculations in World Coordinates):
            const glm::dvec3 planetCasterVec = casterPos - data.position.dvec3();
            const glm::dvec3 sourceCasterVec = casterPos - sourcePos;
            const double sc_length = glm::length(sourceCasterVec);
            const glm::dvec3 planetCaster_proj = 
                (glm::dot(planetCasterVec, sourceCasterVec) / (sc_length*sc_length)) *
                sourceCasterVec;
            const double d_test = glm::length(planetCasterVec - planetCaster_proj);
            const double xp_test = shadowConf.caster.second * sc_length /
                                   (shadowConf.source.second + shadowConf.caster.second);
            const double rp_test = shadowConf.caster.second *
                                   (glm::length(planetCaster_proj) + xp_test) / xp_test;

            const glm::dvec3 sunPos = SpiceManager::ref().targetPosition(
                "SUN",
                "SUN",
                "GALACTIC",
                {},
                data.time.j2000Seconds(),
                lt
            );
            const double casterDistSun = glm::length(casterPos - sunPos);
            const double planetDistSun = glm::length(data.position.dvec3() - sunPos);

            RenderableGlobe::ShadowRenderingStruct shadowData;
            shadowData.isShadowing = false;

            // Eclipse shadows considers planets and moons as spheres
            if (((d_test - rp_test) < (chunk.owner().ellipsoid().radii().x * KM_TO_M)) &&
                (casterDistSun < planetDistSun))
            {
                // The current caster is shadowing the current planet
                shadowData.isShadowing = true;
                shadowData.rs = shadowConf.source.second;
                shadowData.rc = shadowConf.caster.second;
                shadowData.sourceCasterVec = glm::normalize(sourceCasterVec);
                shadowData.xp = xp_test;
                shadowData.xu = shadowData.rc * sc_length /
                                (shadowData.rs - shadowData.rc);
                shadowData.casterPositionVec = casterPos;
            }
            shadowDataArray.push_back(shadowData);
        }

        const std::string uniformVarName("shadowDataArray[");
        unsigned int counter = 0;
        for (const RenderableGlobe::ShadowRenderingStruct& sd : shadowDataArray) {
            constexpr const char* NameIsShadowing = "shadowDataArray[{}].isShadowing";
            constexpr const char* NameXp = "shadowDataArray[{}].xp";
            constexpr const char* NameXu = "shadowDataArray[{}].xu";
            constexpr const char* NameRc = "shadowDataArray[{}].rc";
            constexpr const char* NameSource = "shadowDataArray[{}].sourceCasterVec";
            constexpr const char* NamePos= "shadowDataArray[{}].casterPositionVec";
                
            programObject->setUniform(
                fmt::format(NameIsShadowing, counter), sd.isShadowing
            );
            if (sd.isShadowing) {
                programObject->setUniform(fmt::format(NameXp, counter), sd.xp);
                programObject->setUniform(fmt::format(NameXu, counter), sd.xu);
                programObject->setUniform(fmt::format(NameRc, counter), sd.rc);
                programObject->setUniform(
                    fmt::format(NameSource, counter), sd.sourceCasterVec
                );
                programObject->setUniform(
                    fmt::format(NamePos, counter), sd.casterPositionVec
                );
            }
            counter++;
        }

        programObject->setUniform(
            "inverseViewTransform",
            glm::inverse(data.camera.combinedViewMatrix())
        );
        programObject->setUniform("modelTransform", chunk.owner().modelTransform());
        programObject->setUniform(
            "hardShadows",
            chunk.owner().generalProperties().eclipseHardShadows
        );
        programObject->setUniform("calculateEclipseShadows", true);
    }
}

void ChunkRenderer::setCommonUniforms(ghoul::opengl::ProgramObject& programObject,
                                      const Chunk& chunk, const RenderData& data)
{
    const glm::dmat4 modelTransform = chunk.owner().modelTransform();
    const glm::dmat4 viewTransform = data.camera.combinedViewMatrix();
    const glm::dmat4 modelViewTransform = viewTransform * modelTransform;

    const bool nightLayersActive =
        !_layerManager->layerGroup(layergroupid::NightLayers).activeLayers().empty();
    const bool waterLayersActive =
        !_layerManager->layerGroup(layergroupid::WaterMasks).activeLayers().empty();

    if (nightLayersActive || waterLayersActive ||
        chunk.owner().generalProperties().atmosphereEnabled ||
        chunk.owner().generalProperties().performShading)
    {
        const glm::dvec3 directionToSunWorldSpace =
            length(data.modelTransform.translation) > 0.0 ?
            glm::normalize(-data.modelTransform.translation) :
            glm::dvec3(0.0);

        const glm::vec3 directionToSunCameraSpace = glm::vec3(viewTransform *
                                                 glm::dvec4(directionToSunWorldSpace, 0));
        programObject.setUniform(
<<<<<<< HEAD
            "lightDirectionCameraSpace",
            -directionToSunCameraSpace
        );
=======
            "lightDirectionCameraSpace", -glm::normalize(directionToSunCameraSpace));
>>>>>>> a5f476ed
    }

    if (chunk.owner().generalProperties().performShading) {
        programObject.setUniform(
            "orenNayarRoughness",
            chunk.owner().generalProperties().orenNayarRoughness);
    }

    if (chunk.owner().generalProperties().useAccurateNormals &&
        !_layerManager->layerGroup(layergroupid::HeightLayers).activeLayers().empty())
    {
        const glm::dvec3 corner00 = chunk.owner().ellipsoid().cartesianSurfacePosition(
            chunk.surfacePatch().corner(Quad::SOUTH_WEST)
        );
        const glm::dvec3 corner10 = chunk.owner().ellipsoid().cartesianSurfacePosition(
            chunk.surfacePatch().corner(Quad::SOUTH_EAST)
        );
        const glm::dvec3 corner01 = chunk.owner().ellipsoid().cartesianSurfacePosition(
            chunk.surfacePatch().corner(Quad::NORTH_WEST)
        );
        const glm::dvec3 corner11 = chunk.owner().ellipsoid().cartesianSurfacePosition(
            chunk.surfacePatch().corner(Quad::NORTH_EAST)
        );

        // This is an assumption that the height tile has a resolution of 64 * 64
        // If it does not it will still produce "correct" normals. If the resolution is
        // higher the shadows will be softer, if it is lower, pixels will be visible.
        // Since default is 64 this will most likely work fine.

        const glm::mat3& modelViewTransformMat3 = glm::mat3(modelViewTransform);

        constexpr const float TileDelta = 1.f / 64.f;
        const glm::vec3 deltaTheta0 = modelViewTransformMat3 *
                                      glm::vec3(corner10 - corner00) * TileDelta;
        const glm::vec3 deltaTheta1 = modelViewTransformMat3 * 
                                      glm::vec3(corner11 - corner01) * TileDelta;
        const glm::vec3 deltaPhi0 = modelViewTransformMat3 * 
                                    glm::vec3(corner01 - corner00) * TileDelta;
        const glm::vec3 deltaPhi1 = modelViewTransformMat3 *
                                    glm::vec3(corner11 - corner10) * TileDelta;

        // Upload uniforms
        programObject.setUniform("deltaTheta0", glm::length(deltaTheta0));
        programObject.setUniform("deltaTheta1", glm::length(deltaTheta1));
        programObject.setUniform("deltaPhi0", glm::length(deltaPhi0));
        programObject.setUniform("deltaPhi1", glm::length(deltaPhi1));
        programObject.setUniform("tileDelta", TileDelta);
        // This should not be needed once the light calculations for the atmosphere
        // is performed in view space..
        programObject.setUniform(
            "invViewModelTransform",
            glm::inverse(
                glm::mat4(data.camera.combinedViewMatrix()) *
                glm::mat4(chunk.owner().modelTransform())
            )
        );
    }
}

void ChunkRenderer::renderChunkGlobally(const Chunk& chunk, const RenderData& data) {
    ghoul::opengl::ProgramObject* programObject = getActivatedProgramWithTileData(
        *_globalLayerShaderManager,
        *_globalGpuLayerManager,
        chunk
    );
    if (!programObject) {
        return;
    }

    const Ellipsoid& ellipsoid = chunk.owner().ellipsoid();

    if (_layerManager->hasAnyBlendingLayersEnabled()) {
        // Calculations are done in the reference frame of the globe. Hence, the
        // camera position needs to be transformed with the inverse model matrix
        const glm::dmat4 inverseModelTransform = chunk.owner().inverseModelTransform();
        const         glm::dvec3 cameraPosition = glm::dvec3(
            inverseModelTransform * glm::dvec4(data.camera.positionVec3(), 1)
        );
        const float distanceScaleFactor = static_cast<float>(
            chunk.owner().generalProperties().lodScaleFactor * ellipsoid.minimumRadius()
        );
        programObject->setUniform("cameraPosition", glm::vec3(cameraPosition));
        programObject->setUniform("distanceScaleFactor", distanceScaleFactor);
        programObject->setUniform("chunkLevel", chunk.tileIndex().level);
    }

    // Calculate other uniform variables needed for rendering
    const Geodetic2 swCorner = chunk.surfacePatch().corner(Quad::SOUTH_WEST);
    const Geodetic2& patchSize = chunk.surfacePatch().size();

    const glm::dmat4 modelTransform = chunk.owner().modelTransform();
    const glm::dmat4 viewTransform = data.camera.combinedViewMatrix();
    const glm::mat4 modelViewTransform = glm::mat4(viewTransform * modelTransform);
    const glm::mat4 modelViewProjectionTransform =
        data.camera.sgctInternal.projectionMatrix() * modelViewTransform;

    // Upload the uniform variables
    programObject->setUniform(
        "modelViewProjectionTransform",
        modelViewProjectionTransform
    );
    programObject->setUniform("minLatLon", glm::vec2(swCorner.toLonLatVec2()));
    programObject->setUniform("lonLatScalingFactor", glm::vec2(patchSize.toLonLatVec2()));
    // Ellipsoid Radius (Model Space)
    programObject->setUniform("radiiSquared", glm::vec3(ellipsoid.radiiSquared()));

    const bool hasNightLayers = !_layerManager->layerGroup(
        layergroupid::GroupID::NightLayers
    ).activeLayers().empty();

    const bool hasWaterLayer = !_layerManager->layerGroup(
        layergroupid::GroupID::WaterMasks
    ).activeLayers().empty();

    const bool hasHeightLayer = !_layerManager->layerGroup(
        layergroupid::HeightLayers
    ).activeLayers().empty();

    if (hasNightLayers || hasWaterLayer ||
        chunk.owner().generalProperties().atmosphereEnabled ||
        chunk.owner().generalProperties().performShading)
    {
        programObject->setUniform("modelViewTransform", modelViewTransform);
    }

    if (chunk.owner().generalProperties().useAccurateNormals && hasHeightLayer) {
        // Apply an extra scaling to the height if the object is scaled
        programObject->setUniform(
            "heightScale", static_cast<float>(data.modelTransform.scale * data.camera.scaling()));
    }

    setCommonUniforms(*programObject, chunk, data);

    if (chunk.owner().ellipsoid().hasEclipseShadows()) {
        calculateEclipseShadows(chunk, programObject, data);
    }

    // OpenGL rendering settings
    glEnable(GL_DEPTH_TEST);
    glEnable(GL_CULL_FACE);
    glCullFace(GL_BACK);

    // render
    _grid->geometry().drawUsingActiveProgram();

    _globalGpuLayerManager->deactivate();

    // disable shader
    programObject->deactivate();
}

void ChunkRenderer::renderChunkLocally(const Chunk& chunk, const RenderData& data) {
    ghoul::opengl::ProgramObject* programObject = getActivatedProgramWithTileData(
        *_localLayerShaderManager,
        *_localGpuLayerManager,
        chunk
    );
    if (!programObject) {
        return;
    }

    const Ellipsoid& ellipsoid = chunk.owner().ellipsoid();

    if (_layerManager->hasAnyBlendingLayersEnabled()) {
        float distanceScaleFactor = static_cast<float>(
            chunk.owner().generalProperties().lodScaleFactor *
            chunk.owner().ellipsoid().minimumRadius()
        );

        programObject->setUniform("distanceScaleFactor", distanceScaleFactor);
        programObject->setUniform("chunkLevel", chunk.tileIndex().level);
    }

    // Calculate other uniform variables needed for rendering
    // Send the matrix inverse to the fragment for the global and local shader (JCC)
    const glm::dmat4 modelTransform = chunk.owner().modelTransform();
    const glm::dmat4 viewTransform = data.camera.combinedViewMatrix();
    const glm::dmat4 modelViewTransform = viewTransform * modelTransform;


    std::array<glm::dvec3, 4> cornersCameraSpace;
    std::array<glm::dvec3, 4> cornersModelSpace;
    for (int i = 0; i < 4; ++i) {
        constexpr const std::array<const char*, 4> CornerNames = {
            "p01", "p11", "p00", "p10"
        };

        const Quad q = static_cast<Quad>(i);
        const Geodetic2 corner = chunk.surfacePatch().corner(q);
        const glm::dvec3 cornerModelSpace = ellipsoid.cartesianSurfacePosition(corner);
        cornersModelSpace[i] = cornerModelSpace;
        const glm::dvec3 cornerCameraSpace = glm::dvec3(
            modelViewTransform * glm::dvec4(cornerModelSpace, 1)
        );
        cornersCameraSpace[i] = cornerCameraSpace;
        programObject->setUniform(CornerNames[i], glm::vec3(cornerCameraSpace));

    }

    // TODO: Patch normal can be calculated for all corners and then linearly
    // interpolated on the GPU to avoid cracks for high altitudes.
    const glm::vec3 patchNormalCameraSpace = normalize(
        cross(
            cornersCameraSpace[Quad::SOUTH_EAST] - cornersCameraSpace[Quad::SOUTH_WEST],
            cornersCameraSpace[Quad::NORTH_EAST] - cornersCameraSpace[Quad::SOUTH_WEST]
        )
    );

    // In order to improve performance, lets use the normal in object space (model space)
    // for deferred rendering.
    const glm::vec3 patchNormalModelSpace = normalize(
        cross(
            cornersModelSpace[Quad::SOUTH_EAST] - cornersModelSpace[Quad::SOUTH_WEST],
            cornersModelSpace[Quad::NORTH_EAST] - cornersModelSpace[Quad::SOUTH_WEST]
        )
    );

    programObject->setUniform("patchNormalModelSpace", patchNormalModelSpace);
    programObject->setUniform("patchNormalCameraSpace", patchNormalCameraSpace);
    programObject->setUniform(
        "projectionTransform",
        data.camera.sgctInternal.projectionMatrix()
    );

    if (!_layerManager->layerGroup(layergroupid::HeightLayers).activeLayers().empty()) {
        // Apply an extra scaling to the height if the object is scaled
        programObject->setUniform(
<<<<<<< HEAD
            "heightScale",
            static_cast<float>(data.modelTransform.scale)
        );
=======
            "heightScale", static_cast<float>(data.modelTransform.scale * data.camera.scaling()));
>>>>>>> a5f476ed
    }

    setCommonUniforms(*programObject, chunk, data);

    if (chunk.owner().ellipsoid().hasEclipseShadows()) {
        calculateEclipseShadows(chunk, programObject, data);
    }

    // OpenGL rendering settings
    glEnable(GL_DEPTH_TEST);
    glEnable(GL_CULL_FACE);
    glCullFace(GL_BACK);

    // render
    _grid->geometry().drawUsingActiveProgram();

    _localGpuLayerManager->deactivate();

    // disable shader
    programObject->deactivate();
}

} // namespace openspace:;globebrowsing<|MERGE_RESOLUTION|>--- conflicted
+++ resolved
@@ -287,13 +287,9 @@
         const glm::vec3 directionToSunCameraSpace = glm::vec3(viewTransform *
                                                  glm::dvec4(directionToSunWorldSpace, 0));
         programObject.setUniform(
-<<<<<<< HEAD
             "lightDirectionCameraSpace",
-            -directionToSunCameraSpace
-        );
-=======
-            "lightDirectionCameraSpace", -glm::normalize(directionToSunCameraSpace));
->>>>>>> a5f476ed
+            -glm::normalize(directionToSunCameraSpace)
+        );
     }
 
     if (chunk.owner().generalProperties().performShading) {
@@ -521,13 +517,9 @@
     if (!_layerManager->layerGroup(layergroupid::HeightLayers).activeLayers().empty()) {
         // Apply an extra scaling to the height if the object is scaled
         programObject->setUniform(
-<<<<<<< HEAD
             "heightScale",
-            static_cast<float>(data.modelTransform.scale)
-        );
-=======
-            "heightScale", static_cast<float>(data.modelTransform.scale * data.camera.scaling()));
->>>>>>> a5f476ed
+            static_cast<float>(data.modelTransform.scale * data.camera.scaling())
+        );
     }
 
     setCommonUniforms(*programObject, chunk, data);
