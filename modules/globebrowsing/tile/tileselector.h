--- conflicted
+++ resolved
@@ -34,19 +34,6 @@
 namespace openspace {
 namespace globebrowsing {
 
-<<<<<<< HEAD
-=======
-    struct TileUvTransform {
-        glm::vec2 uvOffset;
-        glm::vec2 uvScale;
-    };
-
-    struct TileAndTransform {
-        Tile tile;
-        TileUvTransform uvTransform;
-    };
->>>>>>> 7f62bd72
-
     class TileSelector {
     public:
         static TileAndTransform getHighestResolutionTile(TileProvider* tileProvider, TileIndex tileIndex, int parents = 0);
