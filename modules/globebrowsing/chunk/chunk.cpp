/*****************************************************************************************
 *                                                                                       *
 * OpenSpace                                                                             *
 *                                                                                       *
 * Copyright (c) 2014-2016                                                               *
 *                                                                                       *
 * Permission is hereby granted, free of charge, to any person obtaining a copy of this  *
 * software and associated documentation files (the "Software"), to deal in the Software *
 * without restriction, including without limitation the rights to use, copy, modify,    *
 * merge, publish, distribute, sublicense, and/or sell copies of the Software, and to    *
 * permit persons to whom the Software is furnished to do so, subject to the following   *
 * conditions:                                                                           *
 *                                                                                       *
 * The above copyright notice and this permission notice shall be included in all copies *
 * or substantial portions of the Software.                                              *
 *                                                                                       *
 * THE SOFTWARE IS PROVIDED "AS IS", WITHOUT WARRANTY OF ANY KIND, EXPRESS OR IMPLIED,   *
 * INCLUDING BUT NOT LIMITED TO THE WARRANTIES OF MERCHANTABILITY, FITNESS FOR A         *
 * PARTICULAR PURPOSE AND NONINFRINGEMENT. IN NO EVENT SHALL THE AUTHORS OR COPYRIGHT    *
 * HOLDERS BE LIABLE FOR ANY CLAIM, DAMAGES OR OTHER LIABILITY, WHETHER IN AN ACTION OF  *
 * CONTRACT, TORT OR OTHERWISE, ARISING FROM, OUT OF OR IN CONNECTION WITH THE SOFTWARE  *
 * OR THE USE OR OTHER DEALINGS IN THE SOFTWARE.                                         *
 ****************************************************************************************/


#include <ghoul/misc/assert.h>

#include <openspace/engine/openspaceengine.h>

#include <modules/globebrowsing/chunk/chunk.h>
#include <modules/globebrowsing/chunk/chunkedlodglobe.h>
#include <modules/globebrowsing/tile/layeredtextures.h>
#include <modules/globebrowsing/tile/tileioresult.h>

#include <algorithm>

namespace {
    const std::string _loggerCat = "Chunk";
}

namespace openspace {

    const float Chunk::DEFAULT_HEIGHT = 0.0f;

    Chunk::Chunk(ChunkedLodGlobe* owner, const ChunkIndex& chunkIndex, bool initVisible)
        : _owner(owner)
        , _surfacePatch(chunkIndex)
        , _index(chunkIndex)
        , _isVisible(initVisible) 
    {

    }

    const GeodeticPatch& Chunk::surfacePatch() const {
        return _surfacePatch;
    }

    ChunkedLodGlobe* const Chunk::owner() const {
        return _owner;
    }

    const ChunkIndex Chunk::index() const {
        return _index;
    }

    bool Chunk::isVisible() const {
        return _isVisible;
    }

    void Chunk::setIndex(const ChunkIndex& index) {
        _index = index;
        _surfacePatch = GeodeticPatch(index);
    }

    void Chunk::setOwner(ChunkedLodGlobe* newOwner) {
        _owner = newOwner;
    }

<<<<<<< HEAD
    Chunk::State Chunk::update(const RenderData& data) {
=======
    Chunk::Status Chunk::update(const RenderData& data) {
>>>>>>> c21bb3bb
        auto savedCamera = _owner->getSavedCamera();
        const Camera& camRef = savedCamera != nullptr ? *savedCamera : data.camera;
        RenderData myRenderData = { camRef, data.position, data.doPerformanceMeasurement };


        _isVisible = true;
        if (_owner->testIfCullable(*this, myRenderData)) {
            _isVisible = false;
            return State::WANT_MERGE;
        }

        int desiredLevel = _owner->getDesiredLevel(*this, myRenderData);

        if (desiredLevel < _index.level) return State::WANT_MERGE;
        else if (_index.level < desiredLevel) return State::WANT_SPLIT;
        else return State::DO_NOTHING;
    }

    Chunk::BoundingHeights Chunk::getBoundingHeights() const {
        BoundingHeights boundingHeights;
        boundingHeights.max = 0;
        boundingHeights.min = 0;
        boundingHeights.available = false;

        // In the future, this should be abstracted away and more easily queryable.
        // One must also handle how to sample pick one out of multiplte heightmaps
<<<<<<< HEAD
        auto tileProvidermanager = owner()->getTileProviderManager();
        auto heightMapProviders = tileProvidermanager->getActivatedLayerCategory(LayeredTextures::HeightMaps);
        if (heightMapProviders.size() > 0) {
            TileAndTransform tileAndTransform = TileSelector::getHighestResolutionTile(heightMapProviders[0].get(), _index);
            if (tileAndTransform.tile.status == Tile::State::OK) {
                std::shared_ptr<TilePreprocessData> preprocessData = tileAndTransform.tile.preprocessData;
                if ((preprocessData != nullptr) && preprocessData->maxValues.size() > 0) {
                    boundingHeights.max = preprocessData->maxValues[0];
                    boundingHeights.min = preprocessData->minValues[0];
=======
        auto tileProviderManager = owner()->getTileProviderManager();
        
        
        auto heightMapProviders = tileProviderManager->getTileProviderGroup(LayeredTextures::HeightMaps).getActiveTileProviders();
       
        
        size_t HEIGHT_CHANNEL = 0;
        const TileProviderGroup& heightmaps = tileProviderManager->getTileProviderGroup(LayeredTextures::HeightMaps);
        std::vector<TileAndTransform> tiles = TileSelector::getTilesSortedByHighestResolution(heightmaps, _index);
        bool lastHadMissingData = true;
        for (auto tile : tiles) {
            bool goodTile = tile.tile.status == Tile::Status::OK;
            bool hasPreprocessData = tile.tile.preprocessData != nullptr;

            if (goodTile && hasPreprocessData) {
                auto preprocessData = tile.tile.preprocessData;

                if (!boundingHeights.available) {
                    if (preprocessData->hasMissingData[HEIGHT_CHANNEL]) {
                        boundingHeights.min = std::min(DEFAULT_HEIGHT, preprocessData->minValues[HEIGHT_CHANNEL]);
                        boundingHeights.max = std::max(DEFAULT_HEIGHT, preprocessData->maxValues[HEIGHT_CHANNEL]);
                    }
                    else {
                        boundingHeights.min = preprocessData->minValues[HEIGHT_CHANNEL];
                        boundingHeights.max = preprocessData->maxValues[HEIGHT_CHANNEL];
                    }
>>>>>>> c21bb3bb
                    boundingHeights.available = true;
                }
                else {
                    boundingHeights.min = std::min(boundingHeights.min, preprocessData->minValues[HEIGHT_CHANNEL]);
                    boundingHeights.max = std::max(boundingHeights.max, preprocessData->maxValues[HEIGHT_CHANNEL]);
                }
                lastHadMissingData = preprocessData->hasMissingData[HEIGHT_CHANNEL];
            }

            // Allow for early termination
            if (!lastHadMissingData) {
                break;
            }
        }
        
        return boundingHeights;
    }

    std::vector<glm::dvec4> Chunk::getBoundingPolyhedronCorners() const {
        const Ellipsoid& ellipsoid = owner()->ellipsoid();
        const GeodeticPatch& patch = surfacePatch();

        BoundingHeights boundingHeight = getBoundingHeights();

        // assume worst case
        double patchCenterRadius = ellipsoid.maximumRadius();

        double maxCenterRadius = patchCenterRadius + boundingHeight.max;
        Geodetic2 halfSize = patch.halfSize();

        // As the patch is curved, the maximum height offsets at the corners must be long 
        // enough to cover large enough to cover a boundingHeight.max at the center of the 
        // patch.
        // Approximating scaleToCoverCenter by assuming the latitude and longitude angles
        // of "halfSize" are equal to the angles they create from the center of the
        // globe to the patch corners. This is true for the longitude direction when
        // the ellipsoid can be approximated as a sphere and for the latitude for patches
        // close to the equator. Close to the pole this will lead to a bigger than needed
        // value for scaleToCoverCenter. However, this is a simple calculation and a good
        // Approximation.
        double y1 = tan(halfSize.lat);
        double y2 = tan(halfSize.lon);
        double scaleToCoverCenter = sqrt(1 + pow(y1, 2) + pow(y2, 2));
        
        double maxCornerHeight = maxCenterRadius * scaleToCoverCenter - patchCenterRadius;

        bool chunkIsNorthOfEquator = patch.isNorthern();

        // The minimum height offset, however, we can simply 
        double minCornerHeight = boundingHeight.min;
        std::vector<glm::dvec4> corners(8);
        
        Scalar latCloseToEquator = patch.edgeLatitudeNearestEquator();
        Geodetic3 p1Geodetic = { { latCloseToEquator, patch.minLon() }, maxCornerHeight };
        Geodetic3 p2Geodetic = { { latCloseToEquator, patch.maxLon() }, maxCornerHeight };
        
        glm::vec3 p1 = ellipsoid.cartesianPosition(p1Geodetic);
        glm::vec3 p2 = ellipsoid.cartesianPosition(p2Geodetic);
        glm::vec3 p = 0.5f * (p1 + p2);
        Geodetic2 pGeodetic = ellipsoid.cartesianToGeodetic2(p);
        Scalar latDiff = latCloseToEquator - pGeodetic.lat;

        for (size_t i = 0; i < 8; i++) {
            Quad q = (Quad)(i % 4);
            double cornerHeight = i < 4 ? minCornerHeight : maxCornerHeight;
            Geodetic3 cornerGeodetic = { patch.getCorner(q), cornerHeight };
            
            bool cornerIsNorthern = !((i / 2) % 2);
            bool cornerCloseToEquator = chunkIsNorthOfEquator ^ cornerIsNorthern;
            if (cornerCloseToEquator) {
                cornerGeodetic.geodetic2.lat += latDiff;
            }

            corners[i] = dvec4(ellipsoid.cartesianPosition(cornerGeodetic), 1);
        }
        return corners;
    }


} // namespace openspace<|MERGE_RESOLUTION|>--- conflicted
+++ resolved
@@ -76,11 +76,7 @@
         _owner = newOwner;
     }
 
-<<<<<<< HEAD
-    Chunk::State Chunk::update(const RenderData& data) {
-=======
     Chunk::Status Chunk::update(const RenderData& data) {
->>>>>>> c21bb3bb
         auto savedCamera = _owner->getSavedCamera();
         const Camera& camRef = savedCamera != nullptr ? *savedCamera : data.camera;
         RenderData myRenderData = { camRef, data.position, data.doPerformanceMeasurement };
@@ -89,14 +85,14 @@
         _isVisible = true;
         if (_owner->testIfCullable(*this, myRenderData)) {
             _isVisible = false;
-            return State::WANT_MERGE;
+            return Status::WANT_MERGE;
         }
 
         int desiredLevel = _owner->getDesiredLevel(*this, myRenderData);
 
-        if (desiredLevel < _index.level) return State::WANT_MERGE;
-        else if (_index.level < desiredLevel) return State::WANT_SPLIT;
-        else return State::DO_NOTHING;
+        if (desiredLevel < _index.level) return Status::WANT_MERGE;
+        else if (_index.level < desiredLevel) return Status::WANT_SPLIT;
+        else return Status::DO_NOTHING;
     }
 
     Chunk::BoundingHeights Chunk::getBoundingHeights() const {
@@ -107,17 +103,6 @@
 
         // In the future, this should be abstracted away and more easily queryable.
         // One must also handle how to sample pick one out of multiplte heightmaps
-<<<<<<< HEAD
-        auto tileProvidermanager = owner()->getTileProviderManager();
-        auto heightMapProviders = tileProvidermanager->getActivatedLayerCategory(LayeredTextures::HeightMaps);
-        if (heightMapProviders.size() > 0) {
-            TileAndTransform tileAndTransform = TileSelector::getHighestResolutionTile(heightMapProviders[0].get(), _index);
-            if (tileAndTransform.tile.status == Tile::State::OK) {
-                std::shared_ptr<TilePreprocessData> preprocessData = tileAndTransform.tile.preprocessData;
-                if ((preprocessData != nullptr) && preprocessData->maxValues.size() > 0) {
-                    boundingHeights.max = preprocessData->maxValues[0];
-                    boundingHeights.min = preprocessData->minValues[0];
-=======
         auto tileProviderManager = owner()->getTileProviderManager();
         
         
@@ -144,7 +129,6 @@
                         boundingHeights.min = preprocessData->minValues[HEIGHT_CHANNEL];
                         boundingHeights.max = preprocessData->maxValues[HEIGHT_CHANNEL];
                     }
->>>>>>> c21bb3bb
                     boundingHeights.available = true;
                 }
                 else {
