/*****************************************************************************************
*                                                                                       *
* OpenSpace                                                                             *
*                                                                                       *
* Copyright (c) 2014-2017                                                               *
*                                                                                       *
* Permission is hereby granted, free of charge, to any person obtaining a copy of this  *
* software and associated documentation files (the "Software"), to deal in the Software *
* without restriction, including without limitation the rights to use, copy, modify,    *
* merge, publish, distribute, sublicense, and/or sell copies of the Software, and to    *
* permit persons to whom the Software is furnished to do so, subject to the following   *
* conditions:                                                                           *
*                                                                                       *
* The above copyright notice and this permission notice shall be included in all copies *
* or substantial portions of the Software.                                              *
*                                                                                       *
* THE SOFTWARE IS PROVIDED "AS IS", WITHOUT WARRANTY OF ANY KIND, EXPRESS OR IMPLIED,   *
* INCLUDING BUT NOT LIMITED TO THE WARRANTIES OF MERCHANTABILITY, FITNESS FOR A         *
* PARTICULAR PURPOSE AND NONINFRINGEMENT. IN NO EVENT SHALL THE AUTHORS OR COPYRIGHT    *
* HOLDERS BE LIABLE FOR ANY CLAIM, DAMAGES OR OTHER LIABILITY, WHETHER IN AN ACTION OF  *
* CONTRACT, TORT OR OTHERWISE, ARISING FROM, OUT OF OR IN CONNECTION WITH THE SOFTWARE  *
* OR THE USE OR OTHER DEALINGS IN THE SOFTWARE.                                         *
****************************************************************************************/
#include <modules/globebrowsing/models/renderablesite.h>
#include <openspace/scene/scenegraphnode.h>
#include <ghoul/filesystem/filesystem.h>
#include <modules/base/rendering/modelgeometry.h>
#include <openspace/engine/openspaceengine.h>
#include <modules/globebrowsing/tasks/imgreader.h>
#include <GL/GL.h>
#include <fstream>
#include "ogr_geometry.h"
#include "ogrsf_frmts.h"
#include <gdal_priv.h>
#include <iostream>
#include <glm/gtx/quaternion.hpp>
#include <glm/gtx/vector_angle.hpp>

#include <ghoul/filesystem/filesystem.h>
#include <ghoul/io/texture/texturereader.h>
#include <ghoul/logging/logmanager.h>
#include <ghoul/opengl/textureunit.h>

template<typename Out>
static void split(const std::string &s, char delim, Out result) {
	std::stringstream ss;
	ss.str(s);
	std::string item;
	while (std::getline(ss, item, delim)) {
		*(result++) = item;
	}
}

static std::vector<std::string> split(const std::string &s, char delim) {
	std::vector<std::string> elems;
	split(s, delim, std::back_inserter(elems));
	return elems;
}

namespace {
	static const std::string _loggerCat = "RenderableSite";
}

namespace openspace {

	using namespace properties;

	namespace globebrowsing {
		RenderableSite::RenderableSite(const ghoul::Dictionary& dictionary)
			: Renderable(dictionary)
			, _textureTxtPath("textureTxtpath", "Texture txt Path")
			, _debugModelRotation("modelrotation", "Model Rotation", glm::vec3(0.0f), glm::vec3(0.0f), glm::vec3(360.0f))
			, _debugModelScale(properties::FloatProperty("modelscale", "Model Scale", 1.f, 0.5f, 100.f))
			, _debugModelCullface(properties::BoolProperty("modelcullface", "Model Cullfacing", false))
			, _debugModelMastCamColor(properties::BoolProperty("modelmastcam", "Mastcam coloring", false))
			, _debugUseUVCoord(properties::BoolProperty("useuvcoord", "Model UV coord texturing", false))
			, _debugUseMultipleTextures(properties::BoolProperty("oneModelMultipleTex", "Multiple Textures", false))
			, _hasLoopedOnce(false)
			, _isCloseEnough(false)
			, _recalculateHeight(properties::BoolProperty("recaulateHeight", "Recalculate Height", false))
			, _prevDebugModelMastCamColor(false)
			, _cameraToPointDistance(1000000000.0)
			, _generalProperties({
			BoolProperty("enabled", "enabled", false)
		})
			, _renderableSitePropertyOwner("Models")
		{

			// Get absolute path to txt file containing list of all textures
			std::string name;
			bool success = dictionary.getValue(SceneGraphNode::KeyName, name);
			ghoul_assert(success, "Name was not passed to RenderableSite");

			setName(name);

			/// Site 6
			//_tempLonLat = glm::dvec2(-4.589484879, 137.449129568);
			// Site 23
			//_tempLonLat2 = glm::dvec2(-4.622434756, 137.413125724);
			// Site 47
			// _tempLonLat2 = glm::dvec2(-4.666798644, 137.371330572);
			// Site 48
			//_tempLonLatSite = glm::dvec2(-4.668255201, 137.371271221);
			// Site 49
			//_tempLonLat2 = glm::dvec2(-4.668262624, 137.370031147);
			// Site 54
			_tempLonLatSite = glm::dvec2(-4.678375489, 137.359359292);

			// Landingsite
			//_tempLonLat2 = glm::dvec2(-4.589466996, 137.441632997);
			// Site 23, drive 890
			//_tempLonLat = glm::dvec2(-4.623463408, 137.411840723);
			// Site 47, drive 1452
			// _tempLonLat = glm::dvec2(-4.667842681, 137.371359673);
			// Site 48, drive 1570
			//_tempLonLat = glm::dvec2(-4.668293194, 137.370020299);
			// Site 48, drive 2200
			//_tempLonLat = glm::dvec2(-4.668047895, 137.369953424);
			// Site 54, drive 2280
			_tempLonLat = glm::dvec2(-4.678641386, 137.357708149);

			if (name == "RoverSite") { //01360 
				_tempLonLatSite = glm::dvec2(-4.678375489, 137.359359292);
				_tempLonLat = glm::dvec2(-4.678641386, 137.357708149);
			}
			if (name == "RoverSiteINV" || name == "RoverSiteQUAT" || name == "RoverSiteNONE") { //00997
																								//_tempLonLatSite = glm::dvec2(-4.685180197, 137.355671327);
				_tempLonLatSite = glm::dvec2(-4.668255201, 137.371271221);
				_tempLonLat = glm::dvec2(-4.668293194, 137.370020299);
			}
			else if (name == "RoverSite3") { //00283
				_tempLonLatSite = glm::dvec2(-4.589484879, 137.449129568);
				_tempLonLat = glm::dvec2(-4.589471311, 137.449128359);
			}
			else if (name == "RoverSite981") {
				_tempLonLatSite = glm::dvec2(-4.666798644, 137.371330572);
				_tempLonLat = glm::dvec2(-4.667842681, 137.371359673);
			}

			if (name == "RoverSite1044") {
				_tempLonLatSite = glm::dvec2(-4.668255201, 137.371271221);
				_tempLonLat = glm::dvec2(-4.668047895, 137.369953424);
			}

			if (!dictionary.getValue("Filepath", _filePath)) {
				throw std::runtime_error(std::string("Must define key Filepath"));
			}

			std::ifstream in(_filePath.c_str());

			if (!in.is_open()) {
				throw ghoul::FileNotFoundError(_filePath);
			}

			std::string json(std::istreambuf_iterator<char>(in), (std::istreambuf_iterator<char>()));
			_isReady = extractCoordinates();

			addProperty(_debugModelRotation);
			addProperty(_debugModelScale);
			addProperty(_debugModelCullface);
			addProperty(_debugModelMastCamColor);
			addProperty(_recalculateHeight);
			addProperty(_debugUseUVCoord);

			std::string textureTxtPath = "";
			success = dictionary.getValue("TerrainTextures.Txtpath", textureTxtPath);

			if (success) {
				_textureTxtPath = absPath(textureTxtPath);
				// Get the file texture file names
				_fileNames = loadTexturePaths(_textureTxtPath);
			}

			if (_isReady) {
				//_renderableExplorationPath = std::make_shared<RenderableExplorationPath>(*this, _pathLatlonCoordinates);
			}

			ghoul::Dictionary modelDic;

			std::vector<std::string> _textureFileNames;
			const clock_t begin_time = clock();

			if (dictionary.getValue("TerrainModel", modelDic)) {
				int count = 0;
				for (auto i : _fileNames) {
					if (count == 1) break;
					std::string modelFilepath;
					modelDic.getValue("ModelPath", modelFilepath);
					std::string extension = ".IMG";

					extension = ".obj";

					modelDic.setValue("GeometryFile", modelFilepath + "/" + _fileNames[count] + extension);

					std::unique_ptr<modelgeometry::ModelGeometry> m = modelgeometry::ModelGeometry::createFromDictionary(modelDic);

					_models.push_back(Models());
					std::string k;
					modelDic.getValue("TexturePath", k);

					std::size_t pos = _fileNames[count].find("XYR");

					_textureFileNames.push_back(_fileNames[count].substr(0, pos) + "RAS" + _fileNames[count].substr(pos + 3));
					_textureFileNames.push_back(_fileNames[count + 1].substr(0, pos) + "RAS" + _fileNames[count + 1].substr(pos + 3));
					_textureFileNames.push_back(_fileNames[count + 2].substr(0, pos) + "RAS" + _fileNames[count + 2].substr(pos + 3));

					LERROR("CREATING MODEL " << _textureFileNames.at(count));
					//@TODO this must be refactored
					//_models.at(count)._texturePath = absPath(k + "/" + "NLB_486005346RAS_F0481570NCAM07813M1" + ".png");
					std::string texture_extension = ".png";
					if (name == "RoverSite3") {
						texture_extension = ".jpg";
					}
					_models.at(count)._texturePaths.push_back(absPath(k + "/" + _textureFileNames.at(count) + texture_extension));
					_models.at(count)._texturePaths.push_back(absPath(k + "/" + _textureFileNames.at(count + 1) + texture_extension));
					_models.at(count)._texturePaths.push_back(absPath(k + "/" + _textureFileNames.at(count + 1) + texture_extension));
					//_models.at(count)._texturePath = absPath(k + "/" + _textureFileNames.at(count) + texture_extension);
					//_models.at(count)._texturePath2 = absPath(k + "/" + _textureFileNames.at(count + 1) + texture_extension);
					//_models.at(count)._texturePath3 = absPath(k + "/" + _textureFileNames.at(count + 2) + texture_extension);
					//_models.at(count)._texturePath2 = absPath(k + "/0997ML0044110000405009E01_DRCL.JPG");
					//_textureFileNames.at(count)


					/*if (FileSys.fileExists(_models.at(count)._texturePath)) {
						LERROR("FILE EXISTS");
					}
					else {
						LERROR("COULD NOT FIND IT";);
					}*/

					_models.at(count)._model = std::move(m);
					_models.at(count)._programObject = nullptr;
					//_models.at(count)._textures.at(0) = nullptr;
					//_models.at(count)._textures.at(1) = nullptr;
					//_models.at(count)._textures.at(2) = nullptr;

					count++;
				}
				LINFO("FINISHED MODEL CREATION IN : " << float(clock() - begin_time) / CLOCKS_PER_SEC);
			}
			std::string testare = "ouups";
			properties::BoolProperty temp2 = properties::BoolProperty(testare, testare, true);
			_renderableSitePropertyOwner.addProperty(temp2);
			_renderableSitePropertyOwner.
				addPropertySubOwner(_renderableSitePropertyOwner);
			addProperty(_debugUseMultipleTextures);
<<<<<<< HEAD
			//createLookUpTable();
=======
>>>>>>> 7afd9fb1

		}

		bool RenderableSite::initialize() {


			//TODO: Check if _renderableExplorationPath has been created before calling initialize.
			//_renderableExplorationPath->initialize(_globe, );

			for (auto it = _models.begin(); it != _models.end(); ++it) {
				(*it)._model->initialize(this);
				if ((*it)._programObject == nullptr) {
					RenderEngine& renderEngine = OsEng.renderEngine();
					(*it)._programObject = renderEngine.buildRenderProgram("RenderableSite",
						"${MODULE_GLOBEBROWSING}/shaders/fullsubsite_vs.glsl", "${MODULE_GLOBEBROWSING}/shaders/fullsubsite_fs.glsl");

					if (!(*it)._programObject) return false;
				}
			}

			loadTexture();

			bool completeSuccess = true;
			for (auto it = _models.begin(); it != _models.end(); ++it) {
				//for (size_t i = 0; i < (*it)._textures)
				//if ((*it)._texture == nullptr) {
				//	completeSuccess = false;
				//}
			}

			std::string name = owner()->name();
			auto parent = OsEng.renderEngine().scene()->sceneGraphNode(name)->parent();
			_globe = (globebrowsing::RenderableGlobe *)parent->renderable();

			calculateSiteWorldCoordinates();

			for (auto it = _models.begin(); it != _models.end(); ++it) {

				GLuint texture = 0;

				GLsizei width = 2;
				GLsizei height = 2;
				GLsizei layerCount = 3;
				GLsizei mipLevelCount = 1;

				glGenTextures(1, &texture);
				glBindTexture(GL_TEXTURE_2D_ARRAY, texture);
				//Allocate the storage.
				glTexStorage3D(GL_TEXTURE_2D_ARRAY, mipLevelCount, GL_RGBA8, 1024, 1024, layerCount);

				//Upload pixel data.
				//The first 0 refers to the mipmap level (level 0, since there's only 1)
				//The following 2 zeroes refers to the x and y offsets in case you only want to specify a subrectangle.
				//The final 0 refers to the layer index offset (we start from index 0 and have 2 levels).
				//Altogether you can specify a 3D box subset of the overall texture, but only one mip level at a time.
				for (int i = 0; i < 3; ++i) {
					glTexSubImage3D(GL_TEXTURE_2D_ARRAY, 0, 0, 0, i, 1024, 1024, 1, GL_RGBA, GL_UNSIGNED_BYTE, (*it)._textures.at(i)->pixelData());
				}
			}

			glTexParameteri(GL_TEXTURE_2D_ARRAY, GL_TEXTURE_MIN_FILTER, GL_LINEAR);
			glTexParameteri(GL_TEXTURE_2D_ARRAY, GL_TEXTURE_MAG_FILTER, GL_LINEAR);
			glTexParameteri(GL_TEXTURE_2D_ARRAY, GL_TEXTURE_WRAP_S, GL_CLAMP_TO_EDGE);
			glTexParameteri(GL_TEXTURE_2D_ARRAY, GL_TEXTURE_WRAP_T, GL_CLAMP_TO_EDGE);

			return completeSuccess;
		}

		bool RenderableSite::deinitialize() {
			//TODO: Check if _renderableExplorationPath has been created before calling deinitialize.
			//_renderableExplorationPath->deinitialize();

			for (auto it = _models.begin(); it != _models.end(); ++it) {

				if ((*it)._programObject) {
					OsEng.renderEngine().removeRenderProgram((*it)._programObject);
					(*it)._programObject = nullptr;
				}
			}
			return true;
		}

		bool RenderableSite::isReady() const {
			bool completeSuccess = true;
			for (auto it = _models.begin(); it != _models.end(); ++it) {
				//if ((*it)._texture == nullptr) {
				//	completeSuccess = false;
				//}
			}
			return completeSuccess;
		}

		void RenderableSite::render(const RenderData& data) {
			//TODO: Check if _renderableExplorationPath has been created before calling render.
			//_renderableExplorationPath->render(data);

			// Camera position in model space
			glm::dvec3 camPos = data.camera.positionVec3();
			glm::dmat4 inverseModelTransform = _globe->inverseModelTransform();
			glm::dvec3 cameraPositionModelSpace =
				glm::dvec3(inverseModelTransform * glm::dvec4(camPos, 1));

			// Takes the coordinates for the station in the middle of the array
			// and calculates the position on the ellipsoid
			glm::dvec3 positionOnEllipsoid = glm::dvec3(_sitesModelCoordinates[48].stationPosition);

			// Temporary solution to trigger the calculation of new positions of the stations when the camera is 
			// less than 5000 meters from the "middle' station. Should possibly be moved do a distanceswitch.
			double heightToSurface = _globe->getHeight(positionOnEllipsoid);
			glm::dvec3 directionFromSurfaceToPointModelSpace = _globe->ellipsoid().
				geodeticSurfaceNormal(_globe->ellipsoid().cartesianToGeodetic2(positionOnEllipsoid));
			glm::dvec3 tempPos = glm::dvec3(positionOnEllipsoid) + heightToSurface * directionFromSurfaceToPointModelSpace;

			// The distance from the camera to the position on the ellipsoid
			_cameraToPointDistance = glm::length(cameraPositionModelSpace - tempPos);

			if (_cameraToPointDistance < 700.0 || _recalculateHeight) {
				_isCloseEnough = true;
				_recalculateHeight = !_recalculateHeight;
				_hasLoopedOnce = false;
			}

			glm::dmat4 globeModelTransform = _globe->modelTransform();
			int tempCount = 0;

			for (auto it = _models.begin(); it != _models.end(); ++it) {
				(*it)._programObject->activate();
				auto k = OsEng.renderEngine().scene()->sceneGraphNode("Mars");

				globebrowsing::RenderableGlobe* globe = (globebrowsing::RenderableGlobe *)k->renderable();

				//TODO: Change to dynamic coordinates
				globebrowsing::Geodetic2 geo = globebrowsing::Geodetic2{ _tempLonLat.x, _tempLonLat.y } / 180 * glm::pi<double>();
				glm::dvec3 positionModelSpace1 = globe->ellipsoid().cartesianSurfacePosition(geo);

				glm::dmat4 globeModelTransform = globe->modelTransform();
				glm::dvec3 positionWorldSpace2 = _sitesModelCoordinates[48].stationPosition;//glm::dvec4(positionModelSpace1, 1.0);
				glm::dvec3 positionWorldSpace = globeModelTransform * _sitesModelCoordinates[48].stationPosition;//glm::dvec4(positionModelSpace1, 1.0);

																												 // debug rotation controlled from GUI
				glm::mat4 unitMat4(1);
				glm::vec3 debugEulerRot = glm::radians(_debugModelRotation.value());

				//debugEulerRot.x = glm::radians(146.f);
				//debugEulerRot.y = glm::radians(341.f);
				//debugEulerRot.z = glm::radians(79.f);

				glm::mat4 rotX = glm::rotate(unitMat4, debugEulerRot.x, glm::vec3(1, 0, 0));
				glm::mat4 rotY = glm::rotate(unitMat4, debugEulerRot.y, glm::vec3(0, 1, 0));
				glm::mat4 rotZ = glm::rotate(unitMat4, debugEulerRot.z, glm::vec3(0, 0, 1));

				glm::dmat4 debugModelRotation = rotX * rotY * rotZ;

				float scale = _debugModelScale.value();
				globebrowsing::Geodetic2 geoSite = globebrowsing::Geodetic2{ _tempLonLatSite.x, _tempLonLatSite.y } / 180 * glm::pi<double>();
				globebrowsing::Geodetic2 equator = globebrowsing::Geodetic2{ 0.0, 0.0 } / 180 * glm::pi<double>();

				// Rotation to make model up become normal of position on ellipsoid
				glm::dvec3 surfaceNormal = _globe->ellipsoid().geodeticSurfaceNormal(geoSite);

				surfaceNormal = glm::normalize(surfaceNormal);
				float cosTheta = dot(glm::dvec3(0, 0, 1), surfaceNormal);
				glm::dvec3 rotationAxis;

				rotationAxis = cross(glm::dvec3(0, 0, 1), surfaceNormal);

				float s = sqrt((1 + cosTheta) * 2);
				float invs = 1 / s;

				glm::dquat rotationMatrix = glm::dquat(s * 0.5f, rotationAxis.x * invs, rotationAxis.y * invs, rotationAxis.z * invs);

				glm::dvec3 xAxis = _globe->ellipsoid().geodeticSurfaceNorthPoleTangent(positionWorldSpace2);

				if (xAxis.x == 0 && xAxis.y == 0 && xAxis.z == 0) {
					LERROR("PLANE AND LINE HAS SAME");
				}

				glm::dvec4 test = glm::rotate(rotationMatrix, glm::dvec4(0, -1, 0, 1));

				glm::dvec3 testa = glm::dvec3(test.x, test.y, test.z);

				float cosTheta2 = dot(testa, xAxis);
				glm::dvec3 rotationAxis2;

				rotationAxis2 = cross(testa, xAxis);

				float s2 = sqrt((1 + cosTheta2) * 2);
				float invs2 = 1 / s2;

				glm::quat rotationMatrix2 = glm::quat(s2 * 0.5f, rotationAxis2.x * invs2, rotationAxis2.y * invs2, rotationAxis2.z * invs2);


				glm::dmat4 modelTransform =
					glm::translate(glm::dmat4(1.0), positionWorldSpace) * // Translation
					glm::dmat4(data.modelTransform.rotation) *  // Spice rotation
					glm::dmat4(glm::scale(glm::dmat4(1.f), glm::dvec3(scale, scale, scale)))*
					glm::dmat4(glm::toMat4(rotationMatrix2)) *
					glm::dmat4(glm::toMat4(rotationMatrix)) * //debug model rotation controlled from GUI
					debugModelRotation;
				//rotationMatrixCombined;
				//bbb2 *
				//
				glm::dmat4 modelViewTransform = data.camera.combinedViewMatrix() * modelTransform;

				//positionModelSpace1  originally data.modelTransform.translation
				glm::vec3 directionToSun = glm::normalize(_sunPos - positionWorldSpace);
				glm::vec3 directionToSunViewSpace = glm::mat3(data.camera.combinedViewMatrix()) * directionToSun;

				if (_prevDebugModelMastCamColor != _debugModelMastCamColor) {
					_prevDebugModelMastCamColor = _debugModelMastCamColor;
				}

				//(*it)._programObject->setUniform("transparency", 1.0f);
				//(*it)._programObject->setUniform("directionToSunViewSpace", directionToSunViewSpace);
				(*it)._programObject->setUniform("modelViewTransform", glm::mat4(modelViewTransform));
				(*it)._programObject->setUniform("projectionTransform", data.camera.projectionMatrix());
				//(*it)._programObject->setUniform("performShading", false);
				//(*it)._programObject->setUniform("useMastCamColor", _debugModelMastCamColor);
				//(*it)._programObject->setUniform("useUVCoord", _debugUseUVCoord);
				//(*it)._programObject->setUniform("useMultipleTextures", _debugUseMultipleTextures);
				//(*it)._programObject->setUniform("fading", 1.0f);
				//
				//(*it)._programObject->setUniform("cameraCenter", glm::vec4(-0.240074, 0.851183, 2.06588, 1));
				//(*it)._programObject->setUniform("cameraAxis", glm::vec4(0.732752, 0.617675, -0.285543, 1));
				//(*it)._programObject->setUniform("cameraHorizontal", glm::vec4(1127.11, -642.278, -272.272, 1));
				//(*it)._programObject->setUniform("cameraVector", glm::vec4(16.512, 188.038, -1310.39, 1));

				//NLB_486003207XYR_F0481570NCAM00353M1

				ImgReader::PointCloudInfo mInfo = _cameraInfoVector.at(tempCount);
				//Hardcoded textures
				//(*it)._programObject->setUniform("cameraCenter", glm::vec4(mInfo._cameraCenter, 1));
				//(*it)._programObject->setUniform("cameraAxis", glm::vec4(mInfo._cameraAxis, 1));
				//(*it)._programObject->setUniform("cameraHorizontal", glm::vec4(mInfo._cameraHorizontal, 1));
				//(*it)._programObject->setUniform("cameraVector", glm::vec4(mInfo._cameraVector, 1));


				glm::mat4 totRot;
				totRot[0][0] = -0.632475;
				totRot[0][1] = 0.767837;
				totRot[0][2] = 0.10198;
				totRot[0][3] = 0;

				totRot[1][0] = 0.771819;
				totRot[1][1] = 0.613632;
				totRot[1][2] = 0.16658;
				totRot[1][3] = 0;

				totRot[2][0] = 0.0653283;
				totRot[2][1] = 0.184068;
				totRot[2][2] = -0.98074;
				totRot[2][3] = 0;

				totRot[3][0] = 0;
				totRot[3][1] = 0;
				totRot[3][2] = 0;
				totRot[3][3] = 1;

				//MeshGeneration(Error) -0.238914, 0.712723, 2.1259
				//MeshGeneration(Error) -0.80878, 0.00265542, -0.588104
				//MeshGeneration(Error) -2212.65, 13406.7, 1958.37
				//MeshGeneration(Error)  7399.61, 2886.77, -11193.6

				//Origin offset vector SMALL mast
				//(0.804422, 0.559539, -1.906076)
				//Origin offset vector BIG mast
				//(0.804372,0.559478,-1.90608)

				//Origin rotation quaternion SMALL mast
				//(0.8483046, -0.1269429, -0.2399421, -0.4546346)
				//Origin rotation quaternion BIG mast
				//(0.878211, -0.0871541, -0.434419, -0.180084)


				glm::quat qSmall = glm::quat(0.8483046, -0.1269429, -0.2399421, -0.4546346);
				glm::quat qBig = glm::quat(0.878211, -0.0871541, -0.434419, -0.180084);

				glm::quat qDiff = glm::inverse(qBig) * qSmall;

				glm::mat4 rotationDiff = glm::toMat4(qDiff);

				glm::vec3 transSmall = glm::vec3(0.804422, 0.559539, -1.906076);
				glm::vec3 transBig = glm::vec3(0.804372, 0.559478, -1.90608);

				glm::vec3 transDiff = transSmall - transBig;

				glm::mat4 translationDiff = glm::translate(glm::mat4(1.0), transDiff);

				//CORRESPONDING SMALL TEXTURE WITH COLOR
				//I BELIEVE THAT THESE VALUES COME FROM THE LBL FILE OF THE IMAGE
				//(*it)._programObject->setUniform("cameraCenter2",rotationDiff * glm::vec4(-0.238914, 0.712723, 2.1259, 1));
				//(*it)._programObject->setUniform("cameraAxis2", rotationDiff * glm::vec4(-0.80878, 0.00265542, -0.588104, 1));
				//(*it)._programObject->setUniform("cameraHorizontal2", rotationDiff * glm::vec4(-2212.65, 13406.7, 1958.37, 1));
				//(*it)._programObject->setUniform("cameraVector2", rotationDiff * glm::vec4(7399.61, 2886.77, -11193.6, 1));

				ImgReader::PointCloudInfo mInfo2 = _cameraInfoVector.at(tempCount + 1);
				//Hardcoded textures
				//(*it)._programObject->setUniform("cameraCenter2", glm::vec4(mInfo2._cameraCenter, 1));
				//(*it)._programObject->setUniform("cameraAxis2", glm::vec4(mInfo2._cameraAxis, 1));
				//(*it)._programObject->setUniform("cameraHorizontal2", glm::vec4(mInfo2._cameraHorizontal, 1));
				//(*it)._programObject->setUniform("cameraVector2", glm::vec4(mInfo2._cameraVector, 1));

				ImgReader::PointCloudInfo mInfo3 = _cameraInfoVector.at(tempCount + 2);
				//Hardcoded textures
				//(*it)._programObject->setUniform("cameraCenter3", glm::vec4(mInfo3._cameraCenter, 1));
				//(*it)._programObject->setUniform("cameraAxis3", glm::vec4(mInfo3._cameraAxis, 1));
				//(*it)._programObject->setUniform("cameraHorizontal3", glm::vec4(mInfo3._cameraHorizontal, 1));
				//(*it)._programObject->setUniform("cameraVector3", glm::vec4(mInfo3._cameraVector, 1));

				std::vector<glm::fvec3> cameraInfoCenter;
				std::vector<glm::fvec3> cameraInfoAxis;
				std::vector<glm::fvec3> cameraInfoHorizontal;
				std::vector<glm::fvec3> cameraInfoVector;

				for (size_t i = 0; i < _cameraInfoVector.size(); ++i) {
					ImgReader::PointCloudInfo mInfoTemp = _cameraInfoVector.at(i);
					cameraInfoCenter.push_back(mInfoTemp._cameraCenter);
					cameraInfoAxis.push_back(mInfoTemp._cameraAxis);
					cameraInfoHorizontal.push_back(mInfoTemp._cameraHorizontal);
					cameraInfoVector.push_back(mInfoTemp._cameraVector);
				}

				//(*it)._programObject->setUniform("camerasCenters", cameraInfoCenter);
				//(*it)._programObject->setUniform("camerasAxes", cameraInfoAxis);
				//(*it)._programObject->setUniform("camerasHorizontals", cameraInfoHorizontal);
				//(*it)._programObject->setUniform("camerasVectors", cameraInfoVector);

				const GLint locationCenter = (*it)._programObject->uniformLocation("camerasCenters");
				const GLint locationAxis = (*it)._programObject->uniformLocation("camerasAxes");
				const GLint locationHorizontal = (*it)._programObject->uniformLocation("camerasHorizontals");
				const GLint locationVector = (*it)._programObject->uniformLocation("camerasVectors");

				glUniform3fv(locationCenter, cameraInfoCenter.size(), reinterpret_cast<GLfloat *>(cameraInfoCenter.data()));
				glUniform3fv(locationAxis, cameraInfoAxis.size(), reinterpret_cast<GLfloat *>(cameraInfoAxis.data()));
				glUniform3fv(locationHorizontal, cameraInfoHorizontal.size(), reinterpret_cast<GLfloat *>(cameraInfoHorizontal.data()));
				glUniform3fv(locationVector, cameraInfoVector.size(), reinterpret_cast<GLfloat *>(cameraInfoVector.data()));
				
				(*it)._programObject->setUniform("size", static_cast<int>(cameraInfoCenter.size()));

				if (!_debugModelCullface) {
					glDisable(GL_CULL_FACE);
				}

				glEnable(GL_BLEND);
				glBlendFunc(GL_SRC_ALPHA, GL_ONE_MINUS_SRC_ALPHA);

				(*it)._model->setUniforms(*(*it)._programObject);

				ghoul::opengl::TextureUnit unit;

				unit.activate();
				//(*it)._textures.at(0)->bind();
				//(*it)._programObject->setUniform("texture1", unit);

				ghoul::opengl::TextureUnit unit2;

				unit2.activate();
				//(*it)._textures.at(1)->bind();
				//(*it)._programObject->setUniform("texture", unit2);

				ghoul::opengl::TextureUnit unit3;

				unit3.activate();
				//(*it)._textures.at(2)->bind();
				//(*it)._programObject->setUniform("texture3", unit3);

				(*it)._model->render();

				(*it)._programObject->deactivate();
				tempCount++;
			}
		}

		void RenderableSite::update(const UpdateData & data) {
			//TODO: Check if _renderableExplorationPath has been created before calling update.
			//_renderableExplorationPath->update(data);

			if (_isCloseEnough == true && _hasLoopedOnce == false) {
				LERROR("IS CLOSE ENOUGH");
				globebrowsing::Geodetic2 geoTemp = globebrowsing::Geodetic2{ _tempLonLat.x, _tempLonLat.y } / 180 * glm::pi<double>();
				glm::dvec3 positionModelSpaceTemp = _globe->ellipsoid().cartesianSurfacePosition(geoTemp);
				double heightToSurfaceCheck = _globe->getHeight(positionModelSpaceTemp);

				globebrowsing::Geodetic3 geo3 = globebrowsing::Geodetic3{ geoTemp, heightToSurfaceCheck + 1.0 };
				glm::dvec3 tempPos2 = _globe->ellipsoid().cartesianPosition(geo3);

				_sitesModelCoordinates[48].stationPosition = glm::dvec4(tempPos2, 1.0);

				_hasLoopedOnce = true;
			}
		}

		void RenderableSite::calculateSiteWorldCoordinates() {
			globebrowsing::Geodetic2 geo;
			glm::dvec3 positionModelSpace;
			SiteInformation k;

			for (auto position : _siteLatlonCoordinates) {
				geo = globebrowsing::Geodetic2{ _tempLonLat.x, _tempLonLat.y } / 180 * glm::pi<double>();
				positionModelSpace = _globe->ellipsoid().cartesianSurfacePosition(geo);

				k.previousStationHeight = 0;
				k.stationPosition = glm::dvec4(positionModelSpace, 1.0);
				_sitesModelCoordinates.push_back(k);
			}
		}

		std::vector<std::string> RenderableSite::loadTexturePaths(std::string absoluteFilePath)
		{
			std::string fileName;
			std::ifstream myfile(absoluteFilePath);
			std::vector<std::string> fileNameVector;

			if (myfile.is_open()) {
				while (std::getline(myfile, fileName)) {
					fileNameVector.push_back(fileName);
					ImgReader::PointCloudInfo mInfo;

					std::string coordinates;
					std::getline(myfile, coordinates);
					std::vector<std::string> temp;
					temp = split(coordinates, ',');

					mInfo._cameraCenter.x = std::stof(temp.at(0));
					mInfo._cameraCenter.y = std::stof(temp.at(1));
					mInfo._cameraCenter.z = std::stof(temp.at(2));

					std::getline(myfile, coordinates);
					temp = split(coordinates, ',');

					mInfo._cameraAxis.x = std::stof(temp.at(0));
					mInfo._cameraAxis.y = std::stof(temp.at(1));
					mInfo._cameraAxis.z = std::stof(temp.at(2));

					std::getline(myfile, coordinates);
					temp = split(coordinates, ',');

					mInfo._cameraHorizontal.x = std::stof(temp.at(0));
					mInfo._cameraHorizontal.y = std::stof(temp.at(1));
					mInfo._cameraHorizontal.z = std::stof(temp.at(2));

					std::getline(myfile, coordinates);
					temp = split(coordinates, ',');

					mInfo._cameraVector.x = std::stof(temp.at(0));
					mInfo._cameraVector.y = std::stof(temp.at(1));
					mInfo._cameraVector.z = std::stof(temp.at(2));

					_cameraInfoVector.push_back(mInfo);
				}
				myfile.close();
			}
			else
				LERROR("Could not open .txt file");
			return fileNameVector;
		}

		bool RenderableSite::extractCoordinates() {
			GDALDataset *poDS;
			poDS = (GDALDataset*)GDALOpenEx(_filePath.c_str(), GDAL_OF_VECTOR, NULL, NULL, NULL);
			if (poDS == NULL) {
				LERROR("Could not open .shp file");
			}

			OGRLayer *poLayer = poDS->GetLayerByName("rover_locations");

			OGRFeature *poFeature;
			poLayer->ResetReading();

			while ((poFeature = poLayer->GetNextFeature()) != NULL) {

				// Extract coordinates from OGR
				std::string frame = poFeature->GetFieldAsString("frame");
				int site = poFeature->GetFieldAsInteger("site");
				int sol = poFeature->GetFieldAsInteger("sol");
				double lat = poFeature->GetFieldAsDouble("plcl");
				double lon = poFeature->GetFieldAsDouble("longitude");

				// Saves all coordinates for rendering the path and only site coordinates for rendering sites.
				// GetFieldAsDouble resturns zero (0) if field is empty.
				if (lat != 0 && lon != 0) {
					_pathLatlonCoordinates.push_back(glm::dvec2(lat, lon));

					if (frame == "SITE") {
						_siteLatlonCoordinates.insert(std::make_pair(site, glm::dvec2(lat, lon)));
					}
				}
				OGRFeature::DestroyFeature(poFeature);
			}
			GDALClose(poDS);

			return (_pathLatlonCoordinates.size() != 0);
		}

		void RenderableSite::loadTexture() {
			for (auto it = _models.begin(); it != _models.end(); ++it) {

				for (int i = 0; i < (*it)._texturePaths.size(); ++i) {
					(*it)._textures.emplace_back(std::move(ghoul::io::TextureReader::ref().loadTexture(absPath((*it)._texturePaths.at(i)))));
				
					if ((*it)._textures.at(i)) {
						(*it)._textures.at(i)->uploadTexture();

						(*it)._textures.at(i)->setWrapping(ghoul::opengl::Texture::WrappingMode::ClampToBorder);
						(*it)._textures.at(i)->setFilter(ghoul::opengl::Texture::FilterMode::AnisotropicMipMap);
					}
				}

				//(*it)._texture = std::move(ghoul::io::TextureReader::ref().loadTexture(absPath((*it)._texturePath)));
				//(*it)._texture2 = std::move(ghoul::io::TextureReader::ref().loadTexture(absPath((*it)._texturePath2)));
				//(*it)._texture3 = std::move(ghoul::io::TextureReader::ref().loadTexture(absPath((*it)._texturePath3)));

				/*if ((*it)._texture) {
					(*it)._texture->uploadTexture();

					(*it)._texture->setWrapping(ghoul::opengl::Texture::WrappingMode::ClampToBorder);
					(*it)._texture->setFilter(ghoul::opengl::Texture::FilterMode::AnisotropicMipMap);

					(*it)._texture2->uploadTexture();

					(*it)._texture2->setWrapping(ghoul::opengl::Texture::WrappingMode::ClampToBorder);
					(*it)._texture2->setFilter(ghoul::opengl::Texture::FilterMode::AnisotropicMipMap);

					(*it)._texture3->uploadTexture();

					(*it)._texture3->setWrapping(ghoul::opengl::Texture::WrappingMode::ClampToBorder);
					(*it)._texture3->setFilter(ghoul::opengl::Texture::FilterMode::AnisotropicMipMap);
				}*/
			}
		}

<<<<<<< HEAD
=======

>>>>>>> 7afd9fb1
	} // namespace globebrowsing
} // namespace openspace<|MERGE_RESOLUTION|>--- conflicted
+++ resolved
@@ -244,11 +244,6 @@
 			_renderableSitePropertyOwner.
 				addPropertySubOwner(_renderableSitePropertyOwner);
 			addProperty(_debugUseMultipleTextures);
-<<<<<<< HEAD
-			//createLookUpTable();
-=======
->>>>>>> 7afd9fb1
-
 		}
 
 		bool RenderableSite::initialize() {
@@ -778,10 +773,5 @@
 				}*/
 			}
 		}
-
-<<<<<<< HEAD
-=======
-
->>>>>>> 7afd9fb1
 	} // namespace globebrowsing
 } // namespace openspace