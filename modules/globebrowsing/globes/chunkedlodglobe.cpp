/*****************************************************************************************
 *                                                                                       *
 * OpenSpace                                                                             *
 *                                                                                       *
 * Copyright (c) 2014-2018                                                               *
 *                                                                                       *
 * Permission is hereby granted, free of charge, to any person obtaining a copy of this  *
 * software and associated documentation files (the "Software"), to deal in the Software *
 * without restriction, including without limitation the rights to use, copy, modify,    *
 * merge, publish, distribute, sublicense, and/or sell copies of the Software, and to    *
 * permit persons to whom the Software is furnished to do so, subject to the following   *
 * conditions:                                                                           *
 *                                                                                       *
 * The above copyright notice and this permission notice shall be included in all copies *
 * or substantial portions of the Software.                                              *
 *                                                                                       *
 * THE SOFTWARE IS PROVIDED "AS IS", WITHOUT WARRANTY OF ANY KIND, EXPRESS OR IMPLIED,   *
 * INCLUDING BUT NOT LIMITED TO THE WARRANTIES OF MERCHANTABILITY, FITNESS FOR A         *
 * PARTICULAR PURPOSE AND NONINFRINGEMENT. IN NO EVENT SHALL THE AUTHORS OR COPYRIGHT    *
 * HOLDERS BE LIABLE FOR ANY CLAIM, DAMAGES OR OTHER LIABILITY, WHETHER IN AN ACTION OF  *
 * CONTRACT, TORT OR OTHERWISE, ARISING FROM, OUT OF OR IN CONNECTION WITH THE SOFTWARE  *
 * OR THE USE OR OTHER DEALINGS IN THE SOFTWARE.                                         *
 ****************************************************************************************/

#include <modules/globebrowsing/globes/chunkedlodglobe.h>

#include <modules/globebrowsing/globebrowsingmodule.h>
#include <modules/globebrowsing/chunk/chunk.h>
#include <modules/globebrowsing/chunk/chunklevelevaluator/chunklevelevaluator.h>
#include <modules/globebrowsing/chunk/chunklevelevaluator/availabletiledataevaluator.h>
#include <modules/globebrowsing/chunk/chunklevelevaluator/distanceevaluator.h>
#include <modules/globebrowsing/chunk/chunklevelevaluator/projectedareaevaluator.h>
#include <modules/globebrowsing/chunk/chunknode.h>
#include <modules/globebrowsing/chunk/culling/chunkculler.h>
#include <modules/globebrowsing/chunk/culling/frustumculler.h>
#include <modules/globebrowsing/chunk/culling/horizonculler.h>
#include <modules/globebrowsing/globes/renderableglobe.h>
#include <modules/globebrowsing/meshes/skirtedgrid.h>
#include <modules/globebrowsing/tile/tileindex.h>
#include <modules/globebrowsing/tile/tileprovider/tileprovider.h>
#include <modules/globebrowsing/rendering/chunkrenderer.h>
#include <modules/globebrowsing/rendering/layer/layer.h>
#include <modules/globebrowsing/rendering/layer/layergroup.h>
#include <modules/globebrowsing/rendering/layer/layermanager.h>
#include <modules/debugging/rendering/debugrenderer.h>
#include <openspace/util/time.h>
<<<<<<< HEAD
#include <openspace/engine/openspaceengine.h>
#include <openspace/engine/moduleengine.h>
#include <openspace/engine/wrapper/windowwrapper.h>

#include <ghoul/filesystem/filesystem.h>
#include <ghoul/opengl/texture.h>
#include <ghoul/font/fontmanager.h>
#include <ghoul/font/fontrenderer.h>
=======
#include <ghoul/filesystem/filesystem.h>
#include <ghoul/opengl/texture.h>
//#include <math.h>
>>>>>>> 2b3e58a0

namespace {
    const openspace::globebrowsing::GeodeticPatch Coverage =
        openspace::globebrowsing::GeodeticPatch(0, 0, 90, 180);

    const openspace::globebrowsing::TileIndex LeftHemisphereIndex =
        openspace::globebrowsing::TileIndex(0, 0, 1);

    const openspace::globebrowsing::TileIndex RightHemisphereIndex =
        openspace::globebrowsing::TileIndex(1, 0, 1);
} // namespace

namespace openspace::globebrowsing {

ChunkedLodGlobe::ChunkedLodGlobe(const RenderableGlobe& owner, size_t segmentsPerPatch,
    std::shared_ptr<LayerManager> layerManager,
    Ellipsoid& ellipsoid)
    : Renderable({ { "Identifier", owner.identifier() }, { "Name", owner.guiName() } })
#ifdef DEBUG_GLOBEBROWSING_STATSRECORD
    , stats(StatsCollector(absPath("test_stats"), 1, StatsCollector::Enabled::No))
#endif // DEBUG_GLOBEBROWSING_STATSRECORD
    , _owner(owner)
    , _leftRoot(std::make_unique<ChunkNode>(Chunk(owner, LeftHemisphereIndex)))
    , _rightRoot(std::make_unique<ChunkNode>(Chunk(owner, RightHemisphereIndex)))
    , _layerManager(layerManager)
{
    std::shared_ptr<SkirtedGrid> geometry = std::make_shared<SkirtedGrid>(
        static_cast<unsigned int>(segmentsPerPatch),
        static_cast<unsigned int>(segmentsPerPatch),
        TriangleSoup::Positions::No,
        TriangleSoup::TextureCoordinates::Yes,
        TriangleSoup::Normals::No
    );

    _chunkCullers.push_back(std::make_unique<culling::HorizonCuller>());
    _chunkCullers.push_back(std::make_unique<culling::FrustumCuller>(
        AABB3(
            glm::vec3(-1, -1, 0),
            glm::vec3(1, 1, 1e35)
        )
    ));

    _chunkEvaluatorByAvailableTiles =
        std::make_unique<chunklevelevaluator::AvailableTileData>();
    _chunkEvaluatorByProjectedArea =
        std::make_unique<chunklevelevaluator::ProjectedArea>();
    _chunkEvaluatorByDistance = std::make_unique<chunklevelevaluator::Distance>();

    _renderer = std::make_unique<ChunkRenderer>(geometry, layerManager, ellipsoid);
}

ChunkedLodGlobe::~ChunkedLodGlobe() {} // NOLINT

bool ChunkedLodGlobe::isReady() const {
    return true;
}

std::shared_ptr<LayerManager> ChunkedLodGlobe::layerManager() const {
    return _layerManager;
}

bool ChunkedLodGlobe::testIfCullable(const Chunk& chunk,
                                     const RenderData& renderData) const
{
    if (_owner.debugProperties().performHorizonCulling &&
        _chunkCullers[0]->isCullable(chunk, renderData)) {
        return true;
    }
    if (_owner.debugProperties().performFrustumCulling &&
        _chunkCullers[1]->isCullable(chunk, renderData)) {
        return true;
    }
    return false;
}

const ChunkNode& ChunkedLodGlobe::findChunkNode(const Geodetic2& location) const {
    ghoul_assert(
        Coverage.contains(location),
        "Point must be in lat [-90, 90] and lon [-180, 180]"
    );

    return location.lon < Coverage.center().lon ?
        _leftRoot->find(location) :
        _rightRoot->find(location);
}

int ChunkedLodGlobe::desiredLevel(const Chunk& chunk,
                                     const RenderData& renderData) const
{
    int desiredLevel = 0;
    if (_owner.debugProperties().levelByProjectedAreaElseDistance) {
        desiredLevel = _chunkEvaluatorByProjectedArea->desiredLevel(chunk, renderData);
    }
    else {
        desiredLevel = _chunkEvaluatorByDistance->desiredLevel(chunk, renderData);
    }

    int levelByAvailableData = _chunkEvaluatorByAvailableTiles->desiredLevel(
        chunk,
        renderData
    );
    if (levelByAvailableData != chunklevelevaluator::Evaluator::UnknownDesiredLevel &&
        _owner.debugProperties().limitLevelByAvailableData)
    {
        desiredLevel = glm::min(desiredLevel, levelByAvailableData);
    }

    desiredLevel = glm::clamp(desiredLevel, MinSplitDepth, MaxSplitDepth);
    return desiredLevel;
}

float ChunkedLodGlobe::getHeight(const glm::dvec3& position) const {
    float height = 0;

    // Get the uv coordinates to sample from
    const Geodetic2 geodeticPosition = _owner.ellipsoid().cartesianToGeodetic2(position);
    const int chunkLevel = findChunkNode(geodeticPosition).chunk().tileIndex().level;

    const TileIndex tileIndex = TileIndex(geodeticPosition, chunkLevel);
    const GeodeticPatch patch = GeodeticPatch(tileIndex);

    const Geodetic2 geoDiffPatch = patch.corner(Quad::NORTH_EAST) -
                                   patch.corner(Quad::SOUTH_WEST);

    const Geodetic2 geoDiffPoint = geodeticPosition - patch.corner(Quad::SOUTH_WEST);
    const glm::vec2 patchUV = glm::vec2(
        geoDiffPoint.lon / geoDiffPatch.lon,
        geoDiffPoint.lat / geoDiffPatch.lat
    );

    // Get the tile providers for the height maps
    const std::vector<std::shared_ptr<Layer>>& heightMapLayers =
        _layerManager->layerGroup(layergroupid::GroupID::HeightLayers).activeLayers();

    for (const std::shared_ptr<Layer>& layer : heightMapLayers) {
        tileprovider::TileProvider* tileProvider = layer->tileProvider();
        if (!tileProvider) {
            continue;
        }
        // Transform the uv coordinates to the current tile texture
        const ChunkTile chunkTile = tileProvider->chunkTile(tileIndex);
        const Tile& tile = chunkTile.tile;
        const TileUvTransform& uvTransform = chunkTile.uvTransform;
        const TileDepthTransform& depthTransform = tileProvider->depthTransform();
        if (tile.status() != Tile::Status::OK) {
            return 0;
        }

        ghoul::opengl::Texture* tileTexture = tile.texture();
        if (!tileTexture) {
            return 0;
        }

        glm::vec2 transformedUv = layer->TileUvToTextureSamplePosition(
            uvTransform,
            patchUV,
            glm::uvec2(tileTexture->dimensions())
        );

        // Sample and do linear interpolation
        // (could possibly be moved as a function in ghoul texture)
        // Suggestion: a function in ghoul::opengl::Texture that takes uv coordinates
        // in range [0,1] and uses the set interpolation method and clamping.

        const glm::uvec3 dimensions = tileTexture->dimensions();

        const glm::vec2 samplePos = transformedUv * glm::vec2(dimensions);
        glm::uvec2 samplePos00 = samplePos;
        samplePos00 = glm::clamp(
            samplePos00,
            glm::uvec2(0, 0),
            glm::uvec2(dimensions) - glm::uvec2(1)
        );
        const glm::vec2 samplePosFract = samplePos - glm::vec2(samplePos00);

        const glm::uvec2 samplePos10 = glm::min(
            samplePos00 + glm::uvec2(1, 0),
            glm::uvec2(dimensions) - glm::uvec2(1)
        );
        const glm::uvec2 samplePos01 = glm::min(
            samplePos00 + glm::uvec2(0, 1),
            glm::uvec2(dimensions) - glm::uvec2(1)
        );
        const glm::uvec2 samplePos11 = glm::min(
            samplePos00 + glm::uvec2(1, 1),
            glm::uvec2(dimensions) - glm::uvec2(1)
        );

        const float sample00 = tileTexture->texelAsFloat(samplePos00).x;
        const float sample10 = tileTexture->texelAsFloat(samplePos10).x;
        const float sample01 = tileTexture->texelAsFloat(samplePos01).x;
        const float sample11 = tileTexture->texelAsFloat(samplePos11).x;

        // In case the texture has NaN or no data values don't use this height map.
        const bool anySampleIsNaN =
            std::isnan(sample00) ||
            std::isnan(sample01) ||
            std::isnan(sample10) ||
            std::isnan(sample11);

        const bool anySampleIsNoData =
            sample00 == tileProvider->noDataValueAsFloat() ||
            sample01 == tileProvider->noDataValueAsFloat() ||
            sample10 == tileProvider->noDataValueAsFloat() ||
            sample11 == tileProvider->noDataValueAsFloat();

        if (anySampleIsNaN || anySampleIsNoData) {
            continue;
        }

        const float sample0 = sample00 * (1.f - samplePosFract.x) +
                              sample10 * samplePosFract.x;
        const float sample1 = sample01 * (1.f - samplePosFract.x) +
                              sample11 * samplePosFract.x;

        const float sample = sample0 * (1.f - samplePosFract.y) +
                             sample1 * samplePosFract.y;

        // Same as is used in the shader. This is not a perfect solution but
        // if the sample is actually a no-data-value (min_float) the interpolated
        // value might not be. Therefore we have a cut-off. Assuming no data value
        // is smaller than -100000
        if (sample > -100000) {
            // Perform depth transform to get the value in meters
            height = depthTransform.depthOffset + depthTransform.depthScale * sample;
            // Make sure that the height value follows the layer settings.
            // For example if the multiplier is set to a value bigger than one,
            // the sampled height should be modified as well.
            height = layer->renderSettings().performLayerSettings(height);
        }
    }
    // Return the result
    return height;
}

void ChunkedLodGlobe::notifyShaderRecompilation() {
    _shadersNeedRecompilation = true;
}

void ChunkedLodGlobe::recompileShaders() {
    _renderer->recompileShaders(_owner);
    _shadersNeedRecompilation = false;
}

void ChunkedLodGlobe::render(const RenderData& data, RendererTasks&) {
<<<<<<< HEAD
    
    // Calculate the MVP matrix
    glm::dmat4 viewTransform = glm::dmat4(data.camera.combinedViewMatrix());
    glm::dmat4 vp = glm::dmat4(data.camera.sgctInternal.projectionMatrix()) *
        viewTransform;
    glm::dmat4 mvp = vp * _owner.modelTransform();

=======
#ifdef DEBUG_GLOBEBROWSING_STATSRECORD
>>>>>>> 2b3e58a0
    stats.startNewRecord();
#endif // DEBUG_GLOBEBROWSING_STATSRECORD
    if (_shadersNeedRecompilation) {
        _renderer->recompileShaders(_owner);
        _shadersNeedRecompilation = false;
    }

#ifdef DEBUG_GLOBEBROWSING_STATSRECORD
    auto duration = std::chrono::system_clock::now().time_since_epoch();
    auto millis = std::chrono::duration_cast<std::chrono::milliseconds>(duration).count();
    stats.i["time"] = millis;
#endif // DEBUG_GLOBEBROWSING_STATSRECORD

    _leftRoot->updateChunkTree(data);
    _rightRoot->updateChunkTree(data);

<<<<<<< HEAD
=======
    // Calculate the MVP matrix
    const glm::dmat4 viewTransform = glm::dmat4(data.camera.combinedViewMatrix());
    const glm::dmat4 vp = glm::dmat4(data.camera.sgctInternal.projectionMatrix()) *
                    viewTransform;
    const glm::dmat4 mvp = vp * _owner.modelTransform();

>>>>>>> 2b3e58a0
    // Render function
    auto renderJob = [this, &data, &mvp](const ChunkNode& chunkNode) {
#ifdef DEBUG_GLOBEBROWSING_STATSRECORD
        stats.i["chunks nodes"]++;
#endif // DEBUG_GLOBEBROWSING_STATSRECORD
        const Chunk& chunk = chunkNode.chunk();
        if (chunkNode.isLeaf()) {
#ifdef DEBUG_GLOBEBROWSING_STATSRECORD
            stats.i["leafs chunk nodes"]++;
#endif // DEBUG_GLOBEBROWSING_STATSRECORD

            if (chunk.isVisible()) {
#ifdef DEBUG_GLOBEBROWSING_STATSRECORD
                stats.i["rendered chunks"]++;
#endif // DEBUG_GLOBEBROWSING_STATSRECORD
                _renderer->renderChunk(chunkNode.chunk(), data);
                debugRenderChunk(chunk, mvp);
            }
        }
    };

    _leftRoot->breadthFirst(renderJob);
    _rightRoot->breadthFirst(renderJob);

    //_leftRoot->reverseBreadthFirst(renderJob);
    //_rightRoot->reverseBreadthFirst(renderJob);

#ifdef DEBUG_GLOBEBROWSING_STATSRECORD
    auto duration2 = std::chrono::system_clock::now().time_since_epoch();
    auto ms2 = std::chrono::duration_cast<std::chrono::milliseconds>(duration2).count();
    stats.i["chunk globe render time"] = ms2 - millis;
#endif // DEBUG_GLOBEBROWSING_STATSRECORD
}

void ChunkedLodGlobe::debugRenderChunk(const Chunk& chunk, const glm::dmat4& mvp) const {
    if (_owner.debugProperties().showChunkBounds ||
        _owner.debugProperties().showChunkAABB)
    {
        const std::vector<glm::dvec4>& modelSpaceCorners =
            chunk.boundingPolyhedronCorners();

        std::vector<glm::vec4> clippingSpaceCorners(8);
        AABB3 screenSpaceBounds;

        for (size_t i = 0; i < 8; ++i) {
            const glm::vec4& clippingSpaceCorner = mvp * modelSpaceCorners[i];
            clippingSpaceCorners[i] = clippingSpaceCorner;

            glm::vec3 screenSpaceCorner =
                glm::vec3((1.f / clippingSpaceCorner.w) * clippingSpaceCorner);
            screenSpaceBounds.expand(std::move(screenSpaceCorner));
        }

        const unsigned int colorBits = 1 + chunk.tileIndex().level % 6;
        const glm::vec4 color = glm::vec4(
            colorBits & 1,
            colorBits & 2,
            colorBits & 4,
            0.3f
        );

        if (_owner.debugProperties().showChunkBounds) {
            DebugRenderer::ref().renderNiceBox(clippingSpaceCorners, color);
        }

        if (_owner.debugProperties().showChunkAABB) {
            const std::vector<glm::vec4>& screenSpacePoints =
                DebugRenderer::ref().verticesFor(screenSpaceBounds);
            DebugRenderer::ref().renderNiceBox(screenSpacePoints, color);
        }
    }
}

void ChunkedLodGlobe::update(const UpdateData& data) {
    setBoundingSphere(static_cast<float>(
        _owner.ellipsoid().maximumRadius() * data.modelTransform.scale
    ));
    _renderer->update();
}
} // namespace openspace::globebrowsing<|MERGE_RESOLUTION|>--- conflicted
+++ resolved
@@ -44,20 +44,16 @@
 #include <modules/globebrowsing/rendering/layer/layermanager.h>
 #include <modules/debugging/rendering/debugrenderer.h>
 #include <openspace/util/time.h>
-<<<<<<< HEAD
-#include <openspace/engine/openspaceengine.h>
-#include <openspace/engine/moduleengine.h>
-#include <openspace/engine/wrapper/windowwrapper.h>
-
+//#include <openspace/engine/openspaceengine.h>
+//#include <openspace/engine/moduleengine.h>
+//#include <openspace/engine/wrapper/windowwrapper.h>
+//
+//#include <ghoul/filesystem/filesystem.h>
+//#include <ghoul/opengl/texture.h>
+//#include <ghoul/font/fontmanager.h>
+//#include <ghoul/font/fontrenderer.h>
 #include <ghoul/filesystem/filesystem.h>
 #include <ghoul/opengl/texture.h>
-#include <ghoul/font/fontmanager.h>
-#include <ghoul/font/fontrenderer.h>
-=======
-#include <ghoul/filesystem/filesystem.h>
-#include <ghoul/opengl/texture.h>
-//#include <math.h>
->>>>>>> 2b3e58a0
 
 namespace {
     const openspace::globebrowsing::GeodeticPatch Coverage =
@@ -303,17 +299,7 @@
 }
 
 void ChunkedLodGlobe::render(const RenderData& data, RendererTasks&) {
-<<<<<<< HEAD
-    
-    // Calculate the MVP matrix
-    glm::dmat4 viewTransform = glm::dmat4(data.camera.combinedViewMatrix());
-    glm::dmat4 vp = glm::dmat4(data.camera.sgctInternal.projectionMatrix()) *
-        viewTransform;
-    glm::dmat4 mvp = vp * _owner.modelTransform();
-
-=======
-#ifdef DEBUG_GLOBEBROWSING_STATSRECORD
->>>>>>> 2b3e58a0
+#ifdef DEBUG_GLOBEBROWSING_STATSRECORD
     stats.startNewRecord();
 #endif // DEBUG_GLOBEBROWSING_STATSRECORD
     if (_shadersNeedRecompilation) {
@@ -330,15 +316,12 @@
     _leftRoot->updateChunkTree(data);
     _rightRoot->updateChunkTree(data);
 
-<<<<<<< HEAD
-=======
     // Calculate the MVP matrix
     const glm::dmat4 viewTransform = glm::dmat4(data.camera.combinedViewMatrix());
     const glm::dmat4 vp = glm::dmat4(data.camera.sgctInternal.projectionMatrix()) *
                     viewTransform;
     const glm::dmat4 mvp = vp * _owner.modelTransform();
 
->>>>>>> 2b3e58a0
     // Render function
     auto renderJob = [this, &data, &mvp](const ChunkNode& chunkNode) {
 #ifdef DEBUG_GLOBEBROWSING_STATSRECORD
