--- conflicted
+++ resolved
@@ -30,16 +30,6 @@
 #include <modules/globebrowsing/rendering/layer/layermanager.h>
 
 namespace {
-<<<<<<< HEAD
-    const char* keyFrame = "Frame";
-    const char* keyRadii = "Radii";
-    const char* keySegmentsPerPatch = "SegmentsPerPatch";
-    const char* keyLayers = "Layers";
-    const char* keyShadowGroup = "ShadowGroup";
-    const char* keyShadowSource = "Source";
-    const char* keyShadowCaster = "Caster";
-    const std::string _loggerCat = "RenderableGlobe";
-=======
     constexpr const char* keyFrame = "Frame";
     constexpr const char* keyRadii = "Radii";
     constexpr const char* keySegmentsPerPatch = "SegmentsPerPatch";
@@ -47,7 +37,6 @@
     constexpr const char* keyShadowGroup = "ShadowGroup";
     constexpr const char* keyShadowSource = "Source";
     constexpr const char* keyShadowCaster = "Caster";
->>>>>>> 97b2311c
 
     static const openspace::properties::Property::PropertyInfo SaveOrThrowInfo = {
         "SaveOrThrowCamera",
