--- conflicted
+++ resolved
@@ -49,7 +49,6 @@
 
 namespace openspace {
 
-<<<<<<< HEAD
 	RenderableGlobe::RenderableGlobe(const ghoul::Dictionary& dictionary)
 		: DistanceSwitch()
 		, _rotation("rotation", "Rotation", 0, 0, 360)
@@ -71,30 +70,6 @@
 		//addSwitchValue(std::shared_ptr<ClipMapGlobe>(new ClipMapGlobe(dictionary, _ellipsoid)), 1e9);
 		addSwitchValue(std::shared_ptr<ChunkLodGlobe>(new ChunkLodGlobe(dictionary, _ellipsoid)), 1e9);
 		addSwitchValue(std::shared_ptr<GlobeMesh>(new GlobeMesh(dictionary)), 1e10);
-=======
-    RenderableGlobe::RenderableGlobe(const ghoul::Dictionary& dictionary)
-        : DistanceSwitch()
-        , _rotation("rotation", "Rotation", 0, 0, 360)
-    {
-        std::string name;
-        bool success = dictionary.getValue(SceneGraphNode::KeyName, name);
-        ghoul_assert(success,
-            "RenderableGlobe need the '" << SceneGraphNode::KeyName << "' be specified");
-        setName(name);
-        dictionary.getValue(keyFrame, _frame);
-        dictionary.getValue(keyBody, _target);
-        if (_target != "")
-            setBody(_target);
-
-        // Mainly for debugging purposes @AA
-        addProperty(_rotation);
-        
-        addSwitchValue(std::shared_ptr<ClipMapGlobe>(new ClipMapGlobe(dictionary)), 1e7);
-        addSwitchValue(std::shared_ptr<ChunkLodGlobe>(new ChunkLodGlobe(dictionary)), 1e9);
-        addSwitchValue(std::shared_ptr<GlobeMesh>(new GlobeMesh(dictionary)), 1e10);
->>>>>>> 1799e2b4
-
-
     }
 
     RenderableGlobe::~RenderableGlobe() {
