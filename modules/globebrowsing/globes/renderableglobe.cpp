--- conflicted
+++ resolved
@@ -112,20 +112,14 @@
         ghoul::Dictionary texturesDictionary;
         dictionary.getValue(keyTextures, texturesDictionary);
 
-<<<<<<< HEAD
-        _layerManager = std::make_shared<LayerManager>(
-            texturesDictionary);
+
+        _layerManager = std::make_shared<LayerManager>(texturesDictionary);
 
         _chunkedLodGlobe = std::make_shared<ChunkedLodGlobe>(
             *this, patchSegments, _layerManager);
-        _pointGlobe = std::make_shared<PointGlobe>(*this);
-=======
-        _tileProviderManager = std::make_shared<TileProviderManager>(texturesDictionary);
-
-        _chunkedLodGlobe = std::make_shared<ChunkedLodGlobe>(
-            *this, patchSegments, _tileProviderManager);
+        
         //_pointGlobe = std::make_shared<PointGlobe>(*this);
->>>>>>> 9eb805a3
+
         
         _distanceSwitch.addSwitchValue(_chunkedLodGlobe, 5e9);
         //_distanceSwitch.addSwitchValue(_pointGlobe, 1e12);
@@ -147,20 +141,9 @@
         _debugPropertyOwner.addProperty(_debugProperties.showHeightIntensities);
         _debugPropertyOwner.addProperty(_debugProperties.performFrustumCulling);
         _debugPropertyOwner.addProperty(_debugProperties.performHorizonCulling);
-        _debugPropertyOwner.addProperty(
-            _debugProperties.levelByProjectedAreaElseDistance);
+        _debugPropertyOwner.addProperty(_debugProperties.levelByProjectedAreaElseDistance);
         _debugPropertyOwner.addProperty(_debugProperties.resetTileProviders);
-<<<<<<< HEAD
         _debugPropertyOwner.addProperty(_debugProperties.toggleEnabledEveryFrame);
-=======
-        //_debugPropertyOwner.addProperty(_debugProperties.toggleEnabledEveryFrame);
-              
-        for (int i = 0; i < LayeredTextures::NUM_TEXTURE_CATEGORIES; i++) {
-            _textureProperties.push_back(std::make_unique<LayeredCategoryPropertyOwner>
-                (LayeredTextures::TextureCategory(i), *_tileProviderManager));
-            _texturePropertyOwner.addPropertySubOwner(*_textureProperties[i]);
-        }
->>>>>>> 9eb805a3
         
         addPropertySubOwner(_debugPropertyOwner);
         addPropertySubOwner(_layerManager.get());
@@ -234,30 +217,16 @@
     }
 
     float RenderableGlobe::getHeight(glm::dvec3 position) {
-<<<<<<< HEAD
-        // Get the tile provider for the height map
-        const auto& heightLayers = _layerManager->layerGroup(
-            LayeredTextures::HeightMaps).activeLayers();
-        if (heightLayers.size() == 0)
-            return 0;
-        TileProvider* tileProvider = heightLayers[0]->tileProvider();
-
-=======
         float height = 0;
         
->>>>>>> 9eb805a3
         // Get the uv coordinates to sample from
         Geodetic2 geodeticPosition = _ellipsoid.cartesianToGeodetic2(position);
         int chunkLevel = _chunkedLodGlobe->findChunkNode(
             geodeticPosition).getChunk().tileIndex().level;
-<<<<<<< HEAD
         
         TileIndex tileIndex = TileIndex(geodeticPosition, chunkLevel);
         GeodeticPatch patch = GeodeticPatch(tileIndex);
-=======
-        TileIndex chunkIdx = TileIndex(geodeticPosition, chunkLevel);
-        GeodeticPatch patch = GeodeticPatch(chunkIdx);
->>>>>>> 9eb805a3
+
         Geodetic2 geoDiffPatch =
             patch.getCorner(Quad::NORTH_EAST) -
             patch.getCorner(Quad::SOUTH_WEST);
@@ -265,33 +234,15 @@
         glm::vec2 patchUV = glm::vec2(
             geoDiffPoint.lon / geoDiffPatch.lon, geoDiffPoint.lat / geoDiffPatch.lat);
 
-<<<<<<< HEAD
-        // Transform the uv coordinates to the current tile texture
-        ChunkTile chunkTile = TileSelector::getHighestResolutionTile(
-            tileProvider, tileIndex);
-        const auto& tile = chunkTile.tile;
-        const auto& uvTransform = chunkTile.uvTransform;
-        const auto& depthTransform = tileProvider->depthTransform();
-        if (tile.status != Tile::Status::OK) {
-            return 0;
-        }
-        glm::vec2 transformedUv = uvTransform.uvOffset + uvTransform.uvScale * patchUV;
-
-        // Sample and do linear interpolation
-        // (could possibly be moved as a function in ghoul texture)
-        glm::uvec3 dimensions = tile.texture->dimensions();
-=======
         // Get the tile providers for the height maps
-        const auto& heightMapProviders = _tileProviderManager->getTileProviderGroup(
-            LayeredTextures::HeightMaps).getActiveTileProviders();
->>>>>>> 9eb805a3
-        
-        for (const auto& tileProvider : heightMapProviders) {
+        const auto& heightMapLayers = _layerManager->layerGroup(LayeredTextures::HeightMaps).activeLayers();
+        
+        for (const auto& layer : heightMapLayers) {
+            TileProvider* tileProvider = layer->tileProvider();
             // Transform the uv coordinates to the current tile texture
-            TileAndTransform tileAndTransform = TileSelector::getHighestResolutionTile(
-                tileProvider.get(), chunkIdx);
-            const auto& tile = tileAndTransform.tile;
-            const auto& uvTransform = tileAndTransform.uvTransform;
+            ChunkTile chunkTile = TileSelector::getHighestResolutionTile(tileProvider, tileIndex);
+            const auto& tile = chunkTile.tile;
+            const auto& uvTransform = chunkTile.uvTransform;
             const auto& depthTransform = tileProvider->depthTransform();
             if (tile.status != Tile::Status::OK) {
                 return 0;
