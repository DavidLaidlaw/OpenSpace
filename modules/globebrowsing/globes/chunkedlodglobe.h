/*****************************************************************************************
 *                                                                                       *
 * OpenSpace                                                                             *
 *                                                                                       *
 * Copyright (c) 2014-2018                                                               *
 *                                                                                       *
 * Permission is hereby granted, free of charge, to any person obtaining a copy of this  *
 * software and associated documentation files (the "Software"), to deal in the Software *
 * without restriction, including without limitation the rights to use, copy, modify,    *
 * merge, publish, distribute, sublicense, and/or sell copies of the Software, and to    *
 * permit persons to whom the Software is furnished to do so, subject to the following   *
 * conditions:                                                                           *
 *                                                                                       *
 * The above copyright notice and this permission notice shall be included in all copies *
 * or substantial portions of the Software.                                              *
 *                                                                                       *
 * THE SOFTWARE IS PROVIDED "AS IS", WITHOUT WARRANTY OF ANY KIND, EXPRESS OR IMPLIED,   *
 * INCLUDING BUT NOT LIMITED TO THE WARRANTIES OF MERCHANTABILITY, FITNESS FOR A         *
 * PARTICULAR PURPOSE AND NONINFRINGEMENT. IN NO EVENT SHALL THE AUTHORS OR COPYRIGHT    *
 * HOLDERS BE LIABLE FOR ANY CLAIM, DAMAGES OR OTHER LIABILITY, WHETHER IN AN ACTION OF  *
 * CONTRACT, TORT OR OTHERWISE, ARISING FROM, OUT OF OR IN CONNECTION WITH THE SOFTWARE  *
 * OR THE USE OR OTHER DEALINGS IN THE SOFTWARE.                                         *
 ****************************************************************************************/

#ifndef __OPENSPACE_MODULE_GLOBEBROWSING___CHUNKED_LOD_GLOBE___H__
#define __OPENSPACE_MODULE_GLOBEBROWSING___CHUNKED_LOD_GLOBE___H__

#include <openspace/rendering/renderable.h>

<<<<<<< HEAD
#include <modules/globebrowsing/other/statscollector.h>
#include <modules/globebrowsing/geometry/geodeticpatch.h>
#include <modules/globebrowsing/globes/renderableglobe.h>

#include <ghoul/font/fontrenderer.h>

=======
>>>>>>> 2b3e58a0
#include <memory>

//#define DEBUG_GLOBEBROWSING_STATSRECORD

#ifdef DEBUG_GLOBEBROWSING_STATSRECORD
#include <modules/globebrowsing/other/statscollector.h>
#endif // DEBUG_GLOBEBROWSING_STATSRECORD

namespace openspace::globebrowsing {

namespace chunklevelevaluator { class Evaluator; }

namespace culling { class ChunkCuller; }

class Chunk;
class ChunkNode;
class ChunkRenderer;
class Ellipsoid;
struct Geodetic2;
class LayerManager;
class RenderableGlobe;

class ChunkedLodGlobe : public Renderable {
public:
    ChunkedLodGlobe(const RenderableGlobe& owner, size_t segmentsPerPatch,
        std::shared_ptr<LayerManager> layerManager, Ellipsoid& ellipsoid);
    ~ChunkedLodGlobe();

    bool isReady() const override;

    void render(const RenderData& data, RendererTasks& rendererTask) override;
    void update(const UpdateData& data) override;

    /**
     * Traverse the chunk tree and find the highest level chunk node.
     *
     * \param location is given in geodetic coordinates and must be in the range
     * latitude [-90, 90] and longitude [-180, 180]. In other words, it must be a
     * position defined on the globe in georeferenced coordinates.
     */
    const ChunkNode& findChunkNode(const Geodetic2& location) const;

    /**
     * Test if a specific chunk can saf;ely be culled without affecting the rendered
     * image.
     *
     * Goes through all available <code>ChunkCuller</code>s and check if any of them
     * allows culling of the <code>Chunk</code>s in question.
     */
    bool testIfCullable(const Chunk& chunk, const RenderData& renderData) const;

    /**
     * Gets the desired level which can be used to determine if a chunk should split
     * or merge.
     *
     * Using <code>ChunkLevelEvaluator</code>s, the desired level can be higher or
     * lower than the current level of the <code>Chunks</code>s
     * <code>TileIndex</code>. If the desired level is higher than that of the
     * <code>Chunk</code>, it wants to split. If it is lower, it wants to merge with
     * its siblings.
     */
    int desiredLevel(const Chunk& chunk, const RenderData& renderData) const;

    /**
     * Calculates the height from the surface of the reference ellipsoid to the
     * heigh mapped surface.
     *
     * The height can be negative if the height map contains negative values.
     *
     * \param <code>position</code> is the position of a point that gets geodetically
     * projected on the reference ellipsoid. <code>position</code> must be in
     * cartesian model space.
     * \returns the height from the reference ellipsoid to the globe surface.
     */
    float getHeight(const glm::dvec3& position) const;

    /**
     * Notifies the renderer to recompile its shaders the next time the render function is
     * called. The actual shader recompilation takes place in the render function because
     * properties that the shader depends on need to be properly synced.
     */
    void notifyShaderRecompilation();

    /**
     * Directly recompile the shaders of the renderer.
     */
    void recompileShaders();

    constexpr static const int MinSplitDepth = 2;
    constexpr static const int MaxSplitDepth = 22;

    std::shared_ptr<LayerManager> layerManager() const;

#ifdef DEBUG_GLOBEBROWSING_STATSRECORD
    StatsCollector stats;
#endif // DEBUG_GLOBEBROWSING_STATSRECORD

private:
<<<<<<< HEAD
    void debugRenderChunk(const Chunk& chunk, const glm::dmat4& data) const;
    void renderLabels(const RenderData& data, const glm::dmat4& modelViewProjectionMatrix,
        const glm::dvec3& orthoRight, const glm::dvec3& orthoUp, 
        const float distToCamera, const float fadeInVariable);
    
    static const GeodeticPatch COVERAGE;
    static const TileIndex LEFT_HEMISPHERE_INDEX;
    static const TileIndex RIGHT_HEMISPHERE_INDEX;
=======
    void debugRenderChunk(const Chunk& chunk, const glm::dmat4& mvp) const;
>>>>>>> 2b3e58a0

    const RenderableGlobe& _owner;

    // Covers all negative longitudes
    std::unique_ptr<ChunkNode> _leftRoot;

    // Covers all positive longitudes
    std::unique_ptr<ChunkNode> _rightRoot;

    // the patch used for actual rendering
    std::unique_ptr<ChunkRenderer> _renderer;

    std::vector<std::unique_ptr<culling::ChunkCuller>> _chunkCullers;

    std::unique_ptr<chunklevelevaluator::Evaluator> _chunkEvaluatorByAvailableTiles;
    std::unique_ptr<chunklevelevaluator::Evaluator> _chunkEvaluatorByProjectedArea;
    std::unique_ptr<chunklevelevaluator::Evaluator> _chunkEvaluatorByDistance;

    std::shared_ptr<LayerManager> _layerManager;

    bool _shadersNeedRecompilation = true;
};

} // namespace openspace::globebrowsing

#endif // __OPENSPACE_MODULE_GLOBEBROWSING___CHUNKED_LOD_GLOBE___H__<|MERGE_RESOLUTION|>--- conflicted
+++ resolved
@@ -27,15 +27,12 @@
 
 #include <openspace/rendering/renderable.h>
 
-<<<<<<< HEAD
-#include <modules/globebrowsing/other/statscollector.h>
-#include <modules/globebrowsing/geometry/geodeticpatch.h>
-#include <modules/globebrowsing/globes/renderableglobe.h>
+//#include <modules/globebrowsing/other/statscollector.h>
+//#include <modules/globebrowsing/geometry/geodeticpatch.h>
+//#include <modules/globebrowsing/globes/renderableglobe.h>
+//
+//#include <ghoul/font/fontrenderer.h>
 
-#include <ghoul/font/fontrenderer.h>
-
-=======
->>>>>>> 2b3e58a0
 #include <memory>
 
 //#define DEBUG_GLOBEBROWSING_STATSRECORD
@@ -134,18 +131,7 @@
 #endif // DEBUG_GLOBEBROWSING_STATSRECORD
 
 private:
-<<<<<<< HEAD
-    void debugRenderChunk(const Chunk& chunk, const glm::dmat4& data) const;
-    void renderLabels(const RenderData& data, const glm::dmat4& modelViewProjectionMatrix,
-        const glm::dvec3& orthoRight, const glm::dvec3& orthoUp, 
-        const float distToCamera, const float fadeInVariable);
-    
-    static const GeodeticPatch COVERAGE;
-    static const TileIndex LEFT_HEMISPHERE_INDEX;
-    static const TileIndex RIGHT_HEMISPHERE_INDEX;
-=======
     void debugRenderChunk(const Chunk& chunk, const glm::dmat4& mvp) const;
->>>>>>> 2b3e58a0
 
     const RenderableGlobe& _owner;
 
