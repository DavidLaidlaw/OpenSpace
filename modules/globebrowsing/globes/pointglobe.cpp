--- conflicted
+++ resolved
@@ -69,16 +69,6 @@
 
     glBindVertexArray(_vaoID);
 
-<<<<<<< HEAD
-    std::array<glm::vec2, 6> quadVertexData = {
-        glm::vec2(-1.0f, -1.0f),
-        glm::vec2(1.0f, -1.0f),
-        glm::vec2(-1.0f, 1.0f),
-        glm::vec2(-1.0f, 1.0f),
-        glm::vec2(1.0f, -1.0f),
-        glm::vec2(1.0f, 1.0f)
-    };
-=======
 	std::array<glm::vec2, 6> quadVertexData = {{
       glm::vec2(-1.0f, -1.0f),
       glm::vec2(1.0f, -1.0f),
@@ -87,7 +77,6 @@
       glm::vec2(1.0f, -1.0f),
       glm::vec2(1.0f, 1.0f)
     }};
->>>>>>> 9b924c3d
     
     // Vertex buffer
     glBindBuffer(GL_ARRAY_BUFFER, _vertexBufferID);
