--- conflicted
+++ resolved
@@ -97,7 +97,6 @@
                    vec3 ellipsoidTangentThetaCameraSpace,
                    vec3 ellipsoidTangentPhiCameraSpace)
 {
-<<<<<<< HEAD
     vec3 normal = ellipsoidNormalCameraSpace;
 
 #if USE_ACCURATE_NORMALS
@@ -117,26 +116,6 @@
     normal = normalize(cross(diffTheta, diffPhi));
 #endif // USE_ACCURATE_NORMALS
     return normal;
-=======
-#if USE_ACCURATE_NORMALS && USE_HEIGHTMAP
-    float deltaPhi = mix(deltaPhi0, deltaPhi1, uv.x);
-    float deltaTheta = mix(deltaTheta0, deltaTheta1, uv.y);
-
-    vec3 deltaPhiVec = ellipsoidTangentPhiCameraSpace * deltaPhi;
-    vec3 deltaThetaVec = ellipsoidTangentThetaCameraSpace * deltaTheta;
-
-    float height00 = getTileHeightScaled(uv, levelWeights);
-    float height10 = getTileHeightScaled(uv + vec2(tileDelta, 0.0f), levelWeights);
-    float height01 = getTileHeightScaled(uv + vec2(0.0f, tileDelta), levelWeights);
-
-    vec3 diffTheta = deltaThetaVec + ellipsoidNormalCameraSpace * (height10 - height00);
-    vec3 diffPhi = deltaPhiVec + ellipsoidNormalCameraSpace * (height01 - height00);
-
-    return normalize(cross(diffTheta, diffPhi));
-#else // USE_ACCURATE_NORMALS && USE_HEIGHTMAP
-    return ellipsoidNormalCameraSpace;
-#endif
->>>>>>> 904ea5b4
 }
 
 #endif // TILE_HEIGHT_HGLSL