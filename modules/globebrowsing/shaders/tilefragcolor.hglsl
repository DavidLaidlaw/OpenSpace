/*****************************************************************************************
 *                                                                                       *
 * OpenSpace                                                                             *
 *                                                                                       *
 * Copyright (c) 2014-2017                                                               *
 *                                                                                       *
 * Permission is hereby granted, free of charge, to any person obtaining a copy of this  *
 * software and associated documentation files (the "Software"), to deal in the Software *
 * without restriction, including without limitation the rights to use, copy, modify,    *
 * merge, publish, distribute, sublicense, and/or sell copies of the Software, and to    *
 * permit persons to whom the Software is furnished to do so, subject to the following   *
 * conditions:                                                                           *
 *                                                                                       *
 * The above copyright notice and this permission notice shall be included in all copies *
 * or substantial portions of the Software.                                              *
 *                                                                                       *
 * THE SOFTWARE IS PROVIDED "AS IS", WITHOUT WARRANTY OF ANY KIND, EXPRESS OR IMPLIED,   *
 * INCLUDING BUT NOT LIMITED TO THE WARRANTIES OF MERCHANTABILITY, FITNESS FOR A         *
 * PARTICULAR PURPOSE AND NONINFRINGEMENT. IN NO EVENT SHALL THE AUTHORS OR COPYRIGHT    *
 * HOLDERS BE LIABLE FOR ANY CLAIM, DAMAGES OR OTHER LIABILITY, WHETHER IN AN ACTION OF  *
 * CONTRACT, TORT OR OTHERWISE, ARISING FROM, OUT OF OR IN CONNECTION WITH THE SOFTWARE  *
 * OR THE USE OR OTHER DEALINGS IN THE SOFTWARE.                                         *
 ****************************************************************************************/

#ifndef TILE_FRAG_COLOR_HGLSL
#define TILE_FRAG_COLOR_HGLSL

#include <${MODULE_GLOBEBROWSING}/shaders/tile.hglsl>
#include <${MODULE_GLOBEBROWSING}/shaders/texturetilemapping.hglsl>
#include <${MODULE_GLOBEBROWSING}/shaders/tileheight.hglsl>
#include "PowerScaling/powerScaling_fs.hglsl"


// Below are all the tiles that are used for contributing 
// the actual fragment color

#if USE_COLORTEXTURE
uniform Layer ColorLayers[NUMLAYERS_COLORTEXTURE];
#endif // USE_COLORTEXTURE

#if USE_NIGHTTEXTURE
uniform Layer NightLayers[NUMLAYERS_NIGHTTEXTURE];
#endif // USE_NIGHTTEXTURE

#if USE_OVERLAY
uniform Layer Overlays[NUMLAYERS_OVERLAY];
#endif // USE_OVERLAY

#if USE_WATERMASK
uniform Layer WaterMasks[NUMLAYERS_WATERMASK];
#endif // USE_WATERMASK

#if SHOW_HEIGHT_RESOLUTION
uniform vec2 vertexResolution;
#endif

#if USE_ATMOSPHERE
// TODO atmosphere uniforms here
#endif // USE_ATMOSPHERE

#if USE_NIGHTTEXTURE || USE_WATERMASK || USE_ATMOSPHERE || PERFORM_SHADING
<<<<<<< HEAD
	uniform vec3 lightDirectionCameraSpace;
	float waterReflectance = 0.0;
=======
    uniform vec3 lightDirectionCameraSpace;
#endif

#if PERFORM_SHADING
    uniform float orenNayarRoughness;
>>>>>>> 9b924c3d
#endif

in vec4 fs_position;
in vec3 fs_normal;
in vec2 fs_uv;
in vec3 ellipsoidNormalCameraSpace;
in vec3 positionCameraSpace;

<<<<<<< HEAD
=======
#if USE_ACCURATE_NORMALS
in vec3 ellipsoidTangentThetaCameraSpace;
in vec3 ellipsoidTangentPhiCameraSpace;
#endif // USE_ACCURATE_NORMALS

>>>>>>> 9b924c3d
// levelInterpolationParameter is used to interpolate between a tile and its parent tiles
// The value increases with the distance from the vertex (or fragment) to the camera
in LevelWeights levelWeights;

/**
 * This method defines the fragment color pipeline which is used in both
 * the local and global chunk rendering. 
 *
 */
vec4 getTileFragColor() {

    vec4 color = vec4(0.3,0.3,0.3,1);

    vec3 normal = normalize(ellipsoidNormalCameraSpace);
#if USE_ACCURATE_NORMALS
    normal = getTileNormal(fs_uv, levelWeights,
                           normalize(ellipsoidNormalCameraSpace),
                           normalize(ellipsoidTangentThetaCameraSpace),
                           normalize(ellipsoidTangentPhiCameraSpace));
#endif /// USE_ACCURATE_NORMALS

#if USE_COLORTEXTURE
    color = calculateColor(
        color,
        fs_uv,
        levelWeights,
        ColorLayers);
#endif // USE_COLORTEXTURE

#if USE_WATERMASK
<<<<<<< HEAD
	// Change to get water reflectance (JCC) (alpha channel)
	color = calculateWater(
		color,
		fs_uv,
		levelWeights,
		WaterMasks,
		normalize(ellipsoidNormalCameraSpace),
		lightDirectionCameraSpace, // Should already be normalized
		positionCameraSpace,
        waterReflectance);
=======
    color = calculateWater(
        color,
        fs_uv,
        levelWeights,
        WaterMasks,
        normal,
        lightDirectionCameraSpace, // Should already be normalized
        positionCameraSpace);

>>>>>>> 9b924c3d
#endif // USE_WATERMASK

#if USE_NIGHTTEXTURE
    color = calculateNight(
        color,
        fs_uv,
        levelWeights,
        NightLayers,
        normalize(ellipsoidNormalCameraSpace),
        lightDirectionCameraSpace); // Should already be normalized

#endif // USE_NIGHTTEXTURE

#if PERFORM_SHADING
    color = calculateShadedColor(
        color,
        normal,
        lightDirectionCameraSpace,
        normalize(positionCameraSpace),
        orenNayarRoughness);
#endif // PERFORM_SHADING

#if USE_ATMOSPHERE
    // Temporary until the real atmosphere code is here
    //color = color + vec4(0.5,0.5,1,0) * 0.3; // Just to see something for now
    vec3 n = normalize(ellipsoidNormalCameraSpace);
    vec3 l = lightDirectionCameraSpace;
    vec3 c = normalize(positionCameraSpace);
    float cosFactor = 1 - clamp(dot(-n * 0.9, c), 0, 1);
    cosFactor *= 1.1;
    cosFactor -= 0.1;
    cosFactor = clamp(cosFactor, 0, 1);
    cosFactor = cosFactor + pow(cosFactor, 5);
    
    float shadowLight = 0.15;
    float cosFactorLight = pow(max(dot(-l, n), -shadowLight) + shadowLight, 0.8);
    //float cosFactorScatter = pow(max(dot(l, n) + shadowLight, 0), 5);
    //float cosFactorLight = max(dot(-lightDirectionCameraSpace, normalize(ellipsoidNormalCameraSpace)), 0);
    //vec3 r = reflect(l, n);
    //float scatteredLight = pow(clamp(dot(-r,c), 0, 1), 20);
    vec3 atmosphereColor = vec3(0.5,0.5,1) * 2;
    color = color + vec4(atmosphereColor,0) * cosFactor * cosFactorLight *  0.5;
#endif // USE_ATMOSPHERE

#if USE_OVERLAY
    color = calculateOverlay(
        color,
        fs_uv,
        levelWeights,
        Overlays);
#endif // USE_OVERLAY

#if SHOW_HEIGHT_INTENSITIES
    color.r *= 0.1;
    color.g *= 0.1;
    color.b *= 0.1;

    float untransformedHeight = getUntransformedTileVertexHeight(fs_uv, levelWeights);
    float contourLine = fract(10*untransformedHeight) > 0.98 ? 1 : 0;
    color.r += untransformedHeight;
    color.b = contourLine;
#endif

#if SHOW_HEIGHT_RESOLUTION
    color += 0.0001*calculateDebugColor(fs_uv, fs_position, vertexResolution);
    #if USE_HEIGHTMAP
        color.r = min(color.r, 0.8);
        color.r += tileResolution(fs_uv, HeightLayers[0].pile.chunkTile0) > 0.9 ? 1 : 0;
    #endif
#endif


    return color;
}


#endif ///TILE_FRAG_COLOR_HGLSL<|MERGE_RESOLUTION|>--- conflicted
+++ resolved
@@ -59,16 +59,12 @@
 #endif // USE_ATMOSPHERE
 
 #if USE_NIGHTTEXTURE || USE_WATERMASK || USE_ATMOSPHERE || PERFORM_SHADING
-<<<<<<< HEAD
-	uniform vec3 lightDirectionCameraSpace;
-	float waterReflectance = 0.0;
-=======
     uniform vec3 lightDirectionCameraSpace;
+    float waterReflectance = 0.0;
 #endif
 
 #if PERFORM_SHADING
     uniform float orenNayarRoughness;
->>>>>>> 9b924c3d
 #endif
 
 in vec4 fs_position;
@@ -77,14 +73,11 @@
 in vec3 ellipsoidNormalCameraSpace;
 in vec3 positionCameraSpace;
 
-<<<<<<< HEAD
-=======
 #if USE_ACCURATE_NORMALS
 in vec3 ellipsoidTangentThetaCameraSpace;
 in vec3 ellipsoidTangentPhiCameraSpace;
 #endif // USE_ACCURATE_NORMALS
 
->>>>>>> 9b924c3d
 // levelInterpolationParameter is used to interpolate between a tile and its parent tiles
 // The value increases with the distance from the vertex (or fragment) to the camera
 in LevelWeights levelWeights;
@@ -115,18 +108,6 @@
 #endif // USE_COLORTEXTURE
 
 #if USE_WATERMASK
-<<<<<<< HEAD
-	// Change to get water reflectance (JCC) (alpha channel)
-	color = calculateWater(
-		color,
-		fs_uv,
-		levelWeights,
-		WaterMasks,
-		normalize(ellipsoidNormalCameraSpace),
-		lightDirectionCameraSpace, // Should already be normalized
-		positionCameraSpace,
-        waterReflectance);
-=======
     color = calculateWater(
         color,
         fs_uv,
@@ -134,9 +115,9 @@
         WaterMasks,
         normal,
         lightDirectionCameraSpace, // Should already be normalized
-        positionCameraSpace);
+        positionCameraSpace,
+        waterReflectance);
 
->>>>>>> 9b924c3d
 #endif // USE_WATERMASK
 
 #if USE_NIGHTTEXTURE
