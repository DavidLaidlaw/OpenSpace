--- conflicted
+++ resolved
@@ -96,16 +96,11 @@
 
     vec4 positionClippingSpace = projectionTransform * vec4(p, 1);
     
-<<<<<<< HEAD
-    // p is in SGCT View space.
-    //p_obj = Model <- InverseCameraCombined <- p
-=======
     #if USE_ACCURATE_NORMALS
     // Calculate tangents
     ellipsoidTangentThetaCameraSpace = normalize(p10 - p00);
     ellipsoidTangentPhiCameraSpace = normalize(p01 - p00);
     #endif // USE_ACCURATE_NORMALS
->>>>>>> 9b924c3d
 
     // Write output
     fs_uv = in_uv;
