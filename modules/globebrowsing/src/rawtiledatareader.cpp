/*****************************************************************************************
 *                                                                                       *
 * OpenSpace                                                                             *
 *                                                                                       *
 * Copyright (c) 2014-2019                                                               *
 *                                                                                       *
 * Permission is hereby granted, free of charge, to any person obtaining a copy of this  *
 * software and associated documentation files (the "Software"), to deal in the Software *
 * without restriction, including without limitation the rights to use, copy, modify,    *
 * merge, publish, distribute, sublicense, and/or sell copies of the Software, and to    *
 * permit persons to whom the Software is furnished to do so, subject to the following   *
 * conditions:                                                                           *
 *                                                                                       *
 * The above copyright notice and this permission notice shall be included in all copies *
 * or substantial portions of the Software.                                              *
 *                                                                                       *
 * THE SOFTWARE IS PROVIDED "AS IS", WITHOUT WARRANTY OF ANY KIND, EXPRESS OR IMPLIED,   *
 * INCLUDING BUT NOT LIMITED TO THE WARRANTIES OF MERCHANTABILITY, FITNESS FOR A         *
 * PARTICULAR PURPOSE AND NONINFRINGEMENT. IN NO EVENT SHALL THE AUTHORS OR COPYRIGHT    *
 * HOLDERS BE LIABLE FOR ANY CLAIM, DAMAGES OR OTHER LIABILITY, WHETHER IN AN ACTION OF  *
 * CONTRACT, TORT OR OTHERWISE, ARISING FROM, OUT OF OR IN CONNECTION WITH THE SOFTWARE  *
 * OR THE USE OR OTHER DEALINGS IN THE SOFTWARE.                                         *
 ****************************************************************************************/

#include <modules/globebrowsing/src/rawtiledatareader.h>

#include <modules/globebrowsing/globebrowsingmodule.h>
#include <modules/globebrowsing/src/geodeticpatch.h>
#include <openspace/engine/globals.h>
#include <openspace/engine/moduleengine.h>
#include <ghoul/fmt.h>
#include <ghoul/filesystem/file.h>
#include <ghoul/filesystem/filesystem.h>
#include <ghoul/logging/logmanager.h>
#include <ghoul/misc/exception.h>

#ifdef _MSC_VER
#pragma warning (push)
 // CPL throws warning about missing DLL interface
#pragma warning (disable : 4251)
#endif // _MSC_VER

#include <ogr_featurestyle.h>
#include <ogr_spatialref.h>
#include <cpl_virtualmem.h>

#include <gdal_priv.h>

#ifdef _MSC_VER
#pragma warning (pop)
#endif // _MSC_VER

#include <algorithm>
#include <fstream>

namespace openspace::globebrowsing {

namespace {

// These are some locations in memory taken from ESRI's No Data Available tile so that we
// can spotcheck these tiles and not present them
// The pair is <byte index, expected value>
struct MemoryLocation {
    int offset;
    std::byte value;
};

// The memory locations are grouped to be mostly cache-aligned
constexpr std::array<MemoryLocation, 42> NoDataAvailableData = {
    MemoryLocation{ 296380, std::byte(205) },
    MemoryLocation{ 296381, std::byte(205) },
    MemoryLocation{ 296382, std::byte(205) },
    MemoryLocation{ 296383, std::byte(255) },
    MemoryLocation{ 296384, std::byte(224) },
    MemoryLocation{ 296385, std::byte(224) },
    MemoryLocation{ 296386, std::byte(224) },
    MemoryLocation{ 296387, std::byte(255) },
    MemoryLocation{ 296388, std::byte(244) },
    MemoryLocation{ 296389, std::byte(244) },
    MemoryLocation{ 296390, std::byte(244) },
    MemoryLocation{ 296391, std::byte(255) },

    MemoryLocation{ 269840, std::byte(209) },
    MemoryLocation{ 269841, std::byte(209) },
    MemoryLocation{ 269842, std::byte(209) },
    MemoryLocation{ 269844, std::byte(203) },
    MemoryLocation{ 269845, std::byte(203) },
    MemoryLocation{ 269846, std::byte(203) },
    MemoryLocation{ 269852, std::byte(221) },
    MemoryLocation{ 269853, std::byte(221) },
    MemoryLocation{ 269854, std::byte(221) },
    MemoryLocation{ 269856, std::byte(225) },
    MemoryLocation{ 269857, std::byte(225) },
    MemoryLocation{ 269858, std::byte(225) },
    MemoryLocation{ 269860, std::byte(218) },
    MemoryLocation{ 269861, std::byte(218) },

    MemoryLocation{ 240349, std::byte(203) },
    MemoryLocation{ 240350, std::byte(203) },
    MemoryLocation{ 240352, std::byte(205) },
    MemoryLocation{ 240353, std::byte(204) },
    MemoryLocation{ 240354, std::byte(205) },

    MemoryLocation{ 0, std::byte(204) },
    MemoryLocation{ 7, std::byte(255) },
    MemoryLocation{ 520, std::byte(204) },
    MemoryLocation{ 880, std::byte(204) },
    MemoryLocation{ 883, std::byte(255) },
    MemoryLocation{ 91686, std::byte(204) },
    MemoryLocation{ 372486, std::byte(204) },
    MemoryLocation{ 670483, std::byte(255) },
    MemoryLocation{ 231684, std::byte(202) },
    MemoryLocation{ 232092, std::byte(202) },
    MemoryLocation{ 235921, std::byte(203) },
};

enum class Side {
    Left = 0,
    Top,
    Right,
    Bottom
};

float interpretFloat(GLenum glType, const std::byte* src) {
    switch (glType) {
        case GL_UNSIGNED_BYTE:
            return static_cast<float>(*reinterpret_cast<const GLubyte*>(src));
        case GL_UNSIGNED_SHORT:
            return static_cast<float>(*reinterpret_cast<const GLushort*>(src));
        case GL_SHORT:
            return static_cast<float>(*reinterpret_cast<const GLshort*>(src));
        case GL_UNSIGNED_INT:
            return static_cast<float>(*reinterpret_cast<const GLuint*>(src));
        case GL_INT:
            return static_cast<float>(*reinterpret_cast<const GLint*>(src));
        case GL_HALF_FLOAT:
            return static_cast<float>(*reinterpret_cast<const GLhalf*>(src));
        case GL_FLOAT:
            return static_cast<float>(*reinterpret_cast<const GLfloat*>(src));
        case GL_DOUBLE:
            return static_cast<float>(*reinterpret_cast<const GLdouble*>(src));
        default:
            ghoul_assert(false, "Unknown data type");
            throw ghoul::MissingCaseException();
    }
}

GDALDataType toGDALDataType(GLenum glType) {
    switch (glType) {
        case GL_UNSIGNED_BYTE:
            return GDT_Byte;
        case GL_UNSIGNED_SHORT:
            return GDT_UInt16;
        case GL_SHORT:
            return GDT_Int16;
        case GL_UNSIGNED_INT:
            return GDT_UInt32;
        case GL_INT:
            return GDT_Int32;
        case GL_FLOAT:
            return GDT_Float32;
        case GL_DOUBLE:
            return GDT_Float64;
        default:
            LERRORC("GDALRawTileDataReader", fmt::format(
                "OpenGL data type unknown to GDAL: {}", static_cast<int>(glType)
            ));
            throw ghoul::MissingCaseException();
    }
}

/**
 * Use as a helper function when determining the maximum tile level. This function
 * returns the negated number of overviews requred to downscale the highest overview
 * dataset so that it fits within minimumPixelSize pixels in the x-dimension.
 */
int calculateTileLevelDifference(GDALDataset* dataset, int minimumPixelSize) {
    GDALRasterBand* firstBand = dataset->GetRasterBand(1);
    GDALRasterBand* maxOverview;
    int numOverviews = firstBand->GetOverviewCount();
    if (numOverviews <= 0) { // No overviews. Use first band.
        maxOverview = firstBand;
    }
    else { // Pick the highest overview.
        maxOverview = firstBand->GetOverview(numOverviews - 1);
    }
    const int sizeLevel0 = maxOverview->GetXSize();
    const double diff = log2(minimumPixelSize) - log2(sizeLevel0);
    return static_cast<int>(diff);
}

/**
 * Aligns one the sides of the pixel regino to the specified position. This does
 * not change the number of pixels within the region.
 *
 * Example: Side = left and pos = 16:
 *                 start.x = 16 and keep the size the same
 */
void alignPixelRegion(PixelRegion& pr, Side side, int pos) {
    switch (side) {
        case Side::Left:
            pr.start.x = pos;
            break;
        case Side::Top:
            pr.start.y = pos;
            break;
        case Side::Right:
            pr.start.x = pos - pr.numPixels.x;
            break;
        case Side::Bottom:
            pr.start.y = pos - pr.numPixels.y;
            break;
    }
}

PixelRegion globalCut(PixelRegion& pr, Side side, int p) {
    const bool lineIntersect = [pr, side, p]() {
        switch (side) {
            case Side::Left:
            case Side::Right:
                return pr.start.x <= p && p <= (pr.start.x + pr.numPixels.x);
            case Side::Top:
            case Side::Bottom:
                return pr.start.y <= p && p <= (pr.start.y + pr.numPixels.y);
            default:
                throw ghoul::MissingCaseException();
        }
    }();

    if (!lineIntersect) {
        return PixelRegion();
    }

    auto setSide = [](PixelRegion& pr, Side side, int pos) {
        switch (side) {
            case Side::Left:
                pr.numPixels.x += (pr.start.x - pos);
                pr.start.x = pos;
                break;
            case Side::Top:
                pr.numPixels.y += (pr.start.y - pos);
                pr.start.y = pos;
                break;
            case Side::Right:
                pr.numPixels.x = pos - pr.start.x;
                break;
            case Side::Bottom:
                pr.numPixels.y = pos - pr.start.y;
                break;
        }
    };

    PixelRegion cutOff(pr);
    int cutSize = 0;
    switch (side) {
        case Side::Left:
            setSide(pr, Side::Left, p);
            setSide(cutOff, Side::Right, p - cutSize);
            break;
        case Side::Top:
            setSide(pr, Side::Top, p);
            setSide(cutOff, Side::Bottom, p - cutSize);
            break;
        case Side::Right:
            setSide(pr, Side::Right, p);
            setSide(cutOff, Side::Left, p + cutSize);
            break;
        case Side::Bottom:
            setSide(pr, Side::Bottom, p);
            setSide(cutOff, Side::Top, p + cutSize);
            break;
    }
    return cutOff;
}

int edge(const PixelRegion& pr, Side side) {
    switch (side) {
        case Side::Left:   return pr.start.x;
        case Side::Top:    return pr.start.y;
        case Side::Right:  return pr.start.x + pr.numPixels.x;
        case Side::Bottom: return pr.start.y + pr.numPixels.y;
        default:           throw ghoul::MissingCaseException();
    }
}

PixelRegion localCut(PixelRegion& pr, Side side, int localPos) {
    if (localPos < 1) {
        return PixelRegion();
    }
    else {
        const int edgeDirectionSign = (side < Side::Right) ? -1 : 1;
        return globalCut(pr, side, edge(pr, side) - edgeDirectionSign * localPos);
    }
}

bool isInside(const PixelRegion& lhs, const PixelRegion& rhs) {
    glm::ivec2 e = lhs.start + lhs.numPixels;
    glm::ivec2 re = rhs.start + rhs.numPixels;
    return rhs.start.x <= lhs.start.x && e.x <= re.x &&
           rhs.start.y <= lhs.start.y && e.y <= re.y;
}

IODescription cutIODescription(IODescription& io, Side side, int pos) {
    glm::dvec2 ratio = {
        io.write.region.numPixels.x / static_cast<double>(io.read.region.numPixels.x),
        io.write.region.numPixels.y / static_cast<double>(io.read.region.numPixels.y)
    };

    IODescription whatCameOff = io;
    whatCameOff.read.region = globalCut(io.read.region, side, pos);

    glm::ivec2 cutSize = whatCameOff.read.region.numPixels;
    glm::ivec2 localWriteCutSize = ratio * glm::dvec2(cutSize);

    int localWriteCutPos =
        (side == Side::Left || side == Side::Right) ?
        localWriteCutSize.x :
        localWriteCutSize.y;

    whatCameOff.write.region = localCut(io.write.region, side, localWriteCutPos);

    return whatCameOff;
}

/**
 * Returns the geo transform from raster space to projection coordinates as defined
 * by GDAL.
 */
std::array<double, 6> geoTransform(int rasterX, int rasterY) {
    GeodeticPatch cov(
        Geodetic2{ 0.0, 0.0 },
        Geodetic2{ glm::half_pi<double>(), glm::pi<double>() }
    );
    return {
        glm::degrees(cov.corner(Quad::NORTH_WEST).lon),
        glm::degrees(cov.size().lon) / rasterX,
        0.0,
        glm::degrees(cov.corner(Quad::NORTH_WEST).lat),
        0.0,
        glm::degrees(-cov.size().lat) / rasterY
    };
}

/**
 * Get the pixel corresponding to a specific position on the globe defined by the
 * Geodetic2 coordinate \p geo. If the dataset has overviews the function returns the
 * pixel at the lowest overview (highest resolution).
 *
 * \param geo The position on the globe to convert to pixel space.
 * \return a pixel coordinate in the dataset.
 */
glm::ivec2 geodeticToPixel(const Geodetic2& geo,
                           const std::array<double, 6>& transform)
{
    const std::array<double, 6>& t = transform;

    const double Y = glm::degrees(geo.lat);
    const double X = glm::degrees(geo.lon);

    const double divisor = t[2] * t[4] - t[1] * t[5];
    ghoul_assert(divisor != 0.0, "Division by zero!");

    const double P = (t[0] * t[5] - t[2] * t[3] + t[2] * Y - t[5] * X) / divisor;
    const double L = (-t[0] * t[4] + t[1] * t[3] - t[1] * Y + t[4] * X) / divisor;
    // ref: https://www.wolframalpha.com/input/?i=X+%3D+a0+%2B+a1P+%2B+a2L,
    //      +Y+%3D+b0+%2B+b1P+%2B+b2L,+solve+for+P+and+L

    [[maybe_unused]] const double Xp = t[0] + P * t[1] + L * t[2];
    [[maybe_unused]] const double Yp = t[3] + P * t[4] + L * t[5];
    ghoul_assert(std::abs(X - Xp) < 1e-10, "inverse should yield X as before");
    ghoul_assert(std::abs(Y - Yp) < 1e-10, "inverse should yield Y as before");

    return glm::ivec2(glm::round(P), glm::round(L));
}

/**
 * Get a pixel region corresponding to the given GeodeticPatch. If the dataset has
 * overviews the function returns the pixel region at the lowest overview (highest
 * resolution).
 *
 * \param \p geodeticPatch is a patch covering an area in geodetic coordinates
 * \return A PixelRegion covering the given geodetic patch at highest resolution.
 */
PixelRegion highestResPixelRegion(const GeodeticPatch& geodeticPatch,
                                  const std::array<double, 6>& transform)
{
    const Geodetic2 nwCorner = geodeticPatch.corner(Quad::NORTH_WEST);
    const Geodetic2 swCorner = geodeticPatch.corner(Quad::SOUTH_EAST);
    const glm::ivec2 pixelStart = geodeticToPixel(nwCorner, transform);
    const glm::ivec2 pixelEnd = geodeticToPixel(swCorner, transform);
    PixelRegion region;
    region.start = pixelStart;
    region.numPixels = pixelEnd - pixelStart;
    return region;
}

RawTile::ReadError postProcessErrorCheck(const RawTile& rawTile, size_t nRasters,
                                         float noDataValue)
{
    // This check was implicit before and just made explicit here
    ghoul_assert(
        nRasters == rawTile.tileMetaData.maxValues.size(),
        "Wrong numbers of max values"
    );

    const bool hasMissingData = std::any_of(
        rawTile.tileMetaData.maxValues.begin(),
        rawTile.tileMetaData.maxValues.end(),
        [noDataValue](float v) { return v == noDataValue; }
    );

    const bool onHighLevel = rawTile.tileIndex.level > 6;
    if (hasMissingData && onHighLevel) {
        return RawTile::ReadError::Fatal;
    }
    return RawTile::ReadError::None;
}

} // namespace


RawTileDataReader::RawTileDataReader(std::string filePath,
                                     TileTextureInitData initData,
                                     PerformPreprocessing preprocess)
    : _datasetFilePath(std::move(filePath))
    , _initData(std::move(initData))
    , _preprocess(preprocess)
{
    initialize();
}

RawTileDataReader::~RawTileDataReader() {
    std::lock_guard lockGuard(_datasetLock);
    if (_dataset) {
        GDALClose(_dataset);
        _dataset = nullptr;
    }
}

void RawTileDataReader::initialize() {
    if (_datasetFilePath.empty()) {
        throw ghoul::RuntimeError("File path must not be empty");
    }

    GlobeBrowsingModule& module = *global::moduleEngine.module<GlobeBrowsingModule>();

    std::string content = _datasetFilePath;
<<<<<<< HEAD
    if (module.isCachingEnabled()) {
=======
    if (module.isWMSCachingEnabled()) {
>>>>>>> d0c04cfc
        std::string c;
        if (FileSys.fileExists(_datasetFilePath)) {
            // Only replace the 'content' if the dataset is an XML file and we want to do
            // caching
            std::ifstream t(_datasetFilePath);
            c.append(
                (std::istreambuf_iterator<char>(t)),
                std::istreambuf_iterator<char>()
            );
        }
        else {
            //GDAL input case for configuration string (e.g. temporal data)
            c = _datasetFilePath;
        }

        if (c.size() > 10 && c.substr(0, 10) == "<GDAL_WMS>") {
            // We know that _datasetFilePath is an XML file, so now we add a Cache line
            // into it iff there isn't already one in the XML and if the configuration
            // says we should

            // 1. Parse XML
            // 2. Inject Cache tag if it isn't already there
            // 3. Serialize XML to pass into GDAL

            LDEBUGC(_datasetFilePath, "Inserting caching tag");

            bool shouldSerializeXml = false;

            CPLXMLNode* root = CPLParseXMLString(c.c_str());
            CPLXMLNode* cache = CPLSearchXMLNode(root, "Cache");
            if (!cache) {
                // If there already is a cache, we don't want to modify it
                cache = CPLCreateXMLNode(root, CXT_Element, "Cache");

                CPLCreateXMLElementAndValue(
                    cache,
                    "Path",
                    absPath(module.wmsCacheLocation()).c_str()
                );
                CPLCreateXMLElementAndValue(cache, "Depth", "4");
                CPLCreateXMLElementAndValue(cache, "Expires", "315576000"); // 10 years
                CPLCreateXMLElementAndValue(
                    cache,
                    "MaxSize",
                    std::to_string(module.wmsCacheSize()).c_str()
                );

                // The serialization only needs to be one if the cache didn't exist
                // already
                shouldSerializeXml = true;
            }

            if (module.isInOfflineMode()) {
                CPLXMLNode* offlineMode = CPLSearchXMLNode(root, "OfflineMode");
                if (!offlineMode) {
                    CPLCreateXMLElementAndValue(root, "OfflineMode", "true");
                    shouldSerializeXml = true;
                }
            }


            if (shouldSerializeXml) {
                content = std::string(CPLSerializeXMLTree(root));
                //CPLSerializeXMLTreeToFile(root, (_datasetFilePath + ".xml").c_str());
            }
        }
    }

    _dataset = static_cast<GDALDataset*>(GDALOpen(content.c_str(), GA_ReadOnly));
    if (!_dataset) {
        throw ghoul::RuntimeError("Failed to load dataset: " + _datasetFilePath);
    }

    // Assume all raster bands have the same data type
    _rasterCount = _dataset->GetRasterCount();

    // calculateTileDepthTransform
    unsigned long long maximumValue = [t = _initData.glType]() {
        switch (t) {
            case GL_UNSIGNED_BYTE:  return 1ULL << 8ULL;
            case GL_UNSIGNED_SHORT: return 1ULL << 16ULL;
            case GL_SHORT:          return 1ULL << 15ULL;
            case GL_UNSIGNED_INT:   return 1ULL << 32ULL;
            case GL_INT:            return 1ULL << 31ULL;
            case GL_HALF_FLOAT:     return 1ULL;
            case GL_FLOAT:          return 1ULL;
            case GL_DOUBLE:         return 1ULL;
            default:
                ghoul_assert(false, "Unknown data type");
                throw ghoul::MissingCaseException();
        }
    }();


    _depthTransform.scale = static_cast<float>(
        _dataset->GetRasterBand(1)->GetScale() * maximumValue
    );
    _depthTransform.offset = static_cast<float>(
        _dataset->GetRasterBand(1)->GetOffset()
    );
    _rasterXSize = _dataset->GetRasterXSize();
    _rasterYSize = _dataset->GetRasterYSize();
    _noDataValue = static_cast<float>(_dataset->GetRasterBand(1)->GetNoDataValue());
    _dataType = toGDALDataType(_initData.glType);

    CPLErr error = _dataset->GetGeoTransform(_padfTransform.data());
    if (error == CE_Failure) {
        _padfTransform = geoTransform(_rasterXSize, _rasterYSize);
    }

    double tileLevelDifference = calculateTileLevelDifference(
        _dataset, _initData.dimensions.x
    );

    const int numOverviews = _dataset->GetRasterBand(1)->GetOverviewCount();
    _maxChunkLevel = static_cast<int>(-tileLevelDifference);
    if (numOverviews > 0) {
        _maxChunkLevel += numOverviews - 1;
    }
    _maxChunkLevel = std::max(_maxChunkLevel, 2);
}

void RawTileDataReader::reset() {
    std::lock_guard lockGuard(_datasetLock);
    _maxChunkLevel = -1;
    if (_dataset) {
        GDALClose(_dataset);
        _dataset = nullptr;
    }
    initialize();
}

RawTile::ReadError RawTileDataReader::rasterRead(int rasterBand,
                                                 const IODescription& io,
                                                 char* dataDestination) const
{
    ghoul_assert(isInside(io.read.region, io.read.fullRegion), "write region of bounds!");
    ghoul_assert(
        io.write.region.start.x >= 0 && io.write.region.start.y >= 0,
        "Invalid write region"
    );

    const glm::ivec2 end = io.write.region.start + io.write.region.numPixels;
    [[maybe_unused]] const size_t largestIndex =
        (end.y - 1) * io.write.bytesPerLine + (end.x - 1) * _initData.bytesPerPixel;
    ghoul_assert(largestIndex <= io.write.totalNumBytes, "Invalid write region");

    char* dataDest = dataDestination;

    // GDAL reads pixels top to bottom, but we want our pixels bottom to top.
    // Therefore, we increment the destination pointer to the last line on in the
    // buffer, and the we specify in the rasterIO call that we want negative line
    // spacing. Doing this compensates the flipped Y axis
    dataDest += (io.write.totalNumBytes - io.write.bytesPerLine);

    // handle requested write region. Note -= since flipped y axis
    dataDest -= io.write.region.start.y * io.write.bytesPerLine;
    dataDest += io.write.region.start.x * _initData.bytesPerPixel;

    GDALRasterBand* gdalRasterBand = _dataset->GetRasterBand(rasterBand);
    CPLErr readError = CE_Failure;
    readError = gdalRasterBand->RasterIO(
        GF_Read,
        io.read.region.start.x,         // Begin read x
        io.read.region.start.y,         // Begin read y
        io.read.region.numPixels.x,     // width to read x
        io.read.region.numPixels.y,     // width to read y
        dataDest,                       // Where to put data
        io.write.region.numPixels.x,    // width to write x in destination
        io.write.region.numPixels.y,    // width to write y in destination
        _dataType,                      // Type
        static_cast<int>(_initData.bytesPerPixel), // Pixel spacing
        -static_cast<int>(io.write.bytesPerLine)     // Line spacing
    );

    // Convert error to RawTile::ReadError
    switch (readError) {
        case CE_None:    return RawTile::ReadError::None;
        case CE_Debug:   return RawTile::ReadError::Debug;
        case CE_Warning: return RawTile::ReadError::Warning;
        case CE_Failure: return RawTile::ReadError::Failure;
        case CE_Fatal:   return RawTile::ReadError::Fatal;
        default:         return RawTile::ReadError::Failure;
    }
}

RawTile RawTileDataReader::readTileData(TileIndex tileIndex) const {
    size_t numBytes = _initData.totalNumBytes;

    RawTile rawTile;
    rawTile.imageData = std::unique_ptr<std::byte[]>(new std::byte[numBytes]);
    memset(rawTile.imageData.get(), 0xFF, numBytes);

    IODescription io = ioDescription(tileIndex);
    RawTile::ReadError worstError = RawTile::ReadError::None;
    readImageData(io, worstError, reinterpret_cast<char*>(rawTile.imageData.get()));

    for (const MemoryLocation& ml : NoDataAvailableData) {
        std::byte* ptr = rawTile.imageData.get();
        if (ml.offset >= numBytes || ptr[ml.offset] != ml.value) {
            // Bail out as early as possible
            break;
        }

        // If we got here, we have (most likely) a No data yet available tile
        worstError = RawTile::ReadError::Failure;
    }

    rawTile.error = worstError;
    rawTile.tileIndex = std::move(tileIndex);
    rawTile.textureInitData = _initData;

    if (_preprocess) {
        rawTile.tileMetaData = tileMetaData(rawTile, io.write.region);
        rawTile.error = std::max(
            rawTile.error,
            postProcessErrorCheck(rawTile, _initData.nRasters, noDataValueAsFloat())
        );
    }

    return rawTile;
}

void RawTileDataReader::readImageData(IODescription& io, RawTile::ReadError& worstError,
                                      char* imageDataDest) const
{
    // Only read the minimum number of rasters
    int nRastersToRead = std::min(_rasterCount, static_cast<int>(_initData.nRasters));

    switch (_initData.ghoulTextureFormat) {
        case ghoul::opengl::Texture::Format::Red: {
            char* dest = imageDataDest;
            const RawTile::ReadError err = repeatedRasterRead(1, io, dest);
            worstError = std::max(worstError, err);
            break;
        }
        case ghoul::opengl::Texture::Format::RG:
        case ghoul::opengl::Texture::Format::RGB:
        case ghoul::opengl::Texture::Format::RGBA: {
            if (nRastersToRead == 1) { // Grayscale
                for (int i = 0; i < 3; i++) {
                    // The final destination pointer is offsetted by one datum byte size
                    // for every raster (or data channel, i.e. R in RGB)
                    char* dest = imageDataDest + (i * _initData.bytesPerDatum);
                    const RawTile::ReadError err = repeatedRasterRead(1, io, dest);
                    worstError = std::max(worstError, err);
                }
            }
            else if (nRastersToRead == 2) { // Grayscale + alpha
                for (int i = 0; i < 3; i++) {
                    // The final destination pointer is offsetted by one datum byte size
                    // for every raster (or data channel, i.e. R in RGB)
                    char* dest = imageDataDest + (i * _initData.bytesPerDatum);
                    const RawTile::ReadError err = repeatedRasterRead(1, io, dest);
                    worstError = std::max(worstError, err);
                }
                // Last read is the alpha channel
                char* dest = imageDataDest + (3 * _initData.bytesPerDatum);
                const RawTile::ReadError err = repeatedRasterRead(2, io, dest);
                worstError = std::max(worstError, err);
            }
            else { // Three or more rasters
                for (int i = 0; i < nRastersToRead; i++) {
                    // The final destination pointer is offsetted by one datum byte size
                    // for every raster (or data channel, i.e. R in RGB)
                    char* dest = imageDataDest + (i * _initData.bytesPerDatum);
                    const RawTile::ReadError err = repeatedRasterRead(i + 1, io, dest);
                    worstError = std::max(worstError, err);
                }
            }
            break;
        }
        case ghoul::opengl::Texture::Format::BGR:
        case ghoul::opengl::Texture::Format::BGRA: {
            if (nRastersToRead == 1) { // Grayscale
                for (int i = 0; i < 3; i++) {
                    // The final destination pointer is offsetted by one datum byte size
                    // for every raster (or data channel, i.e. R in RGB)
                    char* dest = imageDataDest + (i * _initData.bytesPerDatum);
                    const RawTile::ReadError err = repeatedRasterRead(1, io, dest);
                    worstError = std::max(worstError, err);
                }
            }
            else if (nRastersToRead == 2) { // Grayscale + alpha
                for (int i = 0; i < 3; i++) {
                    // The final destination pointer is offsetted by one datum byte size
                    // for every raster (or data channel, i.e. R in RGB)
                    char* dest = imageDataDest + (i * _initData.bytesPerDatum);
                    const RawTile::ReadError err = repeatedRasterRead(1, io, dest);
                    worstError = std::max(worstError, err);
                }
                // Last read is the alpha channel
                char* dest = imageDataDest + (3 * _initData.bytesPerDatum);
                const RawTile::ReadError err = repeatedRasterRead(2, io, dest);
                worstError = std::max(worstError, err);
            }
            else { // Three or more rasters
                for (int i = 0; i < 3 && i < nRastersToRead; i++) {
                    // The final destination pointer is offsetted by one datum byte size
                    // for every raster (or data channel, i.e. R in RGB)
                    char* dest = imageDataDest + (i * _initData.bytesPerDatum);
                    const RawTile::ReadError err = repeatedRasterRead(3 - i, io, dest);
                    worstError = std::max(worstError, err);
                }
            }
            if (nRastersToRead > 3) { // Alpha channel exists
                // Last read is the alpha channel
                char* dest = imageDataDest + (3 * _initData.bytesPerDatum);
                const RawTile::ReadError err = repeatedRasterRead(4, io, dest);
                worstError = std::max(worstError, err);
            }
            break;
        }
        default: {
            ghoul_assert(false, "Texture format not supported for tiles");
            break;
        }
    }
}

IODescription RawTileDataReader::ioDescription(const TileIndex& tileIndex) const {
    IODescription io;
    io.read.region = highestResPixelRegion(tileIndex, _padfTransform);

    // write region starts in origin
    io.write.region.start = glm::ivec2(0);
    io.write.region.numPixels = _initData.dimensions;

    io.read.overview = 0;
    io.read.fullRegion.start = { 0, 0 };
    io.read.fullRegion.numPixels = { _rasterXSize, _rasterYSize };
    // For correct sampling in dataset, we need to pad the texture tile

    PixelRegion scaledPadding;
    scaledPadding.start = _initData.tilePixelStartOffset;
    scaledPadding.numPixels = _initData.tilePixelSizeDifference;

    const double scale = static_cast<double>(io.read.region.numPixels.x) /
                         static_cast<double>(io.write.region.numPixels.x);
    scaledPadding.numPixels *= scale;
    scaledPadding.start *= scale;

    io.read.region.start += scaledPadding.start;
    io.read.region.numPixels += scaledPadding.numPixels;

    io.write.bytesPerLine = _initData.bytesPerLine;
    io.write.totalNumBytes = _initData.totalNumBytes;

    ghoul_assert(
        io.write.region.numPixels.x == io.write.region.numPixels.y,
        "Write region must be square"
    );
    ghoul_assert(
        io.write.region.numPixels.x == _initData.dimensions.x,
        "Write region must match tile it writes to."
    );

    return io;
}

const TileDepthTransform& RawTileDataReader::depthTransform() const {
    return _depthTransform;
}

glm::ivec2 RawTileDataReader::fullPixelSize() const {
    return geodeticToPixel(Geodetic2{ 90.0, 180.0 }, _padfTransform);
}

RawTile::ReadError RawTileDataReader::repeatedRasterRead(int rasterBand,
                                                         const IODescription& fullIO,
                                                         char* dataDestination,
                                                         int depth) const
{

    // NOTE:
    // Ascii graphics illustrates the implementation details of this method, for one
    // specific case. Even though the illustrated case is specific, readers can
    // hopefully find it useful to get the general idea.

    // Make a copy of the full IO desription as we will have to modify it
    IODescription io = fullIO;

    // Example:
    // We have an io description that defines a WRITE and a READ region.
    // In this case the READ region extends outside of the defined io.read.fullRegion,
    // meaning we will have to perform wrapping

    // io.write.region             io.read.region
    //    |                         |
    //    V                         V
    // +-------+                +-------+
    // |       |                |       |--------+
    // |       |                |       |        |
    // |       |                |       |        |
    // +-------+                +-------+        |
    //                            |              | <-- io.read.fullRegion
    //                            |              |
    //                            +--------------+

    RawTile::ReadError worstError = RawTile::ReadError::None;
    if (!isInside(io.read.region, io.read.fullRegion)) {
        //  Loop through each side: left, top, right, bottom
        for (int i = 0; i < 4; ++i) {
            // Example:
            // We are currently considering the left side of the pixel region
            const Side side = static_cast<Side>(i);
            IODescription cutoff = cutIODescription(
                io,
                side,
                edge(io.read.fullRegion, side)
            );

            // Example:
            // We cut off the left part that was outside the io.read.fullRegion, and we
            // now have an additional io description for the cut off region.
            // Note that the cut-method used above takes care of the corresponding
            // WRITE region for us.

            // cutoff.write.region    cutoff.read.region
            //  |  io.write.region     |  io.read.region
            //  |   |                  |   |
            //  V   V                  V   V
            // +-+-----+               +-+-----+
            // | |     |               | |     |--------+
            // | |     |               | |     |        |
            // | |     |               | |     |        |
            // +-+-----+               +-+-----+        |
            //                           |              | <-- io.read.fullRegion
            //                           |              |
            //                           +--------------+

            const int area = cutoff.read.region.numPixels.x *
                             cutoff.read.region.numPixels.y;
            if (area > 0) {
                // Wrap by repeating
                Side oppositeSide = static_cast<Side>((i + 2) % 4);

                alignPixelRegion(
                    cutoff.read.region,
                    oppositeSide,
                    edge(io.read.fullRegion, oppositeSide)
                );

                // Example:
                // The cut off region is wrapped to the opposite side of the region,
                // i.e. "repeated". Note that we don't want WRITE region to change,
                // we're only wrapping the READ region.

                // cutoff.write.region   io.read.region cutoff.read.region
                //  |  io.write.region        |          |
                //  |   |                     V          V
                //  V   V                  +-----+      +-+
                // +-+-----+               |     |------| |
                // | |     |               |     |      | |
                // | |     |               |     |      | |
                // | |     |               +-----+      +-+
                // +-+-----+               |              | <-- io.read.fullRegion
                //                         |              |
                //                         +--------------+

                // Example:
                // The cutoff region has been repeated along one of its sides, but
                // as we can see in this example, it still has a top part outside the
                // defined gdal region. This is handled through recursion.
                const RawTile::ReadError err = repeatedRasterRead(
                    rasterBand,
                    cutoff,
                    dataDestination,
                    depth + 1
                );

                worstError = std::max(worstError, err);
            }
        }
    }

    const RawTile::ReadError err = rasterRead(rasterBand, io, dataDestination);

    // The return error from a repeated rasterRead is ONLY based on the main region,
    // which in the usual case will cover the main area of the patch anyway
    return err;
}

TileMetaData RawTileDataReader::tileMetaData(RawTile& rawTile,
                                             const PixelRegion& region) const
{
    const size_t bytesPerLine = _initData.bytesPerPixel * region.numPixels.x;

    TileMetaData preprocessData;
    preprocessData.maxValues.resize(_initData.nRasters);
    preprocessData.minValues.resize(_initData.nRasters);
    preprocessData.hasMissingData.resize(_initData.nRasters);

    std::vector<float> noDataValues(_initData.nRasters);
    for (size_t raster = 0; raster < _initData.nRasters; ++raster) {
        preprocessData.maxValues[raster] = -FLT_MAX;
        preprocessData.minValues[raster] = FLT_MAX;
        preprocessData.hasMissingData[raster] = false;
        noDataValues[raster] = noDataValueAsFloat();
    }

    bool allIsMissing = true;
    for (int y = 0; y < region.numPixels.y; ++y) {
        const size_t yi = (region.numPixels.y - 1 - y) * bytesPerLine;
        size_t i = 0;
        for (int x = 0; x < region.numPixels.x; ++x) {
            for (size_t raster = 0; raster < _initData.nRasters; ++raster) {
                const float noDataValue = noDataValueAsFloat();
                const float val = interpretFloat(
                    _initData.glType,
                    &(rawTile.imageData.get()[yi + i])
                );
                if (val != noDataValue && val == val) {
                    preprocessData.maxValues[raster] = std::max(
                        val,
                        preprocessData.maxValues[raster]
                    );
                    preprocessData.minValues[raster] = std::min(
                        val,
                        preprocessData.minValues[raster]
                    );
                    allIsMissing = false;
                }
                else {
                    preprocessData.hasMissingData[raster] = true;
                    float& floatToRewrite = reinterpret_cast<float&>(
                        rawTile.imageData[yi + i]
                    );
                    floatToRewrite = -std::numeric_limits<float>::max();
                }
                i += _initData.bytesPerDatum;
            }
        }
    }

    if (allIsMissing) {
        rawTile.error = RawTile::ReadError::Failure;
    }

    return preprocessData;
}

int RawTileDataReader::maxChunkLevel() const {
    return _maxChunkLevel;
}

float RawTileDataReader::noDataValueAsFloat() const {
    return _noDataValue;
}

} // namespace openspace::globebrowsing<|MERGE_RESOLUTION|>--- conflicted
+++ resolved
@@ -445,11 +445,8 @@
     GlobeBrowsingModule& module = *global::moduleEngine.module<GlobeBrowsingModule>();
 
     std::string content = _datasetFilePath;
-<<<<<<< HEAD
-    if (module.isCachingEnabled()) {
-=======
+
     if (module.isWMSCachingEnabled()) {
->>>>>>> d0c04cfc
         std::string c;
         if (FileSys.fileExists(_datasetFilePath)) {
             // Only replace the 'content' if the dataset is an XML file and we want to do
