/*****************************************************************************************
 *                                                                                       *
 * OpenSpace                                                                             *
 *                                                                                       *
 * Copyright (c) 2014-2018                                                               *
 *                                                                                       *
 * Permission is hereby granted, free of charge, to any person obtaining a copy of this  *
 * software and associated documentation files (the "Software"), to deal in the Software *
 * without restriction, including without limitation the rights to use, copy, modify,    *
 * merge, publish, distribute, sublicense, and/or sell copies of the Software, and to    *
 * permit persons to whom the Software is furnished to do so, subject to the following   *
 * conditions:                                                                           *
 *                                                                                       *
 * The above copyright notice and this permission notice shall be included in all copies *
 * or substantial portions of the Software.                                              *
 *                                                                                       *
 * THE SOFTWARE IS PROVIDED "AS IS", WITHOUT WARRANTY OF ANY KIND, EXPRESS OR IMPLIED,   *
 * INCLUDING BUT NOT LIMITED TO THE WARRANTIES OF MERCHANTABILITY, FITNESS FOR A         *
 * PARTICULAR PURPOSE AND NONINFRINGEMENT. IN NO EVENT SHALL THE AUTHORS OR COPYRIGHT    *
 * HOLDERS BE LIABLE FOR ANY CLAIM, DAMAGES OR OTHER LIABILITY, WHETHER IN AN ACTION OF  *
 * CONTRACT, TORT OR OTHERWISE, ARISING FROM, OUT OF OR IN CONNECTION WITH THE SOFTWARE  *
 * OR THE USE OR OTHER DEALINGS IN THE SOFTWARE.                                         *
 ****************************************************************************************/

#ifndef __OPENSPACE_MODULE_TOUCH___TOUCH_INTERACTION___H__
#define __OPENSPACE_MODULE_TOUCH___TOUCH_INTERACTION___H__

#include <openspace/properties/propertyowner.h>

#include <modules/touch/ext/levmarq.h>
#include <modules/touch/include/tuioear.h>

#include <openspace/properties/scalar/boolproperty.h>
#include <openspace/properties/scalar/floatproperty.h>
#include <openspace/properties/scalar/intproperty.h>
#include <openspace/properties/stringproperty.h>
#include <openspace/properties/vector/ivec2property.h>
#include <openspace/properties/vector/vec4property.h>

//#define TOUCH_DEBUG_PROPERTIES
//#define TOUCH_DEBUG_NODE_PICK_MESSAGES

namespace openspace {

class Camera;
class SceneGraphNode;

//Class used for keeping track of the recent average frame time
<<<<<<< HEAD
class FrameTimeAverage
{
=======
class FrameTimeAverage {
>>>>>>> 57b8ab6e
public:
    //Update the circular buffer with the most recent frame time
    void updateWithNewFrame(double sample);
    //Get the value of the most recent average frame time (seconds)
<<<<<<< HEAD
    double getAvgFrameTime();

private:
    static const int totalSamples = 10;
    int _nSamples = 0;
    double _samples[totalSamples];
    double _runningTotal = 0.0;
    int index = 0;
=======
    double averageFrameTime() const;

private:
    static const int TotalSamples = 10;
    int _nSamples = 0;
    double _samples[TotalSamples];
    double _runningTotal = 0.0;
    int _index = 0;
>>>>>>> 57b8ab6e
};

class TouchInteraction : public properties::PropertyOwner {
public:
    using Point = std::pair<int, TUIO::TuioPoint>;

    TouchInteraction();

    // for interpretInteraction()
    enum Type { ROT = 0, PINCH, PAN, ROLL, PICK, ZOOM_OUT };

    // Stores the velocity in all 6DOF
    struct VelocityStates {
        glm::dvec2 orbit;
        double zoom;
        double roll;
        glm::dvec2 pan;
    };

    // Stores the selected node, the cursor ID as well as the surface coordinates the
    // cursor touched
    struct SelectedBody {
        long id;
        SceneGraphNode* node;
        glm::dvec3 coordinates;
    };

    // Used in the LM algorithm
    struct FunctionData {
        std::vector<glm::dvec3> selectedPoints;
        std::vector<glm::dvec2> screenPoints;
        int nDOF;
        glm::dvec2(*castToNDC)(const glm::dvec3&, Camera&, SceneGraphNode*);
        double(*distToMinimize)(double* par, int x, void* fdata, LMstat* lmstat);
        Camera* camera;
        SceneGraphNode* node;
        LMstat stats;
        double objectScreenRadius;
    };

    /* Main function call
     * 1 Checks if doubleTap occured
     * 2 Goes through the guiMode() function
     * 3 Continues if GUI isn't on
     * 4 If the node in focus is large enough and all contact points have selected it,
     * calls directControl() function for direct-manipulation
     * 5 Updates std::vector<SelectedBody> _selected (only if LMA successfully
     * converged, avoids interaction to snap on LMA fails)
     * 6 If directControl() wasn't called this frame, interpret the incoming
     * list and decide what type of interaction this frame should do
     * 7 Compute the new total velocities after interaction
     * 8 Evaluate if directControl should be called next frame- true if all contact points
     * select the same node and said node is larger than _nodeRadiusThreshold
    */
    void updateStateFromInput(const std::vector<TUIO::TuioCursor>& list,
        std::vector<Point>& lastProcessed);

    // Calculates the new camera state with velocities and time since last frame
    void step(double dt);

    // Used to save LMA data for one frame if the user chose to
    void unitTest();

    // Called each frame we have no new input, used to reset data
    void resetAfterInput();

    // Sets _tap to true, called if tap occured current frame (called from touchmodule)
    void tap();
    // Set touchactive as true from the touchmodule if incoming list isn't empty, used to
    // void mouse input
    void touchActive(bool active);

    // Get & Setters
    Camera* getCamera();
    SceneGraphNode* getFocusNode();
    void setFocusNode(SceneGraphNode* focusNode);
    void setCamera(Camera* camera);

private:
    /* Returns true if the clicked position contains WebGui content and the event will
    * be parsed to the webbrowser
    */
    bool webContent(const std::vector<TUIO::TuioCursor>& list);

    /* Returns true if we have the GUI window open. If so, emulates the incoming touch
     * input to a mouse such that we can interact with the GUI
     */
    bool guiMode(const std::vector<TUIO::TuioCursor>& list);

    /* Function that calculates the new camera state such that it minimizes the L2 error
     * in screenspace
     * between contact points and surface coordinates projected to clip space using LMA
     */
    void directControl(const std::vector<TUIO::TuioCursor>& list);

    /* Traces each contact point into the scene as a ray
     * if the ray hits a node, save the id, node and surface coordinates the cursor hit
     * in the list _selected
     */
    void findSelectedNode(const std::vector<TUIO::TuioCursor>& list);

    /* Returns an int (ROT = 0, PINCH, PAN, ROLL, PICK) for what interaction to be used,
     * depending on what input was gotten
     */
    int interpretInteraction(const std::vector<TUIO::TuioCursor>& list,
        const std::vector<Point>& lastProcessed);

    // Compute new velocity according to the interpreted action
    void computeVelocities(const std::vector<TUIO::TuioCursor>& list,
        const std::vector<Point>& lastProcessed);

    //Compute velocity based on double-tap for zooming
    double computeTapZoomDistance(double zoomGain);

    //Compute coefficient for velocity decay to be applied in decceleration
    double computeConstTimeDecayCoefficient(double velocity);

    //Compute coefficient of decay based on current frametime; if frametime has been
    // longer than usual then multiple decay steps may be applied to keep the decay
    // relative to user time
    double computeDecayCoeffFromFrametime(double coeff, int times);

    /* Decelerate the velocities. Function is called in step() but is dereferenced from
     * frame time to assure same behaviour on all systems
     */
    void decelerate(double dt);

    // Resets all properties that can be changed in the GUI to default
    void resetToDefault();

    Camera* _camera = nullptr;
    SceneGraphNode* _focusNode = nullptr;

    // Property variables
    properties::StringProperty _origin;
    properties::BoolProperty _unitTest;
    properties::BoolProperty _touchActive;
    properties::BoolProperty _reset;
    properties::IntProperty _maxTapTime;
    properties::IntProperty _deceleratesPerSecond;
    properties::FloatProperty _touchScreenSize;
    properties::FloatProperty _tapZoomFactor;
    properties::FloatProperty _nodeRadiusThreshold;
    properties::FloatProperty _rollAngleThreshold;
    properties::FloatProperty _orbitSpeedThreshold;
    properties::FloatProperty _spinSensitivity;
    properties::FloatProperty _zoomSensitivityExponential;
    properties::FloatProperty _zoomSensitivityProportionalDist;
    properties::FloatProperty _zoomSensitivityDistanceThreshold;
    properties::FloatProperty _zoomBoundarySphereMultiplier;
    properties::FloatProperty _inputStillThreshold;
    properties::FloatProperty _centroidStillThreshold;
    properties::BoolProperty  _panEnabled;
    properties::FloatProperty _interpretPan;
    properties::FloatProperty _slerpTime;
    properties::IVec2Property _guiButton;
    properties::Vec4Property _friction;
    properties::FloatProperty _pickingRadiusMinimum;
    properties::BoolProperty _ignoreGui;
    properties::FloatProperty _constTimeDecay_secs;

#ifdef TOUCH_DEBUG_PROPERTIES
    struct DebugProperties : PropertyOwner {
        DebugProperties();
        properties::StringProperty interactionMode;
        properties::IntProperty nFingers;
        properties::StringProperty interpretedInteraction;
        properties::FloatProperty normalizedCentroidDistance;
        properties::FloatProperty minDiff;
        properties::FloatProperty rollOn;
    } _debugProperties;

    int pinchConsecCt = 0;
    double pinchConsecZoomFactor = 0;
    //int stepVelUpdate = 0;
#endif

    // Class variables
    VelocityStates _vel;
    VelocityStates _lastVel;
    VelocityStates _sensitivity;

    double _projectionScaleFactor;
    double _currentRadius;
    double _slerpdT;
    double _timeSlack;
    int _numOfTests;
    TUIO::TuioTime _time;
    bool _directTouchMode;
    bool _wasPrevModeDirectTouch;
    bool _tap;
    bool _doubleTap;
    bool _zoomOutTap;
    bool _lmSuccess;
    bool _guiON;
    std::vector<SelectedBody> _selected;
    SceneGraphNode* _pickingSelected = nullptr;
    LMstat _lmstat;
    glm::dquat _toSlerp;
    glm::dvec3 _centroid;

    FrameTimeAverage _frameTimeAvg;

    struct ConstantTimeDecayCoefficients {
        double zoom = 0.0;
        double orbit = 0.0;
        double roll = 0.0;
        double pan = 0.0;
    };
    ConstantTimeDecayCoefficients _constTimeDecayCoeff;
};

} // openspace namespace

#endif // __OPENSPACE_MODULE_TOUCH___TOUCH_INTERACTION___H__
<|MERGE_RESOLUTION|>--- conflicted
+++ resolved
@@ -46,26 +46,11 @@
 class SceneGraphNode;
 
 //Class used for keeping track of the recent average frame time
-<<<<<<< HEAD
-class FrameTimeAverage
-{
-=======
 class FrameTimeAverage {
->>>>>>> 57b8ab6e
 public:
     //Update the circular buffer with the most recent frame time
     void updateWithNewFrame(double sample);
     //Get the value of the most recent average frame time (seconds)
-<<<<<<< HEAD
-    double getAvgFrameTime();
-
-private:
-    static const int totalSamples = 10;
-    int _nSamples = 0;
-    double _samples[totalSamples];
-    double _runningTotal = 0.0;
-    int index = 0;
-=======
     double averageFrameTime() const;
 
 private:
@@ -74,7 +59,6 @@
     double _samples[TotalSamples];
     double _runningTotal = 0.0;
     int _index = 0;
->>>>>>> 57b8ab6e
 };
 
 class TouchInteraction : public properties::PropertyOwner {
