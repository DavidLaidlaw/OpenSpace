/*****************************************************************************************
 *                                                                                       *
 * OpenSpace                                                                             *
 *                                                                                       *
 * Copyright (c) 2014-2017                                                               *
 *                                                                                       *
 * Permission is hereby granted, free of charge, to any person obtaining a copy of this  *
 * software and associated documentation files (the "Software"), to deal in the Software *
 * without restriction, including without limitation the rights to use, copy, modify,    *
 * merge, publish, distribute, sublicense, and/or sell copies of the Software, and to    *
 * permit persons to whom the Software is furnished to do so, subject to the following   *
 * conditions:                                                                           *
 *                                                                                       *
 * The above copyright notice and this permission notice shall be included in all copies *
 * or substantial portions of the Software.                                              *
 *                                                                                       *
 * THE SOFTWARE IS PROVIDED "AS IS", WITHOUT WARRANTY OF ANY KIND, EXPRESS OR IMPLIED,   *
 * INCLUDING BUT NOT LIMITED TO THE WARRANTIES OF MERCHANTABILITY, FITNESS FOR A         *
 * PARTICULAR PURPOSE AND NONINFRINGEMENT. IN NO EVENT SHALL THE AUTHORS OR COPYRIGHT    *
 * HOLDERS BE LIABLE FOR ANY CLAIM, DAMAGES OR OTHER LIABILITY, WHETHER IN AN ACTION OF  *
 * CONTRACT, TORT OR OTHERWISE, ARISING FROM, OUT OF OR IN CONNECTION WITH THE SOFTWARE  *
 * OR THE USE OR OTHER DEALINGS IN THE SOFTWARE.                                         *
 ****************************************************************************************/

#include <modules/base/rendering/renderableplane.h>

#include <openspace/documentation/documentation.h>
#include <openspace/documentation/verifier.h>
#include <openspace/engine/openspaceengine.h>
#include <openspace/rendering/renderengine.h>
#include <openspace/scene/scenegraphnode.h>
#include <openspace/util/updatestructures.h>

#include <ghoul/filesystem/filesystem>
#include <ghoul/io/texture/texturereader.h>
#include <ghoul/opengl/programobject.h>
#include <ghoul/opengl/texture.h>
#include <ghoul/opengl/textureunit.h>

namespace {
    enum BlendMode {
        BlendModeNormal = 0,
        BlendModeAdditive
    };

    static const openspace::properties::Property::PropertyInfo TextureInfo = {
        "Texture",
        "Texture",
        "This value specifies an image that is loaded from disk and is used as a texture "
        "that is applied to this plane. This image has to be square."
    };

    static const openspace::properties::Property::PropertyInfo BillboardInfo = {
        "Billboard",
        "Billboard mode",
        "This value specifies whether the plane is a billboard, which means that it is "
        "always facing the camera. If this is false, it can be oriented using other "
        "transformations."
    };

    static const openspace::properties::Property::PropertyInfo SizeInfo = {
        "Size",
        "Size (in meters)",
        "This value specifies the size of the plane in meters."
    };

    static const openspace::properties::Property::PropertyInfo BlendModeInfo = {
        "BlendMode",
        "Blending Mode",
        "This determines the blending mode that is applied to this plane."
    };
} // namespace

namespace openspace {

documentation::Documentation RenderablePlane::Documentation() {
    using namespace documentation;
    return {
        "Renderable Plane",
        "base_renderable_plane",
        {
            {
                SizeInfo.identifier,
                new DoubleVerifier,
                Optional::No,
                SizeInfo.description
            },
            {
                BillboardInfo.identifier,
                new BoolVerifier,
                Optional::Yes,
                BillboardInfo.description
            },
            {
                BlendModeInfo.identifier,
                new StringInListVerifier({ "Normal", "Additive" }),
                Optional::Yes,
                BlendModeInfo.description, // + " The default value is 'Normal'.",
            },
            {
                TextureInfo.identifier,
                new StringVerifier,
                Optional::No,
                TextureInfo.description,
            }
        }
    };
}

RenderablePlane::RenderablePlane(const ghoul::Dictionary& dictionary)
    : Renderable(dictionary)
    , _texturePath(TextureInfo)
    , _billboard(BillboardInfo, false)
    , _size(SizeInfo, 10.f, 0.f, 1e25f)
    , _blendMode(BlendModeInfo, properties::OptionProperty::DisplayType::Dropdown)
    , _shader(nullptr)
    , _texture(nullptr)
    , _quad(0)
    , _vertexPositionBuffer(0)
    , _planeIsDirty(false)
    , _textureIsDirty(false)
{
    documentation::testSpecificationAndThrow(
        Documentation(),
        dictionary,
        "RenderablePlane"
    );

    _size = static_cast<float>(dictionary.value<double>(SizeInfo.identifier));

    if (dictionary.hasKey(BillboardInfo.identifier)) {
        _billboard = dictionary.value<bool>(BillboardInfo.identifier);
    }

    _blendMode.addOptions({
        { BlendModeNormal, "Normal" },
        { BlendModeAdditive, "Additive"}
    });
    _blendMode.onChange([&]() {
        switch (_blendMode) {
            case BlendModeNormal:
                setRenderBin(Renderable::RenderBin::Opaque);
                break;
            case BlendModeAdditive:
                setRenderBin(Renderable::RenderBin::Transparent);
                break;
            default:
                throw ghoul::MissingCaseException();
        }
    });

    if (dictionary.hasKey(BlendModeInfo.identifier)) {
        const std::string v = dictionary.value<std::string>(BlendModeInfo.identifier);
        if (v == "Normal") {
            _blendMode = BlendModeNormal;
        }
        else if (v == "Additive") {
            _blendMode = BlendModeAdditive;
        }
    }
    _texturePath = absPath(dictionary.value<std::string>(TextureInfo.identifier));
    _textureFile = std::make_unique<ghoul::filesystem::File>(_texturePath);

    addProperty(_billboard);
    addProperty(_texturePath);
    _texturePath.onChange([this]() {loadTexture(); });
    _textureFile->setCallback(
        [this](const ghoul::filesystem::File&) { _textureIsDirty = true; }
    );

    addProperty(_size);
    _size.onChange([this](){ _planeIsDirty = true; });

    setBoundingSphere(_size);
}

bool RenderablePlane::isReady() const {
    return _shader && _texture;
}

void RenderablePlane::initialize() {
    glGenVertexArrays(1, &_quad); // generate array
    glGenBuffers(1, &_vertexPositionBuffer); // generate buffer
    createPlane();

    _shader = OsEng.renderEngine().buildRenderProgram("PlaneProgram",
        "${MODULE_BASE}/shaders/plane_vs.glsl",
        "${MODULE_BASE}/shaders/plane_fs.glsl"
    );

    loadTexture();
}

void RenderablePlane::deinitialize() {
    glDeleteVertexArrays(1, &_quad);
    _quad = 0;

    glDeleteBuffers(1, &_vertexPositionBuffer);
    _vertexPositionBuffer = 0;

    _textureFile = nullptr;

    RenderEngine& renderEngine = OsEng.renderEngine();
    if (_shader) {
        renderEngine.removeRenderProgram(_shader);
        _shader = nullptr;
    }
}

void RenderablePlane::render(const RenderData& data, RendererTasks&) {
    _shader->activate();
    //if (_projectionListener){
    //    //get parent node-texture and set with correct dimensions  
    //    SceneGraphNode* textureNode = OsEng.renderEngine().scene()->sceneGraphNode(
    //        _nodeName
    //    )->parent();
    //    if (textureNode != nullptr){
    //        RenderablePlanetProjection* t = static_cast<RenderablePlanetProjection*>(
    //            textureNode->renderable()
    //        );
    //        _texture = std::unique_ptr<ghoul::opengl::Texture>(&(t->baseTexture()));
    //        unsigned int h = _texture->height();
    //        unsigned int w = _texture->width();
    //        float scale = static_cast<float>(h) / static_cast<float>(w);
    //        scaleTransform = glm::scale(glm::mat4(1.0), glm::vec3(1.f, scale, 1.f));
    //    }
    //}

    // Model transform and view transform needs to be in double precision
    const glm::dmat4 rotationTransform = _billboard ?
        glm::inverse(glm::dmat4(data.camera.viewRotationMatrix())) :
        glm::dmat4(data.modelTransform.rotation);

    const glm::dmat4 modelTransform =
        glm::translate(glm::dmat4(1.0), data.modelTransform.translation) *
        rotationTransform *
        glm::scale(glm::dmat4(1.0), glm::dvec3(data.modelTransform.scale)) *
        glm::dmat4(1.0);
    const glm::dmat4 modelViewTransform =
        data.camera.combinedViewMatrix() * modelTransform;

    _shader->setUniform("modelViewProjectionTransform",
        data.camera.projectionMatrix() * glm::mat4(modelViewTransform));

<<<<<<< HEAD
    _shader->setUniform("modelViewTransform",
        glm::mat4(data.camera.combinedViewMatrix() * glm::dmat4(modelViewTransform)));
    
=======
>>>>>>> e26e5c7f
    ghoul::opengl::TextureUnit unit;
    unit.activate();
    _texture->bind();
    _shader->setUniform("texture1", unit);

    bool usingFramebufferRenderer =
        OsEng.renderEngine().rendererImplementation() ==
        RenderEngine::RendererImplementation::Framebuffer;

    bool usingABufferRenderer =
        OsEng.renderEngine().rendererImplementation() ==
        RenderEngine::RendererImplementation::ABuffer;

    if (usingABufferRenderer) {
        _shader->setUniform("additiveBlending", _blendMode == BlendModeAdditive);
    }

    bool additiveBlending = _blendMode == BlendModeAdditive && usingFramebufferRenderer;
    if (additiveBlending) {
        glDepthMask(false);
        glBlendFunc(GL_SRC_ALPHA, GL_ONE);
    }

    glBindVertexArray(_quad);
    glDrawArrays(GL_TRIANGLES, 0, 6);

    if (additiveBlending) {
        glBlendFunc(GL_SRC_ALPHA, GL_ONE_MINUS_SRC_ALPHA);
        glDepthMask(true);
    }

    _shader->deactivate();
}

void RenderablePlane::update(const UpdateData&) {
    if (_shader->isDirty())
        _shader->rebuildFromFile();

    if (_planeIsDirty)
        createPlane();

    if (_textureIsDirty) {
        loadTexture();
        _textureIsDirty = false;
    }
}

void RenderablePlane::loadTexture() {
    if (_texturePath.value() != "") {
        std::unique_ptr<ghoul::opengl::Texture> texture =
            ghoul::io::TextureReader::ref().loadTexture(absPath(_texturePath));

        if (texture) {
            LDEBUGC(
                "RenderablePlane",
                "Loaded texture from '" << absPath(_texturePath) << "'"
            );
            texture->uploadTexture();

            // Textures of planets looks much smoother with AnisotropicMipMap rather than
            // linear
            texture->setFilter(ghoul::opengl::Texture::FilterMode::Linear);

            _texture = std::move(texture);

            _textureFile = std::make_unique<ghoul::filesystem::File>(_texturePath);
            _textureFile->setCallback(
                [&](const ghoul::filesystem::File&) { _textureIsDirty = true; }
            );
        }
    }
}

void RenderablePlane::createPlane() {
    const GLfloat size = _size;
    const GLfloat vertexData[] = {
        //      x      y     z     w     s     t
        -size, -size, 0.f, 0.f, 0.f, 0.f,
        size, size, 0.f, 0.f, 1.f, 1.f,
        -size, size, 0.f, 0.f, 0.f, 1.f,
        -size, -size, 0.f, 0.f, 0.f, 0.f,
        size, -size, 0.f, 0.f, 1.f, 0.f,
        size, size, 0.f, 0.f, 1.f, 1.f,
    };

    glBindVertexArray(_quad);
    glBindBuffer(GL_ARRAY_BUFFER, _vertexPositionBuffer);
    glBufferData(GL_ARRAY_BUFFER, sizeof(vertexData), vertexData, GL_STATIC_DRAW);
    glEnableVertexAttribArray(0);
    glVertexAttribPointer(
        0,
        4,
        GL_FLOAT,
        GL_FALSE,
        sizeof(GLfloat) * 6,
        nullptr
    );

    glEnableVertexAttribArray(1);
    glVertexAttribPointer(
        1, 
        2,
        GL_FLOAT,
        GL_FALSE,
        sizeof(GLfloat) * 6,
        reinterpret_cast<void*>(sizeof(GLfloat) * 4)
    );
}

} // namespace openspace<|MERGE_RESOLUTION|>--- conflicted
+++ resolved
@@ -242,12 +242,9 @@
     _shader->setUniform("modelViewProjectionTransform",
         data.camera.projectionMatrix() * glm::mat4(modelViewTransform));
 
-<<<<<<< HEAD
     _shader->setUniform("modelViewTransform",
         glm::mat4(data.camera.combinedViewMatrix() * glm::dmat4(modelViewTransform)));
     
-=======
->>>>>>> e26e5c7f
     ghoul::opengl::TextureUnit unit;
     unit.activate();
     _texture->bind();
