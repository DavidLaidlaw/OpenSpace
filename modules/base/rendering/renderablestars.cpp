/*****************************************************************************************
*                                                                                        *
* OpenSpace                                                                              *
*                                                                                        *
* Copyright (c) 2014                                                                     *
*                                                                                        *
* Permission is hereby granted, free of charge, to any person obtaining a copy of this   *
* software and associated documentation files (the "Software"), to deal in the Software  *
* without restriction, including without limitation the rights to use, copy, modify,     *
* merge, publish, distribute, sublicense, and/or sell copies of the Software, and to     *
* permit persons to whom the Software is furnished to do so, subject to the following    *
* conditions:                                                                            *
*                                                                                        *
* The above copyright notice and this permission notice shall be included in all copies  *
* or substantial portions of the Software.                                               *
*                                                                                        *
* THE SOFTWARE IS PROVIDED "AS IS", WITHOUT WARRANTY OF ANY KIND, EXPRESS OR IMPLIED,    *
* INCLUDING BUT NOT LIMITED TO THE WARRANTIES OF MERCHANTABILITY, FITNESS FOR A          *
* PARTICULAR PURPOSE AND NONINFRINGEMENT. IN NO EVENT SHALL THE AUTHORS OR COPYRIGHT     *
* HOLDERS BE LIABLE FOR ANY CLAIM, DAMAGES OR OTHER LIABILITY, WHETHER IN AN ACTION OF   *
* CONTRACT, TORT OR OTHERWISE, ARISING FROM, OUT OF OR IN CONNECTION WITH THE SOFTWARE   *
* OR THE USE OR OTHER DEALINGS IN THE SOFTWARE.                                          *
*****************************************************************************************/

#include <modules/base/rendering/renderablestars.h>

#include <openspace/util/updatestructures.h>
#include <openspace/engine/openspaceengine.h>
#include <openspace/rendering/renderengine.h>

#include <ghoul/filesystem/filesystem>
#include <ghoul/misc/templatefactory.h>
#include <ghoul/io/texture/texturereader.h>
#include <ghoul/opengl/textureunit.h>

#include <array>
#include <fstream>
#include <stdint.h>

namespace {
	const std::string _loggerCat = "RenderableStars";

    const std::string KeyFile = "File";
    const std::string KeyTexture = "Texture";
    const std::string KeyColorMap = "ColorMap";

    ghoul::filesystem::File* _psfTextureFile;
    ghoul::filesystem::File* _colorTextureFile;

	const int8_t CurrentCacheVersion = 1;

	struct ColorVBOLayout {
		std::array<float, 4> position; // (x,y,z,e)

		float bvColor; // B-V color value
		float luminance;
		float absoluteMagnitude;
	};

	struct VelocityVBOLayout {
		std::array<float, 4> position; // (x,y,z,e)

		float bvColor; // B-V color value
		float luminance;
		float absoluteMagnitude;

		float vx; // v_x
		float vy; // v_y
		float vz; // v_z
	};

	struct SpeedVBOLayout {
		std::array<float, 4> position; // (x,y,z,e)

		float bvColor; // B-V color value
		float luminance;
		float absoluteMagnitude;

		float speed;
	};
}

namespace openspace {

RenderableStars::RenderableStars(const ghoul::Dictionary& dictionary)
	: Renderable(dictionary)
	, _pointSpreadFunctionTexturePath("psfTexture", "Point Spread Function Texture")
	, _pointSpreadFunctionTexture(nullptr)
	, _pointSpreadFunctionTextureIsDirty(true)
	, _colorTexturePath("colorTexture", "ColorBV Texture")
	, _colorTexture(nullptr)
	, _colorTextureIsDirty(true)
	, _colorOption("colorOption", "Color Option")
	, _dataIsDirty(true)
    , _scaleFactor("scaleFactor", "Scale Factor", 1.f, 0.f, 10.f)
    , _minBillboardSize("minBillboardSize", "Min Billboard Size", 1.f, 1.f, 100.f)
	, _program(nullptr)
	, _speckFile("")
	, _nValuesPerStar(0)
	, _vao(0)
	, _vbo(0)
{
    using ghoul::filesystem::File;

	std::string texturePath = "";
	dictionary.getValue(KeyTexture, texturePath);
	_pointSpreadFunctionTexturePath = absPath(texturePath);
    _psfTextureFile = new File(_pointSpreadFunctionTexturePath);

	dictionary.getValue(KeyColorMap, texturePath);
	_colorTexturePath = absPath(texturePath);
    _colorTextureFile = new File(_colorTexturePath);

	bool success = dictionary.getValue(KeyFile, _speckFile);
	if (!success) {
		LERROR("SpeckDataSource did not contain key '" << KeyFile << "'");
		return;
	}
	_speckFile = absPath(_speckFile);

	_colorOption.addOption(ColorOption::Color, "Color");
	_colorOption.addOption(ColorOption::Velocity, "Velocity");
	_colorOption.addOption(ColorOption::Speed, "Speed");
	addProperty(_colorOption);
	_colorOption.onChange([&]{ _dataIsDirty = true;});

	addProperty(_pointSpreadFunctionTexturePath);
	_pointSpreadFunctionTexturePath.onChange([&]{ _pointSpreadFunctionTextureIsDirty = true; });
    _psfTextureFile->setCallback([&](const File&) { _pointSpreadFunctionTextureIsDirty = true; });

	addProperty(_colorTexturePath);
	_colorTexturePath.onChange([&]{ _colorTextureIsDirty = true; });
    _colorTextureFile->setCallback([&](const File&) { _colorTextureIsDirty = true; });

    addProperty(_scaleFactor);
    addProperty(_minBillboardSize);
}

RenderableStars::~RenderableStars() {
    delete _psfTextureFile;
    delete _colorTextureFile;
}

bool RenderableStars::isReady() const {
	return (_program != nullptr) && (!_fullData.empty());
}

bool RenderableStars::initialize() {
	bool completeSuccess = true;

    RenderEngine* renderEngine = OsEng.renderEngine();
	_program = renderEngine->buildRenderProgram("Star",
		"${MODULE_BASE}/shaders/star_vs.glsl",
		"${MODULE_BASE}/shaders/star_fs.glsl",
		"${MODULE_BASE}/shaders/star_ge.glsl");
<<<<<<< HEAD
    
=======

>>>>>>> 35765881
	if (!_program)
		return false;
	completeSuccess &= loadData();
	completeSuccess &= (_pointSpreadFunctionTexture != nullptr);

	return completeSuccess;
}

bool RenderableStars::deinitialize() {
	glDeleteBuffers(1, &_vbo);
	_vbo = 0;
	glDeleteVertexArrays(1, &_vao);
	_vao = 0;

	_pointSpreadFunctionTexture = nullptr;
    _colorTexture = nullptr;

<<<<<<< HEAD
	_program = nullptr;
	return true;	
=======
    RenderEngine* renderEngine = OsEng.renderEngine();
    if (_program) {
        renderEngine->removeRenderProgram(_program);
        _program = nullptr;
    }
    return true;
>>>>>>> 35765881
}

void RenderableStars::render(const RenderData& data) {
    glDepthMask(false);
	_program->activate();

	// @Check overwriting the scaling from the camera; error as parsec->meter conversion
	// is done twice? ---abock
	glm::vec2 scaling = glm::vec2(1, -19);  

	glm::mat4 modelMatrix = glm::mat4(1.0);
	glm::mat4 viewMatrix       = data.camera.viewMatrix();
	glm::mat4 projectionMatrix = data.camera.projectionMatrix();

	_program->setIgnoreUniformLocationError(true);
	//_program->setUniform("ViewProjection", data.camera.viewProjectionMatrix());
	//_program->setUniform("ModelTransform", glm::mat4(1.f));
	_program->setUniform("model", modelMatrix);
	_program->setUniform("view", viewMatrix);
	_program->setUniform("projection", projectionMatrix);

	_program->setUniform("colorOption", _colorOption);
    _program->setUniform("scaleFactor", _scaleFactor);
    _program->setUniform("minBillboardSize", _minBillboardSize);
	
	setPscUniforms(_program.get(), &data.camera, data.position);
	_program->setUniform("scaling", scaling);

	ghoul::opengl::TextureUnit psfUnit;
	psfUnit.activate();
	if (_pointSpreadFunctionTexture)
		_pointSpreadFunctionTexture->bind();
	_program->setUniform("psfTexture", psfUnit);

	ghoul::opengl::TextureUnit colorUnit;
	colorUnit.activate();
	if (_colorTexture)
		_colorTexture->bind();
	_program->setUniform("colorTexture", colorUnit);

	glBindVertexArray(_vao);
	const GLsizei nStars = static_cast<GLsizei>(_fullData.size() / _nValuesPerStar);
	glDrawArrays(GL_POINTS, 0, nStars);

	glBindVertexArray(0);
	_program->setIgnoreUniformLocationError(false);
	_program->deactivate();
    
	glDepthMask(true);
}

void RenderableStars::update(const UpdateData& data) {
	if (_dataIsDirty) {
		const int value = _colorOption;
		LDEBUG("Regenerating data");

		createDataSlice(ColorOption(value));

		int size = static_cast<int>(_slicedData.size());

		if (_vao == 0) {
			glGenVertexArrays(1, &_vao);
			LDEBUG("Generating Vertex Array id '" << _vao << "'");
		}
		if (_vbo == 0) {
			glGenBuffers(1, &_vbo);
			LDEBUG("Generating Vertex Buffer Object id '" << _vbo << "'");
		}
		glBindVertexArray(_vao);
		glBindBuffer(GL_ARRAY_BUFFER, _vbo);
		glBufferData(GL_ARRAY_BUFFER,
			size*sizeof(GLfloat),
			&_slicedData[0],
			GL_STATIC_DRAW);

		GLint positionAttrib = _program->attributeLocation("in_position");
		GLint brightnessDataAttrib = _program->attributeLocation("in_brightness");

		const size_t nStars = _fullData.size() / _nValuesPerStar;
		const size_t nValues = _slicedData.size() / nStars;

		GLsizei stride = static_cast<GLsizei>(sizeof(GLfloat) * nValues);

		glEnableVertexAttribArray(positionAttrib);
		glEnableVertexAttribArray(brightnessDataAttrib);
		const int colorOption = _colorOption;
		switch (colorOption) {
		case ColorOption::Color:
			glVertexAttribPointer(positionAttrib, 4, GL_FLOAT, GL_FALSE, stride,
				reinterpret_cast<void*>(offsetof(ColorVBOLayout, position)));
			glVertexAttribPointer(brightnessDataAttrib, 3, GL_FLOAT, GL_FALSE, stride,
				reinterpret_cast<void*>(offsetof(ColorVBOLayout, bvColor)));
			
			break;
		case ColorOption::Velocity:
			{
				glVertexAttribPointer(positionAttrib, 4, GL_FLOAT, GL_FALSE, stride,
					reinterpret_cast<void*>(offsetof(VelocityVBOLayout, position)));
				glVertexAttribPointer(brightnessDataAttrib, 3, GL_FLOAT, GL_FALSE, stride,
					reinterpret_cast<void*>(offsetof(VelocityVBOLayout, bvColor)));

				GLint velocityAttrib = _program->attributeLocation("in_velocity");
				glEnableVertexAttribArray(velocityAttrib);
				glVertexAttribPointer(velocityAttrib, 3, GL_FLOAT, GL_TRUE, stride,
					reinterpret_cast<void*>(offsetof(VelocityVBOLayout, vx)));

				break;
			}
		case ColorOption::Speed:
			{
				glVertexAttribPointer(positionAttrib, 4, GL_FLOAT, GL_FALSE, stride,
					reinterpret_cast<void*>(offsetof(SpeedVBOLayout, position)));
				glVertexAttribPointer(brightnessDataAttrib, 3, GL_FLOAT, GL_FALSE, stride,
					reinterpret_cast<void*>(offsetof(SpeedVBOLayout, bvColor)));

				GLint speedAttrib = _program->attributeLocation("in_speed");
				glEnableVertexAttribArray(speedAttrib);
				glVertexAttribPointer(speedAttrib, 1, GL_FLOAT, GL_TRUE, stride,
					reinterpret_cast<void*>(offsetof(SpeedVBOLayout, speed)));

			}
		}

		glBindBuffer(GL_ARRAY_BUFFER, 0);
		glBindVertexArray(0);

		_dataIsDirty = false;
	}	

	if (_pointSpreadFunctionTextureIsDirty) {
		LDEBUG("Reloading Point Spread Function texture");
		_pointSpreadFunctionTexture = nullptr;
		if (_pointSpreadFunctionTexturePath.value() != "") {
            _pointSpreadFunctionTexture = std::move(ghoul::io::TextureReader::ref().loadTexture(absPath(_pointSpreadFunctionTexturePath)));
			if (_pointSpreadFunctionTexture) {
				LDEBUG("Loaded texture from '" << absPath(_pointSpreadFunctionTexturePath) << "'");
				_pointSpreadFunctionTexture->uploadTexture();
			}

            delete _psfTextureFile;
            _psfTextureFile = new ghoul::filesystem::File(_pointSpreadFunctionTexturePath);
            _psfTextureFile->setCallback([&](const ghoul::filesystem::File&) { _pointSpreadFunctionTextureIsDirty = true; });
		}
		_pointSpreadFunctionTextureIsDirty = false;
	}

	if (_colorTextureIsDirty) {
		LDEBUG("Reloading Color Texture");
		_colorTexture = nullptr;
		if (_colorTexturePath.value() != "") {
            _colorTexture = std::move(ghoul::io::TextureReader::ref().loadTexture(absPath(_colorTexturePath)));
			if (_colorTexture) {
				LDEBUG("Loaded texture from '" << absPath(_colorTexturePath) << "'");
				_colorTexture->uploadTexture();
			}

            delete _colorTextureFile;
            _colorTextureFile = new ghoul::filesystem::File(_colorTexturePath);
            _colorTextureFile->setCallback([&](const ghoul::filesystem::File&) { _colorTextureIsDirty = true; });
		}
		_colorTextureIsDirty = false;
	}
}

bool RenderableStars::loadData() {
	std::string _file = _speckFile;
	std::string cachedFile = FileSys.cacheManager()->cachedFilename(_file, true);

	bool hasCachedFile = FileSys.fileExists(cachedFile);
	if (hasCachedFile) {
		LINFO("Cached file '" << cachedFile << "' used for Speck file '" << _file << "'");

		bool success = loadCachedFile(cachedFile);
		if (success)
			return true;
		else
			FileSys.cacheManager()->removeCacheFile(_file);
			// Intentional fall-through to the 'else' computation to generate the cache
			// file for the next run
	}
	else {
		LINFO("Cache for Speck file '" << _file << "' not found");
	}
	LINFO("Loading Speck file '" << _file << "'");

	bool success = readSpeckFile();
	if (!success)
		return false;

	LINFO("Saving cache");
	success = saveCachedFile(cachedFile);

	return success;
}

bool RenderableStars::readSpeckFile() {
	std::string _file = _speckFile;
	std::ifstream file(_file);
	if (!file.good()) {
		LERROR("Failed to open Speck file '" << _file << "'");
		return false;
	}

	_nValuesPerStar = 0;

	// The beginning of the speck file has a header that either contains comments
	// (signaled by a preceding '#') or information about the structure of the file
	// (signaled by the keywords 'datavar', 'texturevar', and 'texture')
	std::string line = "";
	while (true) {
		std::ifstream::streampos position = file.tellg();
		std::getline(file, line);

		if (line[0] == '#')
			continue;

		if (line.substr(0, 7) != "datavar" &&
			line.substr(0, 10) != "texturevar" &&
			line.substr(0, 7) != "texture")
		{
			// we read a line that doesn't belong to the header, so we have to jump back
			// before the beginning of the current line
			file.seekg(position);
			break;
		}

		if (line.substr(0, 7) == "datavar") {
			// datavar lines are structured as follows:
			// datavar # description
			// where # is the index of the data variable; so if we repeatedly overwrite
			// the 'nValues' variable with the latest index, we will end up with the total
			// number of values (+3 since X Y Z are not counted in the Speck file index)
			std::stringstream str(line);

			std::string dummy;
			str >> dummy;
			str >> _nValuesPerStar;
			_nValuesPerStar += 1; // We want the number, but the index is 0 based
		}
	}

	_nValuesPerStar += 3; // X Y Z are not counted in the Speck file indices

	do {
		std::vector<float> values(_nValuesPerStar);

		std::getline(file, line);
		std::stringstream str(line);

		for (int i = 0; i < _nValuesPerStar; ++i)
			str >> values[i];

		_fullData.insert(_fullData.end(), values.begin(), values.end());
	} while (!file.eof());

	return true;
}

bool RenderableStars::loadCachedFile(const std::string& file) {
	std::ifstream fileStream(file, std::ifstream::binary);
	if (fileStream.good()) {
		int8_t version = 0;
		fileStream.read(reinterpret_cast<char*>(&version), sizeof(int8_t));
		if (version != CurrentCacheVersion) {
			LINFO("The format of the cached file has changed, deleting old cache");
			fileStream.close();
			FileSys.deleteFile(file);
			return false;
		}

		int32_t nValues = 0;
		fileStream.read(reinterpret_cast<char*>(&nValues), sizeof(int32_t));
		fileStream.read(reinterpret_cast<char*>(&_nValuesPerStar), sizeof(int32_t));

		_fullData.resize(nValues);
		fileStream.read(reinterpret_cast<char*>(&_fullData[0]),
			nValues * sizeof(_fullData[0]));

		bool success = fileStream.good();
		return success;
	}
	else {
		LERROR("Error opening file '" << file << "' for loading cache file");
		return false;
	}
}

bool RenderableStars::saveCachedFile(const std::string& file) const {
	std::ofstream fileStream(file, std::ofstream::binary);
	if (fileStream.good()) {
		fileStream.write(reinterpret_cast<const char*>(&CurrentCacheVersion),
			sizeof(int8_t));

		int32_t nValues = static_cast<int32_t>(_fullData.size());
		if (nValues == 0) {
			LERROR("Error writing cache: No values were loaded");
			return false;
		}
		fileStream.write(reinterpret_cast<const char*>(&nValues), sizeof(int32_t));

		int32_t nValuesPerStar = static_cast<int32_t>(_nValuesPerStar);
		fileStream.write(reinterpret_cast<const char*>(&nValuesPerStar), sizeof(int32_t));

		size_t nBytes = nValues * sizeof(_fullData[0]);
		fileStream.write(reinterpret_cast<const char*>(&_fullData[0]), nBytes);

		bool success = fileStream.good();
		return success;
	}
	else {
		LERROR("Error opening file '" << file << "' for save cache file");
		return false;
	}
}

void RenderableStars::createDataSlice(ColorOption option) {
	_slicedData.clear();

    // This is only temporary until the scalegraph is in place ---abock
    float minDistance = std::numeric_limits<float>::max();
    float maxDistance = -std::numeric_limits<float>::max();

    for (size_t i = 0; i < _fullData.size(); i+=_nValuesPerStar) {
        float distLy = _fullData[i + 6];
        //if (distLy < 20.f) {
            minDistance = std::min(minDistance, distLy);
            maxDistance = std::max(maxDistance, distLy);
        //}
    }

	for (size_t i = 0; i < _fullData.size(); i+=_nValuesPerStar) {
        glm::vec3 p = glm::vec3(_fullData[i + 0], _fullData[i + 1], _fullData[i + 2]);

        // This is only temporary until the scalegraph is in place. It places all stars
        // on a sphere with a small variation in the distance to account for blending
        // issues ---abock
        //if (p != glm::vec3(0.f))
        //    p = glm::normalize(p);

        //float distLy = _fullData[i + 6];
        //float normalizedDist = (distLy - minDistance) / (maxDistance - minDistance);
        //float distance = 18.f - normalizedDist / 1.f ;


        //psc position = psc(glm::vec4(p, distance));

        // Convert parsecs -> meter
        psc position = psc(glm::vec4(p * 0.308567756f, 17));

		//position[1] *= parsecsToMetersFactor[0];
		//position[2] *= parsecsToMetersFactor[0];
		//position[3] += parsecsToMetersFactor[1];

		switch (option) {
		case ColorOption::Color:
			{
				union {
					ColorVBOLayout value;
					std::array<float, sizeof(ColorVBOLayout)> data;
				} layout;

				layout.value.position = { {
					position[0], position[1], position[2], position[3]
				} };
					
				layout.value.bvColor = _fullData[i + 3];
				layout.value.luminance = _fullData[i + 4];
                layout.value.absoluteMagnitude = _fullData[i + 5];

#ifdef USING_STELLAR_TEST_GRID
                layout.value.bvColor = _fullData[i + 3];
                layout.value.luminance = _fullData[i + 3];
                layout.value.absoluteMagnitude = _fullData[i + 3];
#endif

                _slicedData.insert(_slicedData.end(),
								   layout.data.begin(),
								   layout.data.end());

				break;
			}
		case ColorOption::Velocity:
			{
				union {
					VelocityVBOLayout value;
					std::array<float, sizeof(VelocityVBOLayout)> data;
				} layout;

				layout.value.position = { {
						position[0], position[1], position[2], position[3]
					} };

				layout.value.bvColor = _fullData[i + 3];
				layout.value.luminance = _fullData[i + 4];
				layout.value.absoluteMagnitude = _fullData[i + 5];

				layout.value.vx = _fullData[i + 12];
				layout.value.vy = _fullData[i + 13];
				layout.value.vz = _fullData[i + 14];

				_slicedData.insert(_slicedData.end(),
								   layout.data.begin(),
								   layout.data.end());
				break;
			}
		case ColorOption::Speed:
			{
				union {
					SpeedVBOLayout value;
					std::array<float, sizeof(SpeedVBOLayout)> data;
				} layout;

				layout.value.position = { {
						position[0], position[1], position[2], position[3]
					} };

				layout.value.bvColor = _fullData[i + 3];
				layout.value.luminance = _fullData[i + 4];
				layout.value.absoluteMagnitude = _fullData[i + 5];

				layout.value.speed = _fullData[i + 15];

				_slicedData.insert(_slicedData.end(),
								   layout.data.begin(),
								   layout.data.end());
				break;
			}
		}
	}
}

} // namespace openspace<|MERGE_RESOLUTION|>--- conflicted
+++ resolved
@@ -148,16 +148,12 @@
 bool RenderableStars::initialize() {
 	bool completeSuccess = true;
 
-    RenderEngine* renderEngine = OsEng.renderEngine();
-	_program = renderEngine->buildRenderProgram("Star",
+    RenderEngine& renderEngine = OsEng.renderEngine();
+    _program = renderEngine.buildRenderProgram("Star",
 		"${MODULE_BASE}/shaders/star_vs.glsl",
 		"${MODULE_BASE}/shaders/star_fs.glsl",
 		"${MODULE_BASE}/shaders/star_ge.glsl");
-<<<<<<< HEAD
-    
-=======
-
->>>>>>> 35765881
+
 	if (!_program)
 		return false;
 	completeSuccess &= loadData();
@@ -173,19 +169,14 @@
 	_vao = 0;
 
 	_pointSpreadFunctionTexture = nullptr;
-    _colorTexture = nullptr;
-
-<<<<<<< HEAD
-	_program = nullptr;
-	return true;	
-=======
-    RenderEngine* renderEngine = OsEng.renderEngine();
+	_colorTexture = nullptr;
+
+    RenderEngine& renderEngine = OsEng.renderEngine();
     if (_program) {
-        renderEngine->removeRenderProgram(_program);
+        renderEngine.removeRenderProgram(_program);
         _program = nullptr;
     }
     return true;
->>>>>>> 35765881
 }
 
 void RenderableStars::render(const RenderData& data) {
