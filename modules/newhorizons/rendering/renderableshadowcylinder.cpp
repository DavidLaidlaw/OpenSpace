/*****************************************************************************************
*                                                                                       *
* OpenSpace                                                                             *
*                                                                                       *
* Copyright (c) 2014-2015                                                               *
*                                                                                       *
* Permission is hereby granted, free of charge, to any person obtaining a copy of this  *
* software and associated documentation files (the "Software"), to deal in the Software *
* without restriction, including without limitation the rights to use, copy, modify,    *
* merge, publish, distribute, sublicense, and/or sell copies of the Software, and to    *
* permit persons to whom the Software is furnished to do so, subject to the following   *
* conditions:                                                                           *
*                                                                                       *
* The above copyright notice and this permission notice shall be included in all copies *
* or substantial portions of the Software.                                              *
*                                                                                       *
* THE SOFTWARE IS PROVIDED "AS IS", WITHOUT WARRANTY OF ANY KIND, EXPRESS OR IMPLIED,   *
* INCLUDING BUT NOT LIMITED TO THE WARRANTIES OF MERCHANTABILITY, FITNESS FOR A         *
* PARTICULAR PURPOSE AND NONINFRINGEMENT. IN NO EVENT SHALL THE AUTHORS OR COPYRIGHT    *
* HOLDERS BE LIABLE FOR ANY CLAIM, DAMAGES OR OTHER LIABILITY, WHETHER IN AN ACTION OF  *
* CONTRACT, TORT OR OTHERWISE, ARISING FROM, OUT OF OR IN CONNECTION WITH THE SOFTWARE  *
* OR THE USE OR OTHER DEALINGS IN THE SOFTWARE.                                         *
****************************************************************************************/

#include <openspace/engine/configurationmanager.h>
#include <modules/newhorizons/rendering/renderableshadowcylinder.h>
#include <openspace/engine/openspaceengine.h>
#include <openspace/rendering/renderengine.h>
#include <openspace/util/powerscaledcoordinate.h>
#include <openspace/util/spicemanager.h>

#include <ghoul/filesystem/filesystem>
#include <ghoul/io/texture/texturereader.h>
#include <ghoul/opengl/programobject.h>
#include <ghoul/opengl/texture.h>
#include <ghoul/opengl/textureunit.h>


namespace {
	const std::string _loggerCat      = "RenderablePlane";
	const std::string _keyType        = "TerminatorType";
	const std::string _keyLightSource = "LightSource";
	const std::string _keyObserver    = "Observer";
	const std::string _keyBody        = "Body";
	const std::string _keyBodyFrame   = "BodyFrame";
	const std::string _keyMainFrame   = "MainFrame";
	const std::string _keyAberration  = "Aberration";
}

namespace openspace {
	RenderableShadowCylinder::RenderableShadowCylinder(const ghoul::Dictionary& dictionary)
	: Renderable(dictionary)
	, _numberOfPoints("amountOfPoints", "Points", 190, 1, 300)
	, _shadowLength("shadowLength", "Shadow Length", 0.1, 0.0, 0.5)
	, _shader(nullptr)
	, _vao(0)
	, _vbo(0)
{
	addProperty(_numberOfPoints);
	addProperty(_shadowLength);

	bool success = dictionary.getValue(_keyType, _terminatorType);
	ghoul_assert(success, "");
	success = dictionary.getValue(_keyLightSource, _lightSource);
	ghoul_assert(success, "");
	success = dictionary.getValue(_keyObserver, _observer);
	ghoul_assert(success, "");
	success = dictionary.getValue(_keyBody, _body);
	ghoul_assert(success, "");
	success = dictionary.getValue(_keyBodyFrame, _bodyFrame);
	ghoul_assert(success, "");
	success = dictionary.getValue(_keyMainFrame, _mainFrame);
	ghoul_assert(success, "");
    std::string a = "NONE";
	success = dictionary.getValue(_keyAberration, a);
    _aberration = SpiceManager::AberrationCorrection(a);
	ghoul_assert(success, "");
}

RenderableShadowCylinder::~RenderableShadowCylinder() {
}

bool RenderableShadowCylinder::isReady() const {
	bool ready = true;
	if (!_shader)
		ready &= false;
	return ready;
}

bool RenderableShadowCylinder::initialize() {
	glGenVertexArrays(1, &_vao); // generate array
	glGenBuffers(1, &_vbo); // generate buffer

	bool completeSuccess = true;

    RenderEngine* renderEngine = OsEng.renderEngine();
    _shader = renderEngine->buildRenderProgram("ShadowProgram",
        "${MODULE_NEWHORIZONS}/shaders/terminatorshadow_vs.glsl",
        "${MODULE_NEWHORIZONS}/shaders/terminatorshadow_fs.glsl");

	if (!_shader)
		return false;
	return completeSuccess;
}

bool RenderableShadowCylinder::deinitialize() {
    RenderEngine* renderEngine = OsEng.renderEngine();
    if (_shader) {
        renderEngine->removeRenderProgram(_shader);
        _shader = nullptr;
    }

	glDeleteVertexArrays(1, &_vao);
	_vao = 0;
	glDeleteBuffers(1, &_vbo);
	_vbo = 0;
<<<<<<< HEAD
	_shader = nullptr;
=======
>>>>>>> 35765881
	return true;
}

void RenderableShadowCylinder::render(const RenderData& data){
	glm::mat4 _transform = glm::mat4(1.0);
	for (int i = 0; i < 3; i++){
		for (int j = 0; j < 3; j++){
			_transform[i][j] = static_cast<float>(_stateMatrix[i][j]);
		}
	}

    glDepthMask(false);
	// Activate shader
	_shader->activate();

	_shader->setUniform("ViewProjection", data.camera.viewProjectionMatrix());
	_shader->setUniform("ModelTransform", _transform);
	setPscUniforms(_shader.get(), &data.camera, data.position);
	
	glBindVertexArray(_vao);
	glDrawArrays(GL_TRIANGLE_STRIP, 0, static_cast<GLsizei>(_vertices.size()));
	glBindVertexArray(0);

	_shader->deactivate();

    glDepthMask(true);
}

void RenderableShadowCylinder::update(const UpdateData& data) {
    _stateMatrix = SpiceManager::ref().positionTransformMatrix(_bodyFrame, _mainFrame, data.time);
	_time = data.time;
	if (_shader->isDirty())
		_shader->rebuildFromFile();
	createCylinder();
}

glm::vec4 psc_addition(glm::vec4 v1, glm::vec4 v2) {
	float k = 10.f;
	float ds = v2.w - v1.w;
	if (ds >= 0) {
		float p = pow(k, -ds);
		return glm::vec4(v1.x*p + v2.x, v1.y*p + v2.y, v1.z*p + v2.z, v2.w);
	}
	else {
		float p = pow(k, ds);
		return glm::vec4(v1.x + v2.x*p, v1.y + v2.y*p, v1.z + v2.z*p, v1.w);
	}
}

void RenderableShadowCylinder::createCylinder() {
	double targetEpoch;
	glm::dvec3 observerPosition;
	std::vector<psc> terminatorPoints;
    SpiceManager::TerminatorType t;
    if (_terminatorType == "UMBRAL")
        t = SpiceManager::TerminatorType::Umbral;
    else if (_terminatorType == "PENUMBRAL")
        t = SpiceManager::TerminatorType::Penumbral;
    
    auto res = SpiceManager::ref().terminatorEllipse(_body, _observer, _bodyFrame,
        _lightSource, t, _aberration, _time, _numberOfPoints);
    
    targetEpoch = res.targetEphemerisTime;
    observerPosition = std::move(res.observerPosition);
    
    std::vector<glm::dvec3> ps = std::move(res.terminatorPoints);
    for (auto&& p : ps) {
        PowerScaledCoordinate psc = PowerScaledCoordinate::CreatePowerScaledCoordinate(p.x, p.y, p.z);
        psc[3] += 3;
        terminatorPoints.push_back(psc);
    }
    
	double lt;
    glm::dvec3 vecLightSource =
        SpiceManager::ref().targetPosition(_body, _lightSource, _mainFrame, _aberration, _time, lt);

    glm::dmat3 _stateMatrix = glm::inverse(SpiceManager::ref().positionTransformMatrix(_bodyFrame, _mainFrame, _time));

	vecLightSource = _stateMatrix * vecLightSource;

	vecLightSource *= _shadowLength;
	_vertices.clear();

	psc endpoint = psc::CreatePowerScaledCoordinate(vecLightSource.x, vecLightSource.y, vecLightSource.z);
	for (auto v : terminatorPoints){
		_vertices.push_back(CylinderVBOLayout(v[0], v[1], v[2], v[3]));
		glm::vec4 f = psc_addition(v.vec4(), endpoint.vec4());
		_vertices.push_back(CylinderVBOLayout(f[0], f[1], f[2], f[3]));
	}
	_vertices.push_back(_vertices[0]);
	_vertices.push_back(_vertices[1]);

	glBindVertexArray(_vao); // bind array
	glBindBuffer(GL_ARRAY_BUFFER, _vbo); // bind buffer
	glBufferData(GL_ARRAY_BUFFER, _vertices.size() * sizeof(CylinderVBOLayout), NULL, GL_DYNAMIC_DRAW); // orphaning the buffer, sending NULL data.
	glBufferSubData(GL_ARRAY_BUFFER, 0, _vertices.size() * sizeof(CylinderVBOLayout), &_vertices[0]);

	glEnableVertexAttribArray(0);
	glVertexAttribPointer(0, 4, GL_FLOAT, GL_FALSE, 0, 0);
	glBindVertexArray(0);
}

} // namespace openspace<|MERGE_RESOLUTION|>--- conflicted
+++ resolved
@@ -93,8 +93,8 @@
 
 	bool completeSuccess = true;
 
-    RenderEngine* renderEngine = OsEng.renderEngine();
-    _shader = renderEngine->buildRenderProgram("ShadowProgram",
+    RenderEngine& renderEngine = OsEng.renderEngine();
+    _shader = renderEngine.buildRenderProgram("ShadowProgram",
         "${MODULE_NEWHORIZONS}/shaders/terminatorshadow_vs.glsl",
         "${MODULE_NEWHORIZONS}/shaders/terminatorshadow_fs.glsl");
 
@@ -104,9 +104,9 @@
 }
 
 bool RenderableShadowCylinder::deinitialize() {
-    RenderEngine* renderEngine = OsEng.renderEngine();
+    RenderEngine& renderEngine = OsEng.renderEngine();
     if (_shader) {
-        renderEngine->removeRenderProgram(_shader);
+        renderEngine.removeRenderProgram(_shader);
         _shader = nullptr;
     }
 
@@ -114,10 +114,7 @@
 	_vao = 0;
 	glDeleteBuffers(1, &_vbo);
 	_vbo = 0;
-<<<<<<< HEAD
-	_shader = nullptr;
-=======
->>>>>>> 35765881
+
 	return true;
 }
 
