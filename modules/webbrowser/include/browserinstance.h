/*****************************************************************************************
 *                                                                                       *
 * OpenSpace                                                                             *
 *                                                                                       *
 * Copyright (c) 2014-2018                                                               *
 *                                                                                       *
 * Permission is hereby granted, free of charge, to any person obtaining a copy of this  *
 * software and associated documentation files (the "Software"), to deal in the Software *
 * without restriction, including without limitation the rights to use, copy, modify,    *
 * merge, publish, distribute, sublicense, and/or sell copies of the Software, and to    *
 * permit persons to whom the Software is furnished to do so, subject to the following   *
 * conditions:                                                                           *
 *                                                                                       *
 * The above copyright notice and this permission notice shall be included in all copies *
 * or substantial portions of the Software.                                              *
 *                                                                                       *
 * THE SOFTWARE IS PROVIDED "AS IS", WITHOUT WARRANTY OF ANY KIND, EXPRESS OR IMPLIED,   *
 * INCLUDING BUT NOT LIMITED TO THE WARRANTIES OF MERCHANTABILITY, FITNESS FOR A         *
 * PARTICULAR PURPOSE AND NONINFRINGEMENT. IN NO EVENT SHALL THE AUTHORS OR COPYRIGHT    *
 * HOLDERS BE LIABLE FOR ANY CLAIM, DAMAGES OR OTHER LIABILITY, WHETHER IN AN ACTION OF  *
 * CONTRACT, TORT OR OTHERWISE, ARISING FROM, OUT OF OR IN CONNECTION WITH THE SOFTWARE  *
 * OR THE USE OR OTHER DEALINGS IN THE SOFTWARE.                                         *
 ****************************************************************************************/

#ifndef __OPENSPACE_MODULE_WEBBROWSER__BROWSER_INSTANCE_H__
#define __OPENSPACE_MODULE_WEBBROWSER__BROWSER_INSTANCE_H__

#ifdef _MSC_VER
#pragma warning (push)
#pragma warning (disable : 4100)
#endif // _MSC_VER

#ifdef __clang__
#pragma clang diagnostic push
#pragma clang diagnostic ignored "-Wunused-parameter"
#endif // __clang__

#include <include/cef_client.h>

#ifdef __clang__
#pragma clang diagnostic pop
#endif // __clang__

#ifdef _MSC_VER
#pragma warning (pop)
#endif // _MSC_VER

#include <ghoul/glm.h>
#include <string>

namespace openspace {

class BrowserClient;
class WebRenderHandler;
class WebKeyboardHandler;

class BrowserInstance {
public:
    static constexpr int SingleClick = 1;

    BrowserInstance(WebRenderHandler* renderer, WebKeyboardHandler* keyboardHandler);
    ~BrowserInstance();

    void loadUrl(const std::string& url);
    /**
     * Load a local file.
     *
     * \param path The path to load
     * \return \c true if the path exists, \c false otherwise
     */
    bool loadLocalPath(std::string path);
    void initialize();

    /**
     * Call when the window has been reshaped.
     *
     * \param wrapper the windowWrapper capable of
     */
    void reshape(const glm::ivec2& windowSize);

    /**
     * encapsulate renderHandler's draw method
     */
    void draw();
    void close(bool force = false);

    void sendTouchPressEvent(const CefMouseEvent & event,
<<<<<<< HEAD
        CefBrowserHost::MouseButtonType button, int clickCount);

    void sendResleasePressEvent(const CefMouseEvent & event,
        CefBrowserHost::MouseButtonType button, int clickCount);
=======
        CefBrowserHost::MouseButtonType button, const int clickCount);

    void sendResleasePressEvent(const CefMouseEvent & event,
        CefBrowserHost::MouseButtonType button, const int clickCount);
>>>>>>> b5eb41e2

    bool sendKeyEvent(const CefKeyEvent& event);
    bool sendMouseClickEvent(const CefMouseEvent& event,
        CefBrowserHost::MouseButtonType button, bool mouseUp,
        int clickCount = SingleClick);

    bool sendMouseMoveEvent(const CefMouseEvent& event);

    /**
     * send scroll wheel event to browser
     *
     * \param event Key event with position
     * \param delta The scroll amount in pixels
     * \return if this scroll should be blocked or not
     */
    bool sendMouseWheelEvent(const CefMouseEvent& event, const glm::ivec2& delta);

    /**
     * Set the browser zoom level.
     * 1.0 = default, 2.0 = double, etc.
     */
    void setZoom(float ratio);

    void reloadBrowser();

    const CefRefPtr<CefBrowser>& getBrowser() const;

    bool hasContent(int x, int y);

private:
    CefRefPtr<WebRenderHandler> _renderHandler;
    CefRefPtr<WebKeyboardHandler> _keyboardHandler;
    CefRefPtr<BrowserClient> _client;
    CefRefPtr<CefBrowser> _browser;
    bool _isInitialized = false;
    double _zoomLevel = 1.0;
};

} // namespace openspace

#endif // __OPENSPACE_MODULE_WEBBROWSER__BROWSER_INSTANCE_H__<|MERGE_RESOLUTION|>--- conflicted
+++ resolved
@@ -85,17 +85,9 @@
     void close(bool force = false);
 
     void sendTouchPressEvent(const CefMouseEvent & event,
-<<<<<<< HEAD
-        CefBrowserHost::MouseButtonType button, int clickCount);
-
-    void sendResleasePressEvent(const CefMouseEvent & event,
-        CefBrowserHost::MouseButtonType button, int clickCount);
-=======
         CefBrowserHost::MouseButtonType button, const int clickCount);
-
     void sendResleasePressEvent(const CefMouseEvent & event,
         CefBrowserHost::MouseButtonType button, const int clickCount);
->>>>>>> b5eb41e2
 
     bool sendKeyEvent(const CefKeyEvent& event);
     bool sendMouseClickEvent(const CefMouseEvent& event,
