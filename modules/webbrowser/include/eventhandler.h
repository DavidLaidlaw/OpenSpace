--- conflicted
+++ resolved
@@ -60,15 +60,9 @@
     void setBrowser(const CefRefPtr<CefBrowser>& browser);
     void setBrowserInstance(BrowserInstance* browserInstance);
     void detachBrowser();
-<<<<<<< HEAD
-    void touchPressCallback(double x, double y);
-    void touchReleaseCallback(double x, double y);
-    bool hasContentCallback(double, double);
-=======
     void touchPressCallback(const double x, const double y);
     void touchReleaseCallback(const double x, const double y);
     bool hasContentCallback(const double, const double);
->>>>>>> b5eb41e2
 
 private:
     bool mouseButtonCallback(MouseButton button, MouseAction action, KeyModifier mods);
