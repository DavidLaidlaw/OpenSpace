/*****************************************************************************************
 *                                                                                       *
 * OpenSpace                                                                             *
 *                                                                                       *
 * Copyright (c) 2014-2018                                                               *
 *                                                                                       *
 * Permission is hereby granted, free of charge, to any person obtaining a copy of this  *
 * software and associated documentation files (the "Software"), to deal in the Software *
 * without restriction, including without limitation the rights to use, copy, modify,    *
 * merge, publish, distribute, sublicense, and/or sell copies of the Software, and to    *
 * permit persons to whom the Software is furnished to do so, subject to the following   *
 * conditions:                                                                           *
 *                                                                                       *
 * The above copyright notice and this permission notice shall be included in all copies *
 * or substantial portions of the Software.                                              *
 *                                                                                       *
 * THE SOFTWARE IS PROVIDED "AS IS", WITHOUT WARRANTY OF ANY KIND, EXPRESS OR IMPLIED,   *
 * INCLUDING BUT NOT LIMITED TO THE WARRANTIES OF MERCHANTABILITY, FITNESS FOR A         *
 * PARTICULAR PURPOSE AND NONINFRINGEMENT. IN NO EVENT SHALL THE AUTHORS OR COPYRIGHT    *
 * HOLDERS BE LIABLE FOR ANY CLAIM, DAMAGES OR OTHER LIABILITY, WHETHER IN AN ACTION OF  *
 * CONTRACT, TORT OR OTHERWISE, ARISING FROM, OUT OF OR IN CONNECTION WITH THE SOFTWARE  *
 * OR THE USE OR OTHER DEALINGS IN THE SOFTWARE.                                         *
 ****************************************************************************************/

#include <include/openspace/util/factorymanager.h>
#include <include/screenspacebrowser.h>
#include "webbrowsermodule.h"

namespace {
const char* _loggerCat = "WebBrowser";
}

using ghoul::filesystem::Directory;

namespace openspace {

WebBrowserModule::WebBrowserModule() : OpenSpaceModule(WebBrowserModule::Name) {
    LDEBUG("Starting CEF...");
    auto helperLocation = findHelperExecutable();
    LDEBUG("Using web helper executable: " + helperLocation);
    _cefHost = std::make_unique<CefHost>(helperLocation);
    LDEBUG("Starting CEF... done!");

    OsEng.registerModuleCallback(
        OpenSpaceEngine::CallbackOption::Deinitialize,
        [this](){ deinitialize(); }
    );
}

WebBrowserModule::~WebBrowserModule() {}

void WebBrowserModule::internalDeinitialize() {
    _eventHandler.detachBrowser();

    bool forceBrowserShutdown = true;
    for (auto browser : _browsers) {
        browser->close(forceBrowserShutdown);
    }
}

/**
 * Try to find the CEF Helper executable. It looks in the bin/openspace folder. Therefore,
 * if you change that this might cause a crash here.
 * @return the absolute path to the file
 */
std::string WebBrowserModule::findHelperExecutable() {
    if (OsEng.configurationManager().hasKey(ConfigurationManager::KeyWebHelperLocation)) {
        auto execLocation = absPath(OsEng.configurationManager().value<std::string>(
            ConfigurationManager::KeyWebHelperLocation) + SUBPROCESS_ENDING);
        if (!FileSys.fileExists(execLocation)) {
            LERROR(fmt::format(
                "Could not find web helper executable at location: {}" , execLocation
            ));
        }
        return execLocation;
    }
    else {
        std::string subprocessName = SUBPROCESS_NAME;
        subprocessName += SUBPROCESS_ENDING;
        LWARNING(fmt::format("Assuming web helper name is {}", subprocessName));
        auto subLength = (int)subprocessName.length();

        Directory binDir("${BASE}/bin/openspace", Directory::RawPath::No);
<<<<<<< HEAD
        std::vector<std::string> foundFiles = binDir.readFiles(Directory::Recursive::Yes, Directory::Sort::Yes);
=======
        std::vector<std::string> foundFiles = binDir.readFiles(
            Directory::Recursive::Yes,
            Directory::Sort::Yes
        );
>>>>>>> a881eef1

        // find files matching the given file name
        std::vector<std::string> matchingFiles;
        std::copy_if(
            foundFiles.begin(),
            foundFiles.end(),
            std::back_inserter(matchingFiles),
            [subprocessName, subLength](std::string s) {
                s = s.substr(s.size() - subLength);
                return s == subprocessName;
            }
        );

        if (matchingFiles.empty()) {
            LERROR(fmt::format(
                "Could not find requested sub process executable file name: {}",
                subprocessName
            ));
        }

        return matchingFiles.back();

    }
}

void WebBrowserModule::internalInitialize(const ghoul::Dictionary& configuration) {
    _eventHandler.initialize();

    // register ScreenSpaceBrowser
    auto fScreenSpaceRenderable = FactoryManager::ref().factory<ScreenSpaceRenderable>();
    ghoul_assert(fScreenSpaceRenderable, "ScreenSpaceRenderable factory was not created");
    fScreenSpaceRenderable->registerClass<ScreenSpaceBrowser>("ScreenSpaceBrowser");
}

int WebBrowserModule::addBrowser(std::shared_ptr<BrowserInstance> browser) {
    static int browserId = 0;
    _browsers.push_back(browser);
    int givenId = browserId++;
    return givenId;
}

void WebBrowserModule::removeBrowser(std::shared_ptr<BrowserInstance> browser) {
    auto p = std::find(_browsers.begin(), _browsers.end(), browser);
    if (p != _browsers.end()) {
        _browsers.erase(p);
    } else {
        LWARNING("Could not find browser in list of browsers.");
    }

    LDEBUG(fmt::format("Number of browsers stored: {}", _browsers.size()));
}

void WebBrowserModule::attachEventHandler(
                                         std::shared_ptr<BrowserInstance> browserInstance)
{
    _eventHandler.setBrowserInstance(browserInstance);
}

EventHandler WebBrowserModule::getEventHandler() {
    return _eventHandler;
}
}<|MERGE_RESOLUTION|>--- conflicted
+++ resolved
@@ -64,9 +64,9 @@
  * @return the absolute path to the file
  */
 std::string WebBrowserModule::findHelperExecutable() {
-    if (OsEng.configurationManager().hasKey(ConfigurationManager::KeyWebHelperLocation)) {
-        auto execLocation = absPath(OsEng.configurationManager().value<std::string>(
-            ConfigurationManager::KeyWebHelperLocation) + SUBPROCESS_ENDING);
+    if (!OsEng.configuration().webHelperLocation.empty()) {
+        auto execLocation = absPath(
+            OsEng.configuration().webHelperLocation + SUBPROCESS_ENDING);
         if (!FileSys.fileExists(execLocation)) {
             LERROR(fmt::format(
                 "Could not find web helper executable at location: {}" , execLocation
@@ -81,14 +81,10 @@
         auto subLength = (int)subprocessName.length();
 
         Directory binDir("${BASE}/bin/openspace", Directory::RawPath::No);
-<<<<<<< HEAD
-        std::vector<std::string> foundFiles = binDir.readFiles(Directory::Recursive::Yes, Directory::Sort::Yes);
-=======
         std::vector<std::string> foundFiles = binDir.readFiles(
             Directory::Recursive::Yes,
             Directory::Sort::Yes
         );
->>>>>>> a881eef1
 
         // find files matching the given file name
         std::vector<std::string> matchingFiles;
