--- conflicted
+++ resolved
@@ -37,12 +37,12 @@
     constexpr const char* KeyUrl = "URL";
     constexpr const char* _loggerCat = "ScreenSpaceBrowser";
 
-    static const openspace::properties::Property::PropertyInfo DimensionsInfo = {
+    const openspace::properties::Property::PropertyInfo DimensionsInfo = {
         "Dimensions",
         "Browser Dimensions",
         "Set the dimensions of the web browser windows."
     };
-    static const openspace::properties::Property::PropertyInfo UrlInfo = {
+    const openspace::properties::Property::PropertyInfo UrlInfo = {
         "URL",
         "url",
         "The URL to load"
@@ -100,13 +100,8 @@
 }
 
 bool ScreenSpaceBrowser::initialize() {
-<<<<<<< HEAD
     _originalViewportSize = OsEng.windowWrapper().currentWindowSize();
     _renderHandler->setTexture(*_texture);
-=======
-    _originalViewportSize = OsEng.windowWrapper().currentSubwindowSize();
-    _renderHandler->setTexture((GLuint) *_texture);
->>>>>>> a5f476ed
 
     createPlane();
     // Load a special version of the regular ScreenRenderable shaders. This mirrors the
