﻿/*****************************************************************************************
 *                                                                                       *
 * OpenSpace                                                                             *
 *                                                                                       *
 * Copyright (c) 2014-2018                                                               *
 *                                                                                       *
 * Permission is hereby granted, free of charge, to any person obtaining a copy of this  *
 * software and associated documentation files (the "Software"), to deal in the Software *
 * without restriction, including without limitation the rights to use, copy, modify,    *
 * merge, publish, distribute, sublicense, and/or sell copies of the Software, and to    *
 * permit persons to whom the Software is furnished to do so, subject to the following   *
 * conditions:                                                                           *
 *                                                                                       *
 * The above copyright notice and this permission notice shall be included in all copies *
 * or substantial portions of the Software.                                              *
 *                                                                                       *
 * THE SOFTWARE IS PROVIDED "AS IS", WITHOUT WARRANTY OF ANY KIND, EXPRESS OR IMPLIED,   *
 * INCLUDING BUT NOT LIMITED TO THE WARRANTIES OF MERCHANTABILITY, FITNESS FOR A         *
 * PARTICULAR PURPOSE AND NONINFRINGEMENT. IN NO EVENT SHALL THE AUTHORS OR COPYRIGHT    *
 * HOLDERS BE LIABLE FOR ANY CLAIM, DAMAGES OR OTHER LIABILITY, WHETHER IN AN ACTION OF  *
 * CONTRACT, TORT OR OTHERWISE, ARISING FROM, OUT OF OR IN CONNECTION WITH THE SOFTWARE  *
 * OR THE USE OR OTHER DEALINGS IN THE SOFTWARE.                                         *
 ****************************************************************************************/

#ifndef __OPENSPACE_MODULE_MULTIRESVOLUME___TFBRICKSELECTOR___H__
#define __OPENSPACE_MODULE_MULTIRESVOLUME___TFBRICKSELECTOR___H__

#include <modules/multiresvolume/rendering/tspbrickselector.h>

#include <vector>

namespace openspace {

class ErrorHistogramManager;

class TfBrickSelector : public TSPBrickSelector {
public:
    TfBrickSelector(std::shared_ptr<TSP> tsp, ErrorHistogramManager* hm,
                    TransferFunction* tf, int memoryBudget, int streamingBudget);
    ~TfBrickSelector();

    virtual bool initialize();

<<<<<<< HEAD
    virtual void selectBricks(int timestep, std::vector<int>& bricks);
    virtual bool calculateBrickErrors();

protected:
=======
    void selectBricks(int timestep, std::vector<int>& bricks);
    void setMemoryBudget(int memoryBudget);
    void setStreamingBudget(int streamingBudget);
    bool calculateBrickErrors();

private:
    TSP* _tsp;
>>>>>>> 2758b35d
    ErrorHistogramManager* _histogramManager;
    std::vector<float> _brickErrors;
<<<<<<< HEAD
    virtual float spatialSplitPoints(unsigned int brickIndex);
    virtual float temporalSplitPoints(unsigned int brickIndex);
    virtual float splitPoints(unsigned int brickIndex, BrickSelection::SplitType& splitType);
=======
    float spatialSplitPoints(unsigned int brickIndex);
    float temporalSplitPoints(unsigned int brickIndex);
    float splitPoints(unsigned int brickIndex, BrickSelection::SplitType& splitType);

    int linearCoords(int x, int y, int z);
    void writeSelection(BrickSelection coveredBricks, std::vector<int>& bricks);

    int _memoryBudget;
    int _streamingBudget;
>>>>>>> 2758b35d
};

} // namespace openspace

#endif // __OPENSPACE_MODULE_MULTIRESVOLUME___TFBRICKSELECTOR___H__<|MERGE_RESOLUTION|>--- conflicted
+++ resolved
@@ -41,37 +41,15 @@
 
     virtual bool initialize();
 
-<<<<<<< HEAD
     virtual void selectBricks(int timestep, std::vector<int>& bricks);
     virtual bool calculateBrickErrors();
 
 protected:
-=======
-    void selectBricks(int timestep, std::vector<int>& bricks);
-    void setMemoryBudget(int memoryBudget);
-    void setStreamingBudget(int streamingBudget);
-    bool calculateBrickErrors();
-
-private:
-    TSP* _tsp;
->>>>>>> 2758b35d
     ErrorHistogramManager* _histogramManager;
     std::vector<float> _brickErrors;
-<<<<<<< HEAD
     virtual float spatialSplitPoints(unsigned int brickIndex);
     virtual float temporalSplitPoints(unsigned int brickIndex);
     virtual float splitPoints(unsigned int brickIndex, BrickSelection::SplitType& splitType);
-=======
-    float spatialSplitPoints(unsigned int brickIndex);
-    float temporalSplitPoints(unsigned int brickIndex);
-    float splitPoints(unsigned int brickIndex, BrickSelection::SplitType& splitType);
-
-    int linearCoords(int x, int y, int z);
-    void writeSelection(BrickSelection coveredBricks, std::vector<int>& bricks);
-
-    int _memoryBudget;
-    int _streamingBudget;
->>>>>>> 2758b35d
 };
 
 } // namespace openspace
