﻿/*****************************************************************************************
 *                                                                                       *
 * OpenSpace                                                                             *
 *                                                                                       *
 * Copyright (c) 2014-2018                                                               *
 *                                                                                       *
 * Permission is hereby granted, free of charge, to any person obtaining a copy of this  *
 * software and associated documentation files (the "Software"), to deal in the Software *
 * without restriction, including without limitation the rights to use, copy, modify,    *
 * merge, publish, distribute, sublicense, and/or sell copies of the Software, and to    *
 * permit persons to whom the Software is furnished to do so, subject to the following   *
 * conditions:                                                                           *
 *                                                                                       *
 * The above copyright notice and this permission notice shall be included in all copies *
 * or substantial portions of the Software.                                              *
 *                                                                                       *
 * THE SOFTWARE IS PROVIDED "AS IS", WITHOUT WARRANTY OF ANY KIND, EXPRESS OR IMPLIED,   *
 * INCLUDING BUT NOT LIMITED TO THE WARRANTIES OF MERCHANTABILITY, FITNESS FOR A         *
 * PARTICULAR PURPOSE AND NONINFRINGEMENT. IN NO EVENT SHALL THE AUTHORS OR COPYRIGHT    *
 * HOLDERS BE LIABLE FOR ANY CLAIM, DAMAGES OR OTHER LIABILITY, WHETHER IN AN ACTION OF  *
 * CONTRACT, TORT OR OTHERWISE, ARISING FROM, OUT OF OR IN CONNECTION WITH THE SOFTWARE  *
 * OR THE USE OR OTHER DEALINGS IN THE SOFTWARE.                                         *
 ****************************************************************************************/

#ifndef __OPENSPACE_MODULE_MULTIRESVOLUME___LOCALTFBRICKSELECTOR___H__
#define __OPENSPACE_MODULE_MULTIRESVOLUME___LOCALTFBRICKSELECTOR___H__

#include <modules/multiresvolume/rendering/tspbrickselector.h>

#include <vector>

namespace openspace {

class LocalErrorHistogramManager;

class LocalTfBrickSelector : public TSPBrickSelector {
public:
    struct Error {
        float spatial;
        float temporal;
        
        void set(float a, TSP::NodeType nodeType) {
            switch (nodeType) {
            case TSP::NodeType::SPATIAL:
                spatial = a;
                break;
            case TSP::NodeType::TEMPORAL:
                temporal = a;
                break;
            default:
                return;
            }
        }

        float get(TSP::NodeType nodeType) {
            switch (nodeType) {
            case TSP::NodeType::SPATIAL:
                return spatial;
            case TSP::NodeType::TEMPORAL:
                return temporal;
            default:
                return -1.;
            }
        }
    };

<<<<<<< HEAD
    LocalTfBrickSelector(std::shared_ptr<TSP> tsp, LocalErrorHistogramManager* hm, TransferFunction* tf, int memoryBudget, int streamingBudget);
=======
    LocalTfBrickSelector(TSP* tsp, LocalErrorHistogramManager* hm, TransferFunction* tf,
        int memoryBudget, int streamingBudget);
>>>>>>> 2758b35d
    ~LocalTfBrickSelector();

    virtual bool initialize();

    void selectBricks(int timestep, std::vector<int>& bricks);
    bool calculateBrickErrors();
<<<<<<< HEAD
 
private:
=======

private:
    TSP* _tsp;
>>>>>>> 2758b35d
    LocalErrorHistogramManager* _histogramManager;
    std::vector<Error> _brickErrors;

    float spatialSplitPoints(unsigned int brickIndex);
    float temporalSplitPoints(unsigned int brickIndex);
    float splitPoints(unsigned int brickIndex, BrickSelection::SplitType& splitType);
<<<<<<< HEAD
=======

    int linearCoords(int x, int y, int z);
    void writeSelection(BrickSelection coveredBricks, std::vector<int>& bricks);

    int _memoryBudget;
    int _streamingBudget;
>>>>>>> 2758b35d
};

} // namespace openspace

#endif // __OPENSPACE_MODULE_MULTIRESVOLUME___LOCALTFBRICKSELECTOR___H__<|MERGE_RESOLUTION|>--- conflicted
+++ resolved
@@ -64,41 +64,21 @@
         }
     };
 
-<<<<<<< HEAD
     LocalTfBrickSelector(std::shared_ptr<TSP> tsp, LocalErrorHistogramManager* hm, TransferFunction* tf, int memoryBudget, int streamingBudget);
-=======
-    LocalTfBrickSelector(TSP* tsp, LocalErrorHistogramManager* hm, TransferFunction* tf,
-        int memoryBudget, int streamingBudget);
->>>>>>> 2758b35d
     ~LocalTfBrickSelector();
 
     virtual bool initialize();
 
     void selectBricks(int timestep, std::vector<int>& bricks);
     bool calculateBrickErrors();
-<<<<<<< HEAD
  
 private:
-=======
-
-private:
-    TSP* _tsp;
->>>>>>> 2758b35d
     LocalErrorHistogramManager* _histogramManager;
     std::vector<Error> _brickErrors;
 
     float spatialSplitPoints(unsigned int brickIndex);
     float temporalSplitPoints(unsigned int brickIndex);
     float splitPoints(unsigned int brickIndex, BrickSelection::SplitType& splitType);
-<<<<<<< HEAD
-=======
-
-    int linearCoords(int x, int y, int z);
-    void writeSelection(BrickSelection coveredBricks, std::vector<int>& bricks);
-
-    int _memoryBudget;
-    int _streamingBudget;
->>>>>>> 2758b35d
 };
 
 } // namespace openspace
