/*****************************************************************************************
 *                                                                                       *
 * OpenSpace                                                                             *
 *                                                                                       *
 * Copyright (c) 2014-2017                                                               *
 *                                                                                       *
 * Permission is hereby granted, free of charge, to any person obtaining a copy of this  *
 * software and associated documentation files (the "Software"), to deal in the Software *
 * without restriction, including without limitation the rights to use, copy, modify,    *
 * merge, publish, distribute, sublicense, and/or sell copies of the Software, and to    *
 * permit persons to whom the Software is furnished to do so, subject to the following   *
 * conditions:                                                                           *
 *                                                                                       *
 * The above copyright notice and this permission notice shall be included in all copies *
 * or substantial portions of the Software.                                              *
 *                                                                                       *
 * THE SOFTWARE IS PROVIDED "AS IS", WITHOUT WARRANTY OF ANY KIND, EXPRESS OR IMPLIED,   *
 * INCLUDING BUT NOT LIMITED TO THE WARRANTIES OF MERCHANTABILITY, FITNESS FOR A         *
 * PARTICULAR PURPOSE AND NONINFRINGEMENT. IN NO EVENT SHALL THE AUTHORS OR COPYRIGHT    *
 * HOLDERS BE LIABLE FOR ANY CLAIM, DAMAGES OR OTHER LIABILITY, WHETHER IN AN ACTION OF  *
 * CONTRACT, TORT OR OTHERWISE, ARISING FROM, OUT OF OR IN CONNECTION WITH THE SOFTWARE  *
 * OR THE USE OR OTHER DEALINGS IN THE SOFTWARE.                                         *
 ****************************************************************************************/

#include <ghoul/io/texture/texturereader.h>

namespace openspace {

template <typename VoxelType>
VoxelType TextureSliceVolumeReader<VoxelType>::get(const glm::ivec3& coordinates) const {
    ghoul::opengl::Texture& slice = getSlice(coordinates.z);
<<<<<<< HEAD
    return slice.texel<VoxelType>(glm::uvec2(coordinates.x, coordinates.y));
=======
    return slice.texel<VoxelType>(glm::ivec2(coordinates));
>>>>>>> 6199289e
}

template <typename VoxelType>
glm::ivec3 TextureSliceVolumeReader<VoxelType>::dimensions() const {
    return glm::ivec3(_sliceDimensions, _paths.size());
}

template <typename VoxelType>
TextureSliceVolumeReader<VoxelType>::TextureSliceVolumeReader(std::vector<std::string> paths,
                                                              size_t sliceCacheNIndices,
                                                              size_t sliceCacheCapacity)
    : _initialized(false)
    , _paths(paths)
    , _cache(sliceCacheCapacity, sliceCacheNIndices) {}
    
template <typename VoxelType>
void TextureSliceVolumeReader<VoxelType>::initialize() {
    ghoul_assert(_paths.size() > 0, "No paths to read slices from.");

    std::shared_ptr<ghoul::opengl::Texture> firstSlice =
        ghoul::io::TextureReader::ref().loadTexture(_paths[0]);
    
<<<<<<< HEAD
    glm::uvec3 dimensions = firstSlice->dimensions();
    _sliceDimensions = glm::uvec2(dimensions.x, dimensions.y);
=======
    _sliceDimensions = firstSlice->dimensions();
>>>>>>> 6199289e
    _initialized = true;
    _cache.set(0, firstSlice);
}

template <typename VoxelType>
void TextureSliceVolumeReader<VoxelType>::setPaths(const std::vector<std::string> paths) {
    _paths = paths;
}

template <typename VoxelType>
ghoul::opengl::Texture& TextureSliceVolumeReader<VoxelType>::getSlice(int sliceIndex) const {
    ghoul_assert(_initialized, "Volume is not initialized");
    ghoul_assert(sliceIndex >= 0 && sliceIndex < _paths.size(),
                 "Slice index " + std::to_string(sliceIndex) + "is outside the range.");
    
    if (!_cache.has(sliceIndex)) {
        std::shared_ptr<ghoul::opengl::Texture> texture =
            ghoul::io::TextureReader::ref().loadTexture(_paths[sliceIndex]);
        
<<<<<<< HEAD
        glm::uvec3 dimensions = texture->dimensions();
        glm::ivec2 dims = glm::uvec2(dimensions.x, dimensions.y);
=======
        glm::ivec2 dims = texture->dimensions();
>>>>>>> 6199289e
        ghoul_assert(dims == _sliceDimensions, "Slice dimensions do not agree.");
        _cache.set(sliceIndex, std::move(texture));
    }
    return *_cache.get(sliceIndex).get();
}

} // namespace openspace<|MERGE_RESOLUTION|>--- conflicted
+++ resolved
@@ -29,11 +29,7 @@
 template <typename VoxelType>
 VoxelType TextureSliceVolumeReader<VoxelType>::get(const glm::ivec3& coordinates) const {
     ghoul::opengl::Texture& slice = getSlice(coordinates.z);
-<<<<<<< HEAD
     return slice.texel<VoxelType>(glm::uvec2(coordinates.x, coordinates.y));
-=======
-    return slice.texel<VoxelType>(glm::ivec2(coordinates));
->>>>>>> 6199289e
 }
 
 template <typename VoxelType>
@@ -55,13 +51,10 @@
 
     std::shared_ptr<ghoul::opengl::Texture> firstSlice =
         ghoul::io::TextureReader::ref().loadTexture(_paths[0]);
-    
-<<<<<<< HEAD
+
     glm::uvec3 dimensions = firstSlice->dimensions();
     _sliceDimensions = glm::uvec2(dimensions.x, dimensions.y);
-=======
-    _sliceDimensions = firstSlice->dimensions();
->>>>>>> 6199289e
+
     _initialized = true;
     _cache.set(0, firstSlice);
 }
@@ -80,13 +73,10 @@
     if (!_cache.has(sliceIndex)) {
         std::shared_ptr<ghoul::opengl::Texture> texture =
             ghoul::io::TextureReader::ref().loadTexture(_paths[sliceIndex]);
-        
-<<<<<<< HEAD
+
         glm::uvec3 dimensions = texture->dimensions();
         glm::ivec2 dims = glm::uvec2(dimensions.x, dimensions.y);
-=======
-        glm::ivec2 dims = texture->dimensions();
->>>>>>> 6199289e
+
         ghoul_assert(dims == _sliceDimensions, "Slice dimensions do not agree.");
         _cache.set(sliceIndex, std::move(texture));
     }
