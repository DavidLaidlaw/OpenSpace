/*****************************************************************************************
 *                                                                                       *
 * OpenSpace                                                                             *
 *                                                                                       *
 * Copyright (c) 2014-2018                                                               *
 *                                                                                       *
 * Permission is hereby granted, free of charge, to any person obtaining a copy of this  *
 * software and associated documentation files (the "Software"), to deal in the Software *
 * without restriction, including without limitation the rights to use, copy, modify,    *
 * merge, publish, distribute, sublicense, and/or sell copies of the Software, and to    *
 * permit persons to whom the Software is furnished to do so, subject to the following   *
 * conditions:                                                                           *
 *                                                                                       *
 * The above copyright notice and this permission notice shall be included in all copies *
 * or substantial portions of the Software.                                              *
 *                                                                                       *
 * THE SOFTWARE IS PROVIDED "AS IS", WITHOUT WARRANTY OF ANY KIND, EXPRESS OR IMPLIED,   *
 * INCLUDING BUT NOT LIMITED TO THE WARRANTIES OF MERCHANTABILITY, FITNESS FOR A         *
 * PARTICULAR PURPOSE AND NONINFRINGEMENT. IN NO EVENT SHALL THE AUTHORS OR COPYRIGHT    *
 * HOLDERS BE LIABLE FOR ANY CLAIM, DAMAGES OR OTHER LIABILITY, WHETHER IN AN ACTION OF  *
 * CONTRACT, TORT OR OTHERWISE, ARISING FROM, OUT OF OR IN CONNECTION WITH THE SOFTWARE  *
 * OR THE USE OR OTHER DEALINGS IN THE SOFTWARE.                                         *
 ****************************************************************************************/

#include <modules/space/rendering/renderablestars.h>

#include <openspace/documentation/documentation.h>
#include <openspace/documentation/verifier.h>
#include <openspace/util/updatestructures.h>
#include <openspace/engine/globals.h>
#include <openspace/rendering/renderengine.h>

#include <ghoul/filesystem/cachemanager.h>
#include <ghoul/filesystem/filesystem.h>
#include <ghoul/logging/logmanager.h>
#include <ghoul/misc/templatefactory.h>
#include <ghoul/io/texture/texturereader.h>
#include <ghoul/opengl/programobject.h>
#include <ghoul/opengl/texture.h>
#include <ghoul/opengl/textureunit.h>

#include <array>
#include <cstdint>
#include <fstream>

namespace {
    constexpr const char* _loggerCat = "RenderableStars";

    constexpr const char* KeyFile = "File";

    constexpr const std::array<const char*, 10> UniformNames = {
        "view", "projection", "colorOption", "alphaValue", "scaleFactor",
        "minBillboardSize", "screenSize", "scaling", "psfTexture", "colorTexture"
    };

    constexpr int8_t CurrentCacheVersion = 1;

    struct SingleValueLayout {
        std::array<float, 4> position; // (x,y,z,e)

        float bvColor; // B-V color value
        float luminance;
        float absoluteMagnitude;
    };

    struct VelocityVBOLayout {
        std::array<float, 4> position; // (x,y,z,e)

        float bvColor; // B-V color value
        float luminance;
        float absoluteMagnitude;

        float vx; // v_x
        float vy; // v_y
        float vz; // v_z
    };

    struct SpeedVBOLayout {
        std::array<float, 4> position; // (x,y,z,e)

        float bvColor; // B-V color value
        float luminance;
        float absoluteMagnitude;

        float speed;
    };

    constexpr openspace::properties::Property::PropertyInfo PsfTextureInfo = {
        "Texture",
        "Point Spread Function Texture",
        "The path to the texture that should be used as a point spread function for the "
        "stars."
    };

    constexpr openspace::properties::Property::PropertyInfo ColorTextureInfo = {
        "ColorMap",
        "ColorBV Texture",
        "The path to the texture that is used to convert from the B-V value of the star "
        "to its color. The texture is used as a one dimensional lookup function."
    };

    constexpr openspace::properties::Property::PropertyInfo ColorOptionInfo = {
        "ColorOption",
        "Color Option",
        "This value determines which quantity is used for determining the color of the "
        "stars."
    };

    constexpr openspace::properties::Property::PropertyInfo TransparencyInfo = {
        "Transparency",
        "Transparency",
        "This value is a multiplicative factor that is applied to the transparency of "
        "all stars."
    };

    constexpr openspace::properties::Property::PropertyInfo ScaleFactorInfo = {
        "ScaleFactor",
        "Scale Factor",
        "This value is used as a multiplicative factor that is applied to the apparent "
        "size of each star."
    };

    constexpr openspace::properties::Property::PropertyInfo MinBillboardSizeInfo = {
        "MinBillboardSize",
        "Min Billboard Size",
        "This value is used as a lower limit on the size of stars that are rendered. Any "
        "stars that have a smaller apparent size will be discarded entirely."
    };

    const openspace::properties::Property::PropertyInfo OtherDataOptionInfo = {
        "OtherData",
        "Other Data Column",
        "The index of the speck file data column that is used as the color input"
    };

    const openspace::properties::Property::PropertyInfo OtherDataValueRange = {
        "OtherDataValueRange",
        "Range of the Other Data Values",
        ""
    };

    const openspace::properties::Property::PropertyInfo OtherDataColorMapInfo = {
        "OtherDataColorMap",
        "Other Data Color Map",
        "The color map that is used if the 'Other Data' rendering method is selected"
    };

    const openspace::properties::Property::PropertyInfo UsePsfTexture = {
        "UsePSFTexture",
        "Use Point Spread Function texture",
        ""
    };
}  // namespace

namespace openspace {

documentation::Documentation RenderableStars::Documentation() {
    using namespace documentation;
    return {
        "RenderableStars",
        "space_renderablestars",
        {
            {
                "Type",
                new StringEqualVerifier("RenderableStars"),
                Optional::No
            },
            {
                KeyFile,
                new StringVerifier,
                Optional::No,
                "The path to the SPECK file that contains information about the stars "
                "being rendered."
            },
            {
                PsfTextureInfo.identifier,
                new StringVerifier,
                Optional::No,
                PsfTextureInfo.description
            },
            {
                ColorTextureInfo.identifier,
                new StringVerifier,
                Optional::No,
                ColorTextureInfo.description
            },
            {
                ColorOptionInfo.identifier,
                new StringInListVerifier({
                    "Color", "Velocity", "Speed"
                }),
                Optional::Yes,
                ColorOptionInfo.description
            },
            {
                OtherDataColorMapInfo.identifier,
                new StringVerifier,
                Optional::Yes,
                OtherDataColorMapInfo.description
            },
            {
                TransparencyInfo.identifier,
                new DoubleVerifier,
                Optional::Yes,
                TransparencyInfo.description
            },
            {
                ScaleFactorInfo.identifier,
                new DoubleVerifier,
                Optional::Yes,
                ScaleFactorInfo.description
            },
            {
                MinBillboardSizeInfo.identifier,
                new DoubleVerifier,
                Optional::Yes,
                MinBillboardSizeInfo.description
            }
        }
<<<<<<< HEAD
        };
    }

    RenderableStars::RenderableStars(const ghoul::Dictionary& dictionary)
        : Renderable(dictionary)
        , _pointSpreadFunctionTexturePath(PsfTextureInfo)
        , _pointSpreadFunctionTexture(nullptr)
        , _pointSpreadFunctionTextureIsDirty(true)
        , _colorTexturePath(ColorTextureInfo)
        , _colorTexture(nullptr)
        , _colorTextureIsDirty(true)
        , _colorOption(ColorOptionInfo, properties::OptionProperty::DisplayType::Dropdown)
        , _dataIsDirty(true)
        , _otherDataOption(OtherDataOptionInfo, properties::OptionProperty::DisplayType::Dropdown)
        , _otherDataColorMapPath(OtherDataColorMapInfo)
        , _otherDataRange(OtherDataValueRange, glm::vec2(0.f, 1.f), glm::vec2(-10.f, -10.f), glm::vec2(10.f, 10.f))
        , _alphaValue(TransparencyInfo, 1.f, 0.f, 1.f)
        , _scaleFactor(ScaleFactorInfo, 1.f, 0.f, 100.f)
        , _minBillboardSize(MinBillboardSizeInfo, 1.f, 1.f, 100.f)
        , _usePsfTexture(UsePsfTexture, true)
        , _program(nullptr)
        , _speckFile("")
        , _nValuesPerStar(0)
        , _vao(0)
        , _vbo(0)
    {
        using File = ghoul::filesystem::File;

        documentation::testSpecificationAndThrow(
            Documentation(),
            dictionary,
            "RenderableStars"
        );

        _pointSpreadFunctionTexturePath = absPath(dictionary.value<std::string>(
            PsfTextureInfo.identifier
            ));
        _pointSpreadFunctionFile = std::make_unique<File>(_pointSpreadFunctionTexturePath);

        _colorTexturePath = absPath(dictionary.value<std::string>(
            ColorTextureInfo.identifier
            ));

        if (dictionary.hasKey(OtherDataColorMapInfo.identifier)) {
            _otherDataColorMapPath = absPath(dictionary.value<std::string>(
                OtherDataColorMapInfo.identifier
            ));
        }

        _colorTextureFile = std::make_unique<File>(_colorTexturePath);

        _speckFile = absPath(dictionary.value<std::string>(KeyFile));

        _colorOption.addOptions({
            { ColorOption::Color, "Color" },
            { ColorOption::Velocity, "Velocity" },
            { ColorOption::Speed, "Speed" },
            { ColorOption::OtherData, "Other Data"}
            });
        if (dictionary.hasKey(ColorOptionInfo.identifier)) {
            const std::string colorOption = dictionary.value<std::string>(
                ColorOptionInfo.identifier
                );
            if (colorOption == "Color") {
                _colorOption = ColorOption::Color;
            }
            else if (colorOption == "Velocity") {
                _colorOption = ColorOption::Velocity;
            }
            else if (colorOption == "Speed") {
                _colorOption = ColorOption::Speed;
            }
            else {
                _colorOption = ColorOption::OtherData;
            }
        }
        _colorOption.onChange([&] { _dataIsDirty = true; });
        addProperty(_colorOption);

        _pointSpreadFunctionTexturePath.onChange(
            [&] { _pointSpreadFunctionTextureIsDirty = true; }
        );
        _pointSpreadFunctionFile->setCallback(
            [&](const File&) { _pointSpreadFunctionTextureIsDirty = true; }
        );
        addProperty(_pointSpreadFunctionTexturePath);

        _colorTexturePath.onChange([&] { _colorTextureIsDirty = true; });
        _colorTextureFile->setCallback(
            [&](const File&) { _colorTextureIsDirty = true; }
        );
        addProperty(_colorTexturePath);

        if (dictionary.hasKey(TransparencyInfo.identifier)) {
            _alphaValue = static_cast<float>(
                dictionary.value<double>(TransparencyInfo.identifier)
                );
=======
    };
}

RenderableStars::RenderableStars(const ghoul::Dictionary& dictionary)
    : Renderable(dictionary)
    , _pointSpreadFunctionTexturePath(PsfTextureInfo)
    , _pointSpreadFunctionTexture(nullptr)
    , _pointSpreadFunctionTextureIsDirty(true)
    , _colorTexturePath(ColorTextureInfo)
    , _colorTexture(nullptr)
    , _colorTextureIsDirty(true)
    , _colorOption(ColorOptionInfo, properties::OptionProperty::DisplayType::Dropdown)
    , _dataIsDirty(true)
    , _alphaValue(TransparencyInfo, 1.f, 0.f, 1.f)
    , _scaleFactor(ScaleFactorInfo, 1.f, 0.f, 10.f)
    , _minBillboardSize(MinBillboardSizeInfo, 1.f, 1.f, 100.f)
    , _program(nullptr)
    , _speckFile("")
    , _nValuesPerStar(0)
    , _vao(0)
    , _vbo(0)
{
    using File = ghoul::filesystem::File;

    documentation::testSpecificationAndThrow(
        Documentation(),
        dictionary,
        "RenderableStars"
    );

    _pointSpreadFunctionTexturePath = absPath(dictionary.value<std::string>(
        PsfTextureInfo.identifier
        ));
    _pointSpreadFunctionFile = std::make_unique<File>(_pointSpreadFunctionTexturePath);

    _colorTexturePath = absPath(dictionary.value<std::string>(
        ColorTextureInfo.identifier
        ));
    _colorTextureFile = std::make_unique<File>(_colorTexturePath);

    _speckFile = absPath(dictionary.value<std::string>(KeyFile));

    _colorOption.addOptions({
        { ColorOption::Color, "Color" },
        { ColorOption::Velocity, "Velocity" },
        { ColorOption::Speed, "Speed" }
        });
    if (dictionary.hasKey(ColorOptionInfo.identifier)) {
        const std::string colorOption = dictionary.value<std::string>(
            ColorOptionInfo.identifier
            );
        if (colorOption == "Color") {
            _colorOption = ColorOption::Color;
>>>>>>> 9a368ede
        }
        else if (colorOption == "Velocity") {
            _colorOption = ColorOption::Velocity;
        }
        else {
            _colorOption = ColorOption::Speed;
        }
<<<<<<< HEAD
        addProperty(_minBillboardSize);

        addProperty(_usePsfTexture);

        addProperty(_otherDataOption);
        _otherDataOption.onChange([&]() { _dataIsDirty = true; });

        addProperty(_otherDataRange);

        addProperty(_otherDataColorMapPath);
        _otherDataColorMapPath.onChange([&] { _otherDataColorMapIsDirty = true; });

=======
>>>>>>> 9a368ede
    }
    _colorOption.onChange([&] { _dataIsDirty = true; });
    addProperty(_colorOption);

    _pointSpreadFunctionTexturePath.onChange(
        [&] { _pointSpreadFunctionTextureIsDirty = true; }
    );
    _pointSpreadFunctionFile->setCallback(
        [&](const File&) { _pointSpreadFunctionTextureIsDirty = true; }
    );
    addProperty(_pointSpreadFunctionTexturePath);

    _colorTexturePath.onChange([&] { _colorTextureIsDirty = true; });
    _colorTextureFile->setCallback(
        [&](const File&) { _colorTextureIsDirty = true; }
    );
    addProperty(_colorTexturePath);

    if (dictionary.hasKey(TransparencyInfo.identifier)) {
        _alphaValue = static_cast<float>(
            dictionary.value<double>(TransparencyInfo.identifier)
            );
    }
    addProperty(_alphaValue);

    if (dictionary.hasKey(ScaleFactorInfo.identifier)) {
        _scaleFactor = static_cast<float>(
            dictionary.value<double>(ScaleFactorInfo.identifier)
            );
    }
    addProperty(_scaleFactor);

    if (dictionary.hasKey(MinBillboardSizeInfo.identifier)) {
        _minBillboardSize = static_cast<float>(
            dictionary.value<double>(MinBillboardSizeInfo.identifier)
            );
    }
    addProperty(_minBillboardSize);
}

RenderableStars::~RenderableStars() {} // NOLINT

bool RenderableStars::isReady() const {
    return (_program != nullptr) && (!_fullData.empty());
}

void RenderableStars::initializeGL() {
    _program = global::renderEngine.buildRenderProgram("Star",
        absPath("${MODULE_SPACE}/shaders/star_vs.glsl"),
        absPath("${MODULE_SPACE}/shaders/star_fs.glsl"),
        absPath("${MODULE_SPACE}/shaders/star_ge.glsl")
    );

    ghoul::opengl::updateUniformLocations(*_program, _uniformCache, UniformNames);

    bool success = loadData();
    if (!success) {
        throw ghoul::RuntimeError("Error loading data");
    }
}

void RenderableStars::deinitializeGL() {
    glDeleteBuffers(1, &_vbo);
    _vbo = 0;
    glDeleteVertexArrays(1, &_vao);
    _vao = 0;

    _pointSpreadFunctionTexture = nullptr;
    _colorTexture = nullptr;

    if (_program) {
        global::renderEngine.removeRenderProgram(_program.get());
        _program = nullptr;
    }
}

void RenderableStars::render(const RenderData& data, RendererTasks&) {
    glDepthMask(false);
    _program->activate();

    // @Check overwriting the scaling from the camera; error as parsec->meter conversion
    // is done twice? ---abock
    glm::vec2 scaling = glm::vec2(1, -19);

<<<<<<< HEAD
        ghoul::opengl::TextureUnit psfUnit;
        if (_usePsfTexture) {
            psfUnit.activate();
            _pointSpreadFunctionTexture->bind();
            _program->setUniform(_uniformCache.psfTexture, psfUnit);
        }
        _program->setUniform("usePsfTexture", _usePsfTexture);

        if (_colorTexture) {
            ghoul::opengl::TextureUnit colorUnit;
            colorUnit.activate();
            _colorTexture->bind();
            _program->setUniform(_uniformCache.colorTexture, colorUnit);
        }

        ghoul::opengl::TextureUnit otherDataUnit;
        if (_colorOption == ColorOption::OtherData && _otherDataColorMapTexture) {
            otherDataUnit.activate();
            _otherDataColorMapTexture->bind();
            _program->setUniform("otherDataTexture", otherDataUnit);

            _program->setUniform("otherDataRange", _otherDataRange);
        }
=======
    _program->setUniform(_uniformCache.view, data.camera.viewMatrix());
    _program->setUniform(_uniformCache.projection, data.camera.projectionMatrix());

    _program->setUniform(_uniformCache.colorOption, _colorOption);
    _program->setUniform(_uniformCache.alphaValue, _alphaValue);
    _program->setUniform(_uniformCache.scaleFactor, _scaleFactor);
    _program->setUniform(_uniformCache.minBillboardSize, _minBillboardSize);
    _program->setUniform(
        _uniformCache.screenSize,
        glm::vec2(global::renderEngine.renderingResolution())
    );
>>>>>>> 9a368ede

    setPscUniforms(*_program.get(), data.camera, data.position);
    _program->setUniform(_uniformCache.scaling, scaling);

    ghoul::opengl::TextureUnit psfUnit;
    psfUnit.activate();
    _pointSpreadFunctionTexture->bind();
    _program->setUniform(_uniformCache.psfTexture, psfUnit);

    ghoul::opengl::TextureUnit colorUnit;
    colorUnit.activate();
    _colorTexture->bind();
    _program->setUniform(_uniformCache.colorTexture, colorUnit);

    glBindVertexArray(_vao);
    const GLsizei nStars = static_cast<GLsizei>(_fullData.size() / _nValuesPerStar);
    glDrawArrays(GL_POINTS, 0, nStars);

    glBindVertexArray(0);
    _program->deactivate();

    glDepthMask(true);
}

void RenderableStars::update(const UpdateData&) {
    if (_dataIsDirty) {
        const int value = _colorOption;
        LDEBUG("Regenerating data");

        createDataSlice(ColorOption(value));

        int size = static_cast<int>(_slicedData.size());

        if (_vao == 0) {
            glGenVertexArrays(1, &_vao);
        }
        if (_vbo == 0) {
            glGenBuffers(1, &_vbo);
        }
        glBindVertexArray(_vao);
        glBindBuffer(GL_ARRAY_BUFFER, _vbo);
        glBufferData(
            GL_ARRAY_BUFFER,
            size * sizeof(GLfloat),
            &_slicedData[0],
            GL_STATIC_DRAW
        );

<<<<<<< HEAD
            glEnableVertexAttribArray(positionAttrib);
            glEnableVertexAttribArray(brightnessDataAttrib);
            const int colorOption = _colorOption;
            switch (colorOption) {
            case ColorOption::Color:
                glVertexAttribPointer(
                    positionAttrib,
                    4,
                    GL_FLOAT,
                    GL_FALSE,
                    stride,
                    nullptr // = offsetof(SingleValueLayout, position)
                );
                glVertexAttribPointer(
                    brightnessDataAttrib,
                    3,
                    GL_FLOAT,
                    GL_FALSE,
                    stride,
                    reinterpret_cast<void*>(offsetof(SingleValueLayout, bvColor))
                );
=======
        GLint positionAttrib = _program->attributeLocation("in_position");
        GLint brightnessDataAttrib = _program->attributeLocation("in_brightness");

        const size_t nStars = _fullData.size() / _nValuesPerStar;
        const size_t nValues = _slicedData.size() / nStars;

        GLsizei stride = static_cast<GLsizei>(sizeof(GLfloat) * nValues);

        glEnableVertexAttribArray(positionAttrib);
        glEnableVertexAttribArray(brightnessDataAttrib);
        const int colorOption = _colorOption;
        switch (colorOption) {
        case ColorOption::Color:
            glVertexAttribPointer(
                positionAttrib,
                4,
                GL_FLOAT,
                GL_FALSE,
                stride,
                nullptr // = offsetof(ColorVBOLayout, position)
            );
            glVertexAttribPointer(
                brightnessDataAttrib,
                3,
                GL_FLOAT,
                GL_FALSE,
                stride,
                reinterpret_cast<void*>(offsetof(ColorVBOLayout, bvColor))
            );
>>>>>>> 9a368ede

            break;
        case ColorOption::Velocity:
        {
            glVertexAttribPointer(
                positionAttrib,
                4,
                GL_FLOAT,
                GL_FALSE,
                stride,
                nullptr // = offsetof(VelocityVBOLayout, position)
            );
            glVertexAttribPointer(
                brightnessDataAttrib,
                3,
                GL_FLOAT,
                GL_FALSE,
                stride,
                reinterpret_cast<void*>(offsetof(VelocityVBOLayout, bvColor)) //NOLINT
            );

            GLint velocityAttrib = _program->attributeLocation("in_velocity");
            glEnableVertexAttribArray(velocityAttrib);
            glVertexAttribPointer(
                velocityAttrib,
                3,
                GL_FLOAT,
                GL_TRUE,
                stride,
                reinterpret_cast<void*>(offsetof(VelocityVBOLayout, vx)) // NOLINT
            );

            break;
        }
        case ColorOption::Speed:
        {
            glVertexAttribPointer(
                positionAttrib,
                4,
                GL_FLOAT,
                GL_FALSE,
                stride,
                nullptr // = offsetof(SpeedVBOLayout, position)
            );
            glVertexAttribPointer(
                brightnessDataAttrib,
                3,
                GL_FLOAT,
                GL_FALSE,
                stride,
                reinterpret_cast<void*>(offsetof(SpeedVBOLayout, bvColor)) // NOLINT
            );

<<<<<<< HEAD
                GLint speedAttrib = _program->attributeLocation("in_speed");
                glEnableVertexAttribArray(speedAttrib);
                glVertexAttribPointer(
                    speedAttrib,
                    1,
                    GL_FLOAT,
                    GL_TRUE,
                    stride,
                    reinterpret_cast<void*>(offsetof(SpeedVBOLayout, speed))
                );
            }
            case ColorOption::OtherData:
                glVertexAttribPointer(
                    positionAttrib,
                    4,
                    GL_FLOAT,
                    GL_FALSE,
                    stride,
                    nullptr // = offsetof(SingleValueLayout, position)
                );
                glVertexAttribPointer(
                    brightnessDataAttrib,
                    3,
                    GL_FLOAT,
                    GL_FALSE,
                    stride,
                    reinterpret_cast<void*>(offsetof(SingleValueLayout, bvColor))
                );

                break;
            }
=======
            GLint speedAttrib = _program->attributeLocation("in_speed");
            glEnableVertexAttribArray(speedAttrib);
            glVertexAttribPointer(
                speedAttrib,
                1,
                GL_FLOAT,
                GL_TRUE,
                stride,
                reinterpret_cast<void*>(offsetof(SpeedVBOLayout, speed)) // NOLINT
            );
        }
        }
>>>>>>> 9a368ede

        glBindBuffer(GL_ARRAY_BUFFER, 0);
        glBindVertexArray(0);

        _dataIsDirty = false;
    }

    if (_pointSpreadFunctionTextureIsDirty) {
        LDEBUG("Reloading Point Spread Function texture");
        _pointSpreadFunctionTexture = nullptr;
        if (_pointSpreadFunctionTexturePath.value() != "") {
            _pointSpreadFunctionTexture = ghoul::io::TextureReader::ref().loadTexture(
                absPath(_pointSpreadFunctionTexturePath)
            );

            if (_pointSpreadFunctionTexture) {
                LDEBUG(fmt::format(
                    "Loaded texture from '{}'",
                    absPath(_pointSpreadFunctionTexturePath)
                ));
                _pointSpreadFunctionTexture->uploadTexture();
            }
            _pointSpreadFunctionTexture->setFilter(
                ghoul::opengl::Texture::FilterMode::AnisotropicMipMap
            );

            _pointSpreadFunctionFile = std::make_unique<ghoul::filesystem::File>(
                _pointSpreadFunctionTexturePath
                );
            _pointSpreadFunctionFile->setCallback(
                [&](const ghoul::filesystem::File&) {
                _pointSpreadFunctionTextureIsDirty = true;
            }
            );
        }
        _pointSpreadFunctionTextureIsDirty = false;
    }

    if (_colorTextureIsDirty) {
        LDEBUG("Reloading Color Texture");
        _colorTexture = nullptr;
        if (!_colorTexturePath.value().empty()) {
            _colorTexture = ghoul::io::TextureReader::ref().loadTexture(
                absPath(_colorTexturePath)
            );
            if (_colorTexture) {
                LDEBUG(fmt::format(
                    "Loaded texture from '{}'",
                    absPath(_colorTexturePath)
                ));
                _colorTexture->uploadTexture();
            }

<<<<<<< HEAD
        if (_otherDataColorMapIsDirty) {
            LDEBUG("Reloading Color Texture");
            _otherDataColorMapTexture = nullptr;
            if (_otherDataColorMapPath.value() != "") {
                _otherDataColorMapTexture = ghoul::io::TextureReader::ref().loadTexture(
                    absPath(_otherDataColorMapPath)
                );
                if (_otherDataColorMapTexture) {
                    LDEBUG(fmt::format(
                        "Loaded texture from '{}'",
                        absPath(_otherDataColorMapPath)
                    ));
                    _otherDataColorMapTexture->uploadTexture();
                }
            }
            _otherDataColorMapIsDirty = false;
        }

        if (_program->isDirty()) {
            _program->rebuildFromFile();

            _uniformCache.view = _program->uniformLocation("view");
            _uniformCache.projection = _program->uniformLocation("projection");
            _uniformCache.colorOption = _program->uniformLocation("colorOption");
            _uniformCache.alphaValue = _program->uniformLocation("alphaValue");
            _uniformCache.scaleFactor = _program->uniformLocation("scaleFactor");
            _uniformCache.minBillboardSize = _program->uniformLocation("minBillboardSize");
            _uniformCache.screenSize = _program->uniformLocation("screenSize");
            _uniformCache.scaling = _program->uniformLocation("scaling");
            _uniformCache.psfTexture = _program->uniformLocation("psfTexture");
            _uniformCache.colorTexture = _program->uniformLocation("colorTexture");
=======
            _colorTextureFile = std::make_unique<ghoul::filesystem::File>(
                _colorTexturePath
                );
            _colorTextureFile->setCallback(
                [&](const ghoul::filesystem::File&) { _colorTextureIsDirty = true; }
            );
>>>>>>> 9a368ede
        }
        _colorTextureIsDirty = false;
    }

<<<<<<< HEAD
    bool RenderableStars::loadData() {
        std::string _file = _speckFile;
        //std::string cachedFile = FileSys.cacheManager()->cachedFilename(
        //    _file,
        //    ghoul::filesystem::CacheManager::Persistent::Yes
        //);

        //bool hasCachedFile = FileSys.fileExists(cachedFile);
        //if (hasCachedFile) {
        //    LINFO(fmt::format(
        //        "Cached file '{}' used for Speck file '{}'",
        //        cachedFile,
        //        _file
        //    ));

        //    bool success = loadCachedFile(cachedFile);
        //    if (success) {
        //        return true;
        //    }
        //    else {
        //        FileSys.cacheManager()->removeCacheFile(_file);
        //        // Intentional fall-through to the 'else' computation to generate the cache
        //        // file for the next run
        //    }
        //}
        //else {
        //    LINFO(fmt::format("Cache for Speck file '{}' not found", _file));
        //}
        //LINFO(fmt::format("Loading Speck file '{}'", _file));

        bool success = readSpeckFile();
        if (!success) {
            return false;
=======
    if (_program->isDirty()) {
        _program->rebuildFromFile();
        ghoul::opengl::updateUniformLocations(*_program, _uniformCache, UniformNames);
    }
}

bool RenderableStars::loadData() {
    std::string _file = _speckFile;
    std::string cachedFile = FileSys.cacheManager()->cachedFilename(
        _file,
        ghoul::filesystem::CacheManager::Persistent::Yes
    );

    bool hasCachedFile = FileSys.fileExists(cachedFile);
    if (hasCachedFile) {
        LINFO(fmt::format(
            "Cached file '{}' used for Speck file '{}'",
            cachedFile,
            _file
        ));

        bool success = loadCachedFile(cachedFile);
        if (success) {
            return true;
        }
        else {
            FileSys.cacheManager()->removeCacheFile(_file);
            // Intentional fall-through to the 'else' computation to generate the cache
            // file for the next run
>>>>>>> 9a368ede
        }
    }
    else {
        LINFO(fmt::format("Cache for Speck file '{}' not found", _file));
    }
    LINFO(fmt::format("Loading Speck file '{}'", _file));

<<<<<<< HEAD
        //LINFO("Saving cache");
        //success = saveCachedFile(cachedFile);

        return success;
=======
    bool success = readSpeckFile();
    if (!success) {
        return false;
>>>>>>> 9a368ede
    }

    LINFO("Saving cache");
    success = saveCachedFile(cachedFile);

<<<<<<< HEAD
        _otherDataOption.clearOptions();
        _nValuesPerStar = 0;
=======
    return success;
}
>>>>>>> 9a368ede

bool RenderableStars::readSpeckFile() {
    std::string _file = _speckFile;
    std::ifstream file(_file);
    if (!file.good()) {
        LERROR(fmt::format("Failed to open Speck file '{}'", _file));
        return false;
    }

    _nValuesPerStar = 0;

    // The beginning of the speck file has a header that either contains comments
    // (signaled by a preceding '#') or information about the structure of the file
    // (signaled by the keywords 'datavar', 'texturevar', and 'texture')
    std::string line;
    while (true) {
        std::streampos position = file.tellg();
        std::getline(file, line);

<<<<<<< HEAD
            if (line.substr(0, 7) == "datavar") {
                // datavar lines are structured as follows:
                // datavar # description
                // where # is the index of the data variable; so if we repeatedly overwrite
                // the 'nValues' variable with the latest index, we will end up with the total
                // number of values (+3 since X Y Z are not counted in the Speck file index)
                std::stringstream str(line);

                std::string dummy;
                str >> dummy;

                str >> _nValuesPerStar;

                std::string name;
                str >> name;

                _otherDataOption.addOption(_nValuesPerStar, name);

                _nValuesPerStar += 1; // We want the number, but the index is 0 based
            }
=======
        if (line[0] == '#' || line.empty()) {
            continue;
>>>>>>> 9a368ede
        }

        if (line.substr(0, 7) != "datavar" &&
            line.substr(0, 10) != "texturevar" &&
            line.substr(0, 7) != "texture")
        {
            // we read a line that doesn't belong to the header, so we have to jump back
            // before the beginning of the current line
            file.seekg(position);
            break;
        }

        if (line.substr(0, 7) == "datavar") {
            // datavar lines are structured as follows:
            // datavar # description
            // where # is the index of the data variable; so if we repeatedly overwrite
            // the 'nValues' variable with the latest index, we will end up with the total
            // number of values (+3 since X Y Z are not counted in the Speck file index)
            std::stringstream str(line);

<<<<<<< HEAD
            for (int i = 0; i < _nValuesPerStar; ++i) {
                str >> values[i];
            }
            bool nullArray = true;
            for (size_t i = 0; i < values.size(); ++i) {
                if (values[i] != 0.0) {
                    nullArray = false;
                    break;
                }
            }
            if (!nullArray) {
                _fullData.insert(_fullData.end(), values.begin(), values.end());
            }
        } while (!file.eof());



        return true;
=======
            std::string dummy;
            str >> dummy;
            str >> _nValuesPerStar;
            _nValuesPerStar += 1; // We want the number, but the index is 0 based
        }
>>>>>>> 9a368ede
    }

    _nValuesPerStar += 3; // X Y Z are not counted in the Speck file indices

    do {
        std::vector<float> values(_nValuesPerStar);

        std::getline(file, line);
        std::stringstream str(line);

        for (int i = 0; i < _nValuesPerStar; ++i) {
            str >> values[i];
        }
        bool nullArray = true;
        for (size_t i = 0; i < values.size(); ++i) {
            if (values[i] != 0.0) {
                nullArray = false;
                break;
            }
        }
        if (!nullArray) {
            _fullData.insert(_fullData.end(), values.begin(), values.end());
        }
    } while (!file.eof());

    return true;
}

bool RenderableStars::loadCachedFile(const std::string& file) {
    std::ifstream fileStream(file, std::ifstream::binary);
    if (fileStream.good()) {
        int8_t version = 0;
        fileStream.read(reinterpret_cast<char*>(&version), sizeof(int8_t));
        if (version != CurrentCacheVersion) {
            LINFO("The format of the cached file has changed: deleting old cache");
            fileStream.close();
            FileSys.deleteFile(file);
            return false;
        }

        int32_t nValues = 0;
        fileStream.read(reinterpret_cast<char*>(&nValues), sizeof(int32_t));
        fileStream.read(reinterpret_cast<char*>(&_nValuesPerStar), sizeof(int32_t));

        _fullData.resize(nValues);
        fileStream.read(reinterpret_cast<char*>(&_fullData[0]),
            nValues * sizeof(_fullData[0]));

        bool success = fileStream.good();
        return success;
    }
    else {
        LERROR(fmt::format("Error opening file '{}' for loading cache file", file));
        return false;
    }
}

bool RenderableStars::saveCachedFile(const std::string& file) const {
    std::ofstream fileStream(file, std::ofstream::binary);
    if (fileStream.good()) {
        fileStream.write(reinterpret_cast<const char*>(&CurrentCacheVersion),
            sizeof(int8_t));

        int32_t nValues = static_cast<int32_t>(_fullData.size());
        if (nValues == 0) {
            LERROR("Error writing cache: No values were loaded");
            return false;
        }
        fileStream.write(reinterpret_cast<const char*>(&nValues), sizeof(int32_t));

        int32_t nValuesPerStar = static_cast<int32_t>(_nValuesPerStar);
        fileStream.write(reinterpret_cast<const char*>(&nValuesPerStar), sizeof(int32_t));

        size_t nBytes = nValues * sizeof(_fullData[0]);
        fileStream.write(reinterpret_cast<const char*>(&_fullData[0]), nBytes);

        bool success = fileStream.good();
        return success;
    }
    else {
        LERROR(fmt::format("Error opening file '{}' for save cache file", file));
        return false;
    }
}

<<<<<<< HEAD
    void RenderableStars::createDataSlice(ColorOption option) {
        _slicedData.clear();
        _otherDataRange = glm::vec2(std::numeric_limits<float>::max(), -std::numeric_limits<float>::max());
=======
void RenderableStars::createDataSlice(ColorOption option) {
    _slicedData.clear();
>>>>>>> 9a368ede

    // This is only temporary until the scalegraph is in place ---abock
    float minDistance = std::numeric_limits<float>::max();
    float maxDistance = -std::numeric_limits<float>::max();

    for (size_t i = 0; i < _fullData.size(); i += _nValuesPerStar) {
        float distLy = _fullData[i + 6];
        //if (distLy < 20.f) {
        minDistance = std::min(minDistance, distLy);
        maxDistance = std::max(maxDistance, distLy);
        //}
    }

    for (size_t i = 0; i < _fullData.size(); i += _nValuesPerStar) {
        glm::vec3 p = glm::vec3(_fullData[i + 0], _fullData[i + 1], _fullData[i + 2]);

        // This is only temporary until the scalegraph is in place. It places all stars
        // on a sphere with a small variation in the distance to account for blending
        // issues ---abock
        //if (p != glm::vec3(0.f))
        //    p = glm::normalize(p);

        //float distLy = _fullData[i + 6];
        //float normalizedDist = (distLy - minDistance) / (maxDistance - minDistance);
        //float distance = 18.f - normalizedDist / 1.f ;


        //psc position = psc(glm::vec4(p, distance));

        // Convert parsecs -> meter
        psc position = psc(glm::vec4(p * 0.308567756f, 17));

        //position[1] *= parsecsToMetersFactor[0];
        //position[2] *= parsecsToMetersFactor[0];
        //position[3] += parsecsToMetersFactor[1];

        switch (option) {
            case ColorOption::Color:
            {
                union {
                    SingleValueLayout value;
                    std::array<float, sizeof(SingleValueLayout)> data;
                } layout;

                layout.value.position = { {
                        position[0], position[1], position[2], position[3]
                    } };

#ifdef USING_STELLAR_TEST_GRID
                layout.value.bvColor = _fullData[i + 3];
                layout.value.luminance = _fullData[i + 3];
                layout.value.absoluteMagnitude = _fullData[i + 3];
#else
                layout.value.bvColor = _fullData[i + 3];
                layout.value.luminance = _fullData[i + 4];
                layout.value.absoluteMagnitude = _fullData[i + 5];
#endif

                _slicedData.insert(_slicedData.end(),
                    layout.data.begin(),
                    layout.data.end());

                break;
            }
            case ColorOption::Velocity:
            {
                union {
                    VelocityVBOLayout value;
                    std::array<float, sizeof(VelocityVBOLayout)> data;
                } layout;

                layout.value.position = { {
                        position[0], position[1], position[2], position[3]
                    } };

                layout.value.bvColor = _fullData[i + 3];
                layout.value.luminance = _fullData[i + 4];
                layout.value.absoluteMagnitude = _fullData[i + 5];

                layout.value.vx = _fullData[i + 12];
                layout.value.vy = _fullData[i + 13];
                layout.value.vz = _fullData[i + 14];

                _slicedData.insert(_slicedData.end(),
                    layout.data.begin(),
                    layout.data.end());
                break;
            }
            case ColorOption::Speed:
            {
                union {
                    SpeedVBOLayout value;
                    std::array<float, sizeof(SpeedVBOLayout)> data;
                } layout;

                layout.value.position = { {
                        position[0], position[1], position[2], position[3]
                    } };

                layout.value.bvColor = _fullData[i + 3];
                layout.value.luminance = _fullData[i + 4];
                layout.value.absoluteMagnitude = _fullData[i + 5];

                layout.value.speed = _fullData[i + 15];

                _slicedData.insert(_slicedData.end(),
                    layout.data.begin(),
                    layout.data.end());
                break;
            }
<<<<<<< HEAD
            case ColorOption::OtherData:
            {
                union {
                    SingleValueLayout value;
                    std::array<float, sizeof(SingleValueLayout)> data;
                } layout;

                layout.value.position = { {
                        position[0], position[1], position[2], position[3]
                    } };

                int index = _otherDataOption.value();

                layout.value.bvColor = _fullData[i + index + 3];

                if (layout.value.bvColor == -9999) {
                    layout.value.bvColor = 0;
                }

                glm::vec2 range = _otherDataRange.value();
                range.x = std::min(range.x, layout.value.bvColor);
                range.y = std::max(range.y, layout.value.bvColor);
                _otherDataRange = range;
                _otherDataRange.setMinValue(glm::vec2(range.x));
                _otherDataRange.setMaxValue(glm::vec2(range.y));

                layout.value.luminance = _fullData[i + 4];
                layout.value.absoluteMagnitude = _fullData[i + 5];

                _slicedData.insert(_slicedData.end(),
                    layout.data.begin(),
                    layout.data.end());

                break;
            }
            }
=======
>>>>>>> 9a368ede
        }
    }
}

} // namespace openspace<|MERGE_RESOLUTION|>--- conflicted
+++ resolved
@@ -55,7 +55,7 @@
 
     constexpr int8_t CurrentCacheVersion = 1;
 
-    struct SingleValueLayout {
+    struct ColorVBOLayout {
         std::array<float, 4> position; // (x,y,z,e)
 
         float bvColor; // B-V color value
@@ -125,30 +125,6 @@
         "Min Billboard Size",
         "This value is used as a lower limit on the size of stars that are rendered. Any "
         "stars that have a smaller apparent size will be discarded entirely."
-    };
-
-    const openspace::properties::Property::PropertyInfo OtherDataOptionInfo = {
-        "OtherData",
-        "Other Data Column",
-        "The index of the speck file data column that is used as the color input"
-    };
-
-    const openspace::properties::Property::PropertyInfo OtherDataValueRange = {
-        "OtherDataValueRange",
-        "Range of the Other Data Values",
-        ""
-    };
-
-    const openspace::properties::Property::PropertyInfo OtherDataColorMapInfo = {
-        "OtherDataColorMap",
-        "Other Data Color Map",
-        "The color map that is used if the 'Other Data' rendering method is selected"
-    };
-
-    const openspace::properties::Property::PropertyInfo UsePsfTexture = {
-        "UsePSFTexture",
-        "Use Point Spread Function texture",
-        ""
     };
 }  // namespace
 
@@ -187,16 +163,10 @@
             {
                 ColorOptionInfo.identifier,
                 new StringInListVerifier({
-                    "Color", "Velocity", "Speed"
-                }),
-                Optional::Yes,
-                ColorOptionInfo.description
-            },
-            {
-                OtherDataColorMapInfo.identifier,
-                new StringVerifier,
-                Optional::Yes,
-                OtherDataColorMapInfo.description
+            "Color", "Velocity", "Speed"
+                    }),
+            Optional::Yes,
+            ColorOptionInfo.description
             },
             {
                 TransparencyInfo.identifier,
@@ -217,105 +187,6 @@
                 MinBillboardSizeInfo.description
             }
         }
-<<<<<<< HEAD
-        };
-    }
-
-    RenderableStars::RenderableStars(const ghoul::Dictionary& dictionary)
-        : Renderable(dictionary)
-        , _pointSpreadFunctionTexturePath(PsfTextureInfo)
-        , _pointSpreadFunctionTexture(nullptr)
-        , _pointSpreadFunctionTextureIsDirty(true)
-        , _colorTexturePath(ColorTextureInfo)
-        , _colorTexture(nullptr)
-        , _colorTextureIsDirty(true)
-        , _colorOption(ColorOptionInfo, properties::OptionProperty::DisplayType::Dropdown)
-        , _dataIsDirty(true)
-        , _otherDataOption(OtherDataOptionInfo, properties::OptionProperty::DisplayType::Dropdown)
-        , _otherDataColorMapPath(OtherDataColorMapInfo)
-        , _otherDataRange(OtherDataValueRange, glm::vec2(0.f, 1.f), glm::vec2(-10.f, -10.f), glm::vec2(10.f, 10.f))
-        , _alphaValue(TransparencyInfo, 1.f, 0.f, 1.f)
-        , _scaleFactor(ScaleFactorInfo, 1.f, 0.f, 100.f)
-        , _minBillboardSize(MinBillboardSizeInfo, 1.f, 1.f, 100.f)
-        , _usePsfTexture(UsePsfTexture, true)
-        , _program(nullptr)
-        , _speckFile("")
-        , _nValuesPerStar(0)
-        , _vao(0)
-        , _vbo(0)
-    {
-        using File = ghoul::filesystem::File;
-
-        documentation::testSpecificationAndThrow(
-            Documentation(),
-            dictionary,
-            "RenderableStars"
-        );
-
-        _pointSpreadFunctionTexturePath = absPath(dictionary.value<std::string>(
-            PsfTextureInfo.identifier
-            ));
-        _pointSpreadFunctionFile = std::make_unique<File>(_pointSpreadFunctionTexturePath);
-
-        _colorTexturePath = absPath(dictionary.value<std::string>(
-            ColorTextureInfo.identifier
-            ));
-
-        if (dictionary.hasKey(OtherDataColorMapInfo.identifier)) {
-            _otherDataColorMapPath = absPath(dictionary.value<std::string>(
-                OtherDataColorMapInfo.identifier
-            ));
-        }
-
-        _colorTextureFile = std::make_unique<File>(_colorTexturePath);
-
-        _speckFile = absPath(dictionary.value<std::string>(KeyFile));
-
-        _colorOption.addOptions({
-            { ColorOption::Color, "Color" },
-            { ColorOption::Velocity, "Velocity" },
-            { ColorOption::Speed, "Speed" },
-            { ColorOption::OtherData, "Other Data"}
-            });
-        if (dictionary.hasKey(ColorOptionInfo.identifier)) {
-            const std::string colorOption = dictionary.value<std::string>(
-                ColorOptionInfo.identifier
-                );
-            if (colorOption == "Color") {
-                _colorOption = ColorOption::Color;
-            }
-            else if (colorOption == "Velocity") {
-                _colorOption = ColorOption::Velocity;
-            }
-            else if (colorOption == "Speed") {
-                _colorOption = ColorOption::Speed;
-            }
-            else {
-                _colorOption = ColorOption::OtherData;
-            }
-        }
-        _colorOption.onChange([&] { _dataIsDirty = true; });
-        addProperty(_colorOption);
-
-        _pointSpreadFunctionTexturePath.onChange(
-            [&] { _pointSpreadFunctionTextureIsDirty = true; }
-        );
-        _pointSpreadFunctionFile->setCallback(
-            [&](const File&) { _pointSpreadFunctionTextureIsDirty = true; }
-        );
-        addProperty(_pointSpreadFunctionTexturePath);
-
-        _colorTexturePath.onChange([&] { _colorTextureIsDirty = true; });
-        _colorTextureFile->setCallback(
-            [&](const File&) { _colorTextureIsDirty = true; }
-        );
-        addProperty(_colorTexturePath);
-
-        if (dictionary.hasKey(TransparencyInfo.identifier)) {
-            _alphaValue = static_cast<float>(
-                dictionary.value<double>(TransparencyInfo.identifier)
-                );
-=======
     };
 }
 
@@ -369,7 +240,6 @@
             );
         if (colorOption == "Color") {
             _colorOption = ColorOption::Color;
->>>>>>> 9a368ede
         }
         else if (colorOption == "Velocity") {
             _colorOption = ColorOption::Velocity;
@@ -377,21 +247,6 @@
         else {
             _colorOption = ColorOption::Speed;
         }
-<<<<<<< HEAD
-        addProperty(_minBillboardSize);
-
-        addProperty(_usePsfTexture);
-
-        addProperty(_otherDataOption);
-        _otherDataOption.onChange([&]() { _dataIsDirty = true; });
-
-        addProperty(_otherDataRange);
-
-        addProperty(_otherDataColorMapPath);
-        _otherDataColorMapPath.onChange([&] { _otherDataColorMapIsDirty = true; });
-
-=======
->>>>>>> 9a368ede
     }
     _colorOption.onChange([&] { _dataIsDirty = true; });
     addProperty(_colorOption);
@@ -476,31 +331,6 @@
     // is done twice? ---abock
     glm::vec2 scaling = glm::vec2(1, -19);
 
-<<<<<<< HEAD
-        ghoul::opengl::TextureUnit psfUnit;
-        if (_usePsfTexture) {
-            psfUnit.activate();
-            _pointSpreadFunctionTexture->bind();
-            _program->setUniform(_uniformCache.psfTexture, psfUnit);
-        }
-        _program->setUniform("usePsfTexture", _usePsfTexture);
-
-        if (_colorTexture) {
-            ghoul::opengl::TextureUnit colorUnit;
-            colorUnit.activate();
-            _colorTexture->bind();
-            _program->setUniform(_uniformCache.colorTexture, colorUnit);
-        }
-
-        ghoul::opengl::TextureUnit otherDataUnit;
-        if (_colorOption == ColorOption::OtherData && _otherDataColorMapTexture) {
-            otherDataUnit.activate();
-            _otherDataColorMapTexture->bind();
-            _program->setUniform("otherDataTexture", otherDataUnit);
-
-            _program->setUniform("otherDataRange", _otherDataRange);
-        }
-=======
     _program->setUniform(_uniformCache.view, data.camera.viewMatrix());
     _program->setUniform(_uniformCache.projection, data.camera.projectionMatrix());
 
@@ -512,7 +342,6 @@
         _uniformCache.screenSize,
         glm::vec2(global::renderEngine.renderingResolution())
     );
->>>>>>> 9a368ede
 
     setPscUniforms(*_program.get(), data.camera, data.position);
     _program->setUniform(_uniformCache.scaling, scaling);
@@ -561,29 +390,6 @@
             GL_STATIC_DRAW
         );
 
-<<<<<<< HEAD
-            glEnableVertexAttribArray(positionAttrib);
-            glEnableVertexAttribArray(brightnessDataAttrib);
-            const int colorOption = _colorOption;
-            switch (colorOption) {
-            case ColorOption::Color:
-                glVertexAttribPointer(
-                    positionAttrib,
-                    4,
-                    GL_FLOAT,
-                    GL_FALSE,
-                    stride,
-                    nullptr // = offsetof(SingleValueLayout, position)
-                );
-                glVertexAttribPointer(
-                    brightnessDataAttrib,
-                    3,
-                    GL_FLOAT,
-                    GL_FALSE,
-                    stride,
-                    reinterpret_cast<void*>(offsetof(SingleValueLayout, bvColor))
-                );
-=======
         GLint positionAttrib = _program->attributeLocation("in_position");
         GLint brightnessDataAttrib = _program->attributeLocation("in_brightness");
 
@@ -613,7 +419,6 @@
                 stride,
                 reinterpret_cast<void*>(offsetof(ColorVBOLayout, bvColor))
             );
->>>>>>> 9a368ede
 
             break;
         case ColorOption::Velocity:
@@ -667,39 +472,6 @@
                 reinterpret_cast<void*>(offsetof(SpeedVBOLayout, bvColor)) // NOLINT
             );
 
-<<<<<<< HEAD
-                GLint speedAttrib = _program->attributeLocation("in_speed");
-                glEnableVertexAttribArray(speedAttrib);
-                glVertexAttribPointer(
-                    speedAttrib,
-                    1,
-                    GL_FLOAT,
-                    GL_TRUE,
-                    stride,
-                    reinterpret_cast<void*>(offsetof(SpeedVBOLayout, speed))
-                );
-            }
-            case ColorOption::OtherData:
-                glVertexAttribPointer(
-                    positionAttrib,
-                    4,
-                    GL_FLOAT,
-                    GL_FALSE,
-                    stride,
-                    nullptr // = offsetof(SingleValueLayout, position)
-                );
-                glVertexAttribPointer(
-                    brightnessDataAttrib,
-                    3,
-                    GL_FLOAT,
-                    GL_FALSE,
-                    stride,
-                    reinterpret_cast<void*>(offsetof(SingleValueLayout, bvColor))
-                );
-
-                break;
-            }
-=======
             GLint speedAttrib = _program->attributeLocation("in_speed");
             glEnableVertexAttribArray(speedAttrib);
             glVertexAttribPointer(
@@ -712,7 +484,6 @@
             );
         }
         }
->>>>>>> 9a368ede
 
         glBindBuffer(GL_ARRAY_BUFFER, 0);
         glBindVertexArray(0);
@@ -766,85 +537,16 @@
                 _colorTexture->uploadTexture();
             }
 
-<<<<<<< HEAD
-        if (_otherDataColorMapIsDirty) {
-            LDEBUG("Reloading Color Texture");
-            _otherDataColorMapTexture = nullptr;
-            if (_otherDataColorMapPath.value() != "") {
-                _otherDataColorMapTexture = ghoul::io::TextureReader::ref().loadTexture(
-                    absPath(_otherDataColorMapPath)
-                );
-                if (_otherDataColorMapTexture) {
-                    LDEBUG(fmt::format(
-                        "Loaded texture from '{}'",
-                        absPath(_otherDataColorMapPath)
-                    ));
-                    _otherDataColorMapTexture->uploadTexture();
-                }
-            }
-            _otherDataColorMapIsDirty = false;
-        }
-
-        if (_program->isDirty()) {
-            _program->rebuildFromFile();
-
-            _uniformCache.view = _program->uniformLocation("view");
-            _uniformCache.projection = _program->uniformLocation("projection");
-            _uniformCache.colorOption = _program->uniformLocation("colorOption");
-            _uniformCache.alphaValue = _program->uniformLocation("alphaValue");
-            _uniformCache.scaleFactor = _program->uniformLocation("scaleFactor");
-            _uniformCache.minBillboardSize = _program->uniformLocation("minBillboardSize");
-            _uniformCache.screenSize = _program->uniformLocation("screenSize");
-            _uniformCache.scaling = _program->uniformLocation("scaling");
-            _uniformCache.psfTexture = _program->uniformLocation("psfTexture");
-            _uniformCache.colorTexture = _program->uniformLocation("colorTexture");
-=======
             _colorTextureFile = std::make_unique<ghoul::filesystem::File>(
                 _colorTexturePath
                 );
             _colorTextureFile->setCallback(
                 [&](const ghoul::filesystem::File&) { _colorTextureIsDirty = true; }
             );
->>>>>>> 9a368ede
         }
         _colorTextureIsDirty = false;
     }
 
-<<<<<<< HEAD
-    bool RenderableStars::loadData() {
-        std::string _file = _speckFile;
-        //std::string cachedFile = FileSys.cacheManager()->cachedFilename(
-        //    _file,
-        //    ghoul::filesystem::CacheManager::Persistent::Yes
-        //);
-
-        //bool hasCachedFile = FileSys.fileExists(cachedFile);
-        //if (hasCachedFile) {
-        //    LINFO(fmt::format(
-        //        "Cached file '{}' used for Speck file '{}'",
-        //        cachedFile,
-        //        _file
-        //    ));
-
-        //    bool success = loadCachedFile(cachedFile);
-        //    if (success) {
-        //        return true;
-        //    }
-        //    else {
-        //        FileSys.cacheManager()->removeCacheFile(_file);
-        //        // Intentional fall-through to the 'else' computation to generate the cache
-        //        // file for the next run
-        //    }
-        //}
-        //else {
-        //    LINFO(fmt::format("Cache for Speck file '{}' not found", _file));
-        //}
-        //LINFO(fmt::format("Loading Speck file '{}'", _file));
-
-        bool success = readSpeckFile();
-        if (!success) {
-            return false;
-=======
     if (_program->isDirty()) {
         _program->rebuildFromFile();
         ghoul::opengl::updateUniformLocations(*_program, _uniformCache, UniformNames);
@@ -874,7 +576,6 @@
             FileSys.cacheManager()->removeCacheFile(_file);
             // Intentional fall-through to the 'else' computation to generate the cache
             // file for the next run
->>>>>>> 9a368ede
         }
     }
     else {
@@ -882,28 +583,16 @@
     }
     LINFO(fmt::format("Loading Speck file '{}'", _file));
 
-<<<<<<< HEAD
-        //LINFO("Saving cache");
-        //success = saveCachedFile(cachedFile);
-
-        return success;
-=======
     bool success = readSpeckFile();
     if (!success) {
         return false;
->>>>>>> 9a368ede
     }
 
     LINFO("Saving cache");
     success = saveCachedFile(cachedFile);
 
-<<<<<<< HEAD
-        _otherDataOption.clearOptions();
-        _nValuesPerStar = 0;
-=======
     return success;
 }
->>>>>>> 9a368ede
 
 bool RenderableStars::readSpeckFile() {
     std::string _file = _speckFile;
@@ -923,31 +612,8 @@
         std::streampos position = file.tellg();
         std::getline(file, line);
 
-<<<<<<< HEAD
-            if (line.substr(0, 7) == "datavar") {
-                // datavar lines are structured as follows:
-                // datavar # description
-                // where # is the index of the data variable; so if we repeatedly overwrite
-                // the 'nValues' variable with the latest index, we will end up with the total
-                // number of values (+3 since X Y Z are not counted in the Speck file index)
-                std::stringstream str(line);
-
-                std::string dummy;
-                str >> dummy;
-
-                str >> _nValuesPerStar;
-
-                std::string name;
-                str >> name;
-
-                _otherDataOption.addOption(_nValuesPerStar, name);
-
-                _nValuesPerStar += 1; // We want the number, but the index is 0 based
-            }
-=======
         if (line[0] == '#' || line.empty()) {
             continue;
->>>>>>> 9a368ede
         }
 
         if (line.substr(0, 7) != "datavar" &&
@@ -968,32 +634,11 @@
             // number of values (+3 since X Y Z are not counted in the Speck file index)
             std::stringstream str(line);
 
-<<<<<<< HEAD
-            for (int i = 0; i < _nValuesPerStar; ++i) {
-                str >> values[i];
-            }
-            bool nullArray = true;
-            for (size_t i = 0; i < values.size(); ++i) {
-                if (values[i] != 0.0) {
-                    nullArray = false;
-                    break;
-                }
-            }
-            if (!nullArray) {
-                _fullData.insert(_fullData.end(), values.begin(), values.end());
-            }
-        } while (!file.eof());
-
-
-
-        return true;
-=======
             std::string dummy;
             str >> dummy;
             str >> _nValuesPerStar;
             _nValuesPerStar += 1; // We want the number, but the index is 0 based
         }
->>>>>>> 9a368ede
     }
 
     _nValuesPerStar += 3; // X Y Z are not counted in the Speck file indices
@@ -1079,14 +724,8 @@
     }
 }
 
-<<<<<<< HEAD
-    void RenderableStars::createDataSlice(ColorOption option) {
-        _slicedData.clear();
-        _otherDataRange = glm::vec2(std::numeric_limits<float>::max(), -std::numeric_limits<float>::max());
-=======
 void RenderableStars::createDataSlice(ColorOption option) {
     _slicedData.clear();
->>>>>>> 9a368ede
 
     // This is only temporary until the scalegraph is in place ---abock
     float minDistance = std::numeric_limits<float>::max();
@@ -1127,8 +766,8 @@
             case ColorOption::Color:
             {
                 union {
-                    SingleValueLayout value;
-                    std::array<float, sizeof(SingleValueLayout)> data;
+                    ColorVBOLayout value;
+                    std::array<float, sizeof(ColorVBOLayout)> data;
                 } layout;
 
                 layout.value.position = { {
@@ -1197,45 +836,6 @@
                     layout.data.end());
                 break;
             }
-<<<<<<< HEAD
-            case ColorOption::OtherData:
-            {
-                union {
-                    SingleValueLayout value;
-                    std::array<float, sizeof(SingleValueLayout)> data;
-                } layout;
-
-                layout.value.position = { {
-                        position[0], position[1], position[2], position[3]
-                    } };
-
-                int index = _otherDataOption.value();
-
-                layout.value.bvColor = _fullData[i + index + 3];
-
-                if (layout.value.bvColor == -9999) {
-                    layout.value.bvColor = 0;
-                }
-
-                glm::vec2 range = _otherDataRange.value();
-                range.x = std::min(range.x, layout.value.bvColor);
-                range.y = std::max(range.y, layout.value.bvColor);
-                _otherDataRange = range;
-                _otherDataRange.setMinValue(glm::vec2(range.x));
-                _otherDataRange.setMaxValue(glm::vec2(range.y));
-
-                layout.value.luminance = _fullData[i + 4];
-                layout.value.absoluteMagnitude = _fullData[i + 5];
-
-                _slicedData.insert(_slicedData.end(),
-                    layout.data.begin(),
-                    layout.data.end());
-
-                break;
-            }
-            }
-=======
->>>>>>> 9a368ede
         }
     }
 }
