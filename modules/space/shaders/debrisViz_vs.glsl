/*****************************************************************************************
 *                                                                                       *
 * OpenSpace                                                                             *
 *                                                                                       *
 * Copyright (c) 2014-2018                                                               *
 *                                                                                       *
 * Permission is hereby granted, free of charge, to any person obtaining a copy of this  *
 * software and associated documentation files (the "Software"), to deal in the Software *
 * without restriction, including without limitation the rights to use, copy, modify,    *
 * merge, publish, distribute, sublicense, and/or sell copies of the Software, and to    *
 * permit persons to whom the Software is furnished to do so, subject to the following   *
 * conditions:                                                                           *
 *                                                                                       *
 * The above copyright notice and this permission notice shall be included in all copies *
 * or substantial portions of the Software.                                              *
 *                                                                                       *
 * THE SOFTWARE IS PROVIDED "AS IS", WITHOUT WARRANTY OF ANY KIND, EXPRESS OR IMPLIED,   *
 * INCLUDING BUT NOT LIMITED TO THE WARRANTIES OF MERCHANTABILITY, FITNESS FOR A         *
 * PARTICULAR PURPOSE AND NONINFRINGEMENT. IN NO EVENT SHALL THE AUTHORS OR COPYRIGHT    *
 * HOLDERS BE LIABLE FOR ANY CLAIM, DAMAGES OR OTHER LIABILITY, WHETHER IN AN ACTION OF  *
 * CONTRACT, TORT OR OTHERWISE, ARISING FROM, OUT OF OR IN CONNECTION WITH THE SOFTWARE  *
 * OR THE USE OR OTHER DEALINGS IN THE SOFTWARE.                                         *
 ****************************************************************************************/

#version __CONTEXT__

<<<<<<< HEAD
//#include "D:\OpenSpace\shaders\PowerScaling\powerScalingMath.hglsl"
#include "C:\Users\Jonathan\Documents\exjobb\OpenSpace\shaders\PowerScaling\powerScalingMath.hglsl"


layout(location = 0) in vec4 vertex_data;
=======
#include "D:\OpenSpace\shaders\PowerScaling\powerScalingMath.hglsl"

layout (location = 0) in vec4 vertex_data;
>>>>>>> 20fdc005

uniform dmat4 modelViewTransform;
uniform mat4 projectionTransform;

out vec4 viewSpacePosition;
out vec4 vs_position;

<<<<<<< HEAD
void main() {
    vec4 position = vec4(vertex_data.xyz, 1.0);
    viewSpacePosition = vec4(modelViewTransform * position);
    vs_position = z_normalization(projectionTransform * viewSpacePosition);
    //vec4 vs_position = z_normalization(position);
    gl_Position = vs_position;
    // float timeOffset = vertex_data.w;
    //gl_Position = projectionTransform * viewSpacePosition;
=======
void main() {    
    
    viewSpacePosition = vec4(modelViewTransform * dvec4(vertex_data.xyz, 1));
    vs_position = z_normalization( projectionTransform * viewSpacePosition);
    gl_Position = vs_position;      

>>>>>>> 20fdc005
}




<|MERGE_RESOLUTION|>--- conflicted
+++ resolved
@@ -24,17 +24,9 @@
 
 #version __CONTEXT__
 
-<<<<<<< HEAD
-//#include "D:\OpenSpace\shaders\PowerScaling\powerScalingMath.hglsl"
-#include "C:\Users\Jonathan\Documents\exjobb\OpenSpace\shaders\PowerScaling\powerScalingMath.hglsl"
-
-
-layout(location = 0) in vec4 vertex_data;
-=======
 #include "D:\OpenSpace\shaders\PowerScaling\powerScalingMath.hglsl"
 
 layout (location = 0) in vec4 vertex_data;
->>>>>>> 20fdc005
 
 uniform dmat4 modelViewTransform;
 uniform mat4 projectionTransform;
@@ -42,23 +34,12 @@
 out vec4 viewSpacePosition;
 out vec4 vs_position;
 
-<<<<<<< HEAD
-void main() {
-    vec4 position = vec4(vertex_data.xyz, 1.0);
-    viewSpacePosition = vec4(modelViewTransform * position);
-    vs_position = z_normalization(projectionTransform * viewSpacePosition);
-    //vec4 vs_position = z_normalization(position);
-    gl_Position = vs_position;
-    // float timeOffset = vertex_data.w;
-    //gl_Position = projectionTransform * viewSpacePosition;
-=======
 void main() {    
     
     viewSpacePosition = vec4(modelViewTransform * dvec4(vertex_data.xyz, 1));
     vs_position = z_normalization( projectionTransform * viewSpacePosition);
     gl_Position = vs_position;      
 
->>>>>>> 20fdc005
 }
 
 
