--- conflicted
+++ resolved
@@ -49,12 +49,8 @@
 uniform float scaleFactor;
 uniform float billboardSize;
 uniform vec2 screenSize;
-<<<<<<< HEAD
-uniform vec3 eyePosition;
-=======
 uniform dvec3 eyePosition;
 uniform float magnitudeExponent;
->>>>>>> 5b5cb1f9
 
 const vec2 corners[4] = vec2[4]( 
     vec2(0.0, 1.0), 
@@ -81,14 +77,6 @@
 
     vec4 projectedPoint = gl_in[0].gl_Position;
     
-<<<<<<< HEAD
-    float distanceToStarInParsecs = length(ge_worldPosition.xyz / 3.0856776E16 - eyePosition / 3.0856776E16);
-
-    float luminosity = ge_brightness.y;
-      
-    // Working like Partiview
-    float pSize = 3.0E5;
-=======
     dvec3 starPositionInParsecs = dvec3(ge_worldPosition.xyz) / PARSEC;
     dvec3 eyePositionInParsecs  = eyePosition / PARSEC;
     float distanceToStarInParsecs = float(length(starPositionInParsecs - eyePositionInParsecs));
@@ -98,18 +86,12 @@
     
     // Working like Partiview
      float pSize = pow(10, magnitudeExponent);;
->>>>>>> 5b5cb1f9
     float slum = 1.0;
     float samplingFactor = 1.0;
     float apparentBrightness = (pSize * slum * samplingFactor * luminosity) / (distanceToStarInParsecs * distanceToStarInParsecs);
     
-<<<<<<< HEAD
-    vec2 multiplier = vec2(apparentBrightness * projectedPoint.w);
-   
-=======
     vec2 multiplier = vec2(apparentBrightness/screenSize * projectedPoint.w);
     
->>>>>>> 5b5cb1f9
     // Max Star Sizes:
     // Fragment Coords:
     vec2 bottomLeft = screenSize * ((projectedPoint.xy + vec2(multiplier) * corners[1])/projectedPoint.w + vec2(1.0)) - vec2(0.5);
@@ -119,11 +101,7 @@
     float width  = abs(topRight.x - bottomLeft.x);    
     float var    = (height + width);
 
-<<<<<<< HEAD
-    float maxBillboardSize = billboardSize;
-=======
     float maxBillboardSize = luminosity > 100.0 ? billboardSize + 40 : billboardSize;
->>>>>>> 5b5cb1f9
     float minBillboardSize = 1.0;
 
     if ((height > maxBillboardSize) ||
