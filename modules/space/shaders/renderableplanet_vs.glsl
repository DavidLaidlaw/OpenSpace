/*****************************************************************************************
 *                                                                                       *
 * OpenSpace                                                                             *
 *                                                                                       *
 * Copyright (c) 2014 - 2017                                                             *
 *                                                                                       *
 * Permission is hereby granted, free of charge, to any person obtaining a copy of this  *
 * software and associated documentation files (the "Software"), to deal in the Software *
 * without restriction, including without limitation the rights to use, copy, modify,    *
 * merge, publish, distribute, sublicense, and/or sell copies of the Software, and to    *
 * permit persons to whom the Software is furnished to do so, subject to the following   *
 * conditions:                                                                           *
 *                                                                                       *
 * The above copyright notice and this permission notice shall be included in all copies *
 * or substantial portions of the Software.                                              *
 *                                                                                       *
 * THE SOFTWARE IS PROVIDED "AS IS", WITHOUT WARRANTY OF ANY KIND, EXPRESS OR IMPLIED,   *
 * INCLUDING BUT NOT LIMITED TO THE WARRANTIES OF MERCHANTABILITY, FITNESS FOR A         *
 * PARTICULAR PURPOSE AND NONINFRINGEMENT. IN NO EVENT SHALL THE AUTHORS OR COPYRIGHT    *
 * HOLDERS BE LIABLE FOR ANY CLAIM, DAMAGES OR OTHER LIABILITY, WHETHER IN AN ACTION OF  *
 * CONTRACT, TORT OR OTHERWISE, ARISING FROM, OUT OF OR IN CONNECTION WITH THE SOFTWARE  *
 * OR THE USE OR OTHER DEALINGS IN THE SOFTWARE.                                         *
 ****************************************************************************************/

#version __CONTEXT__

<<<<<<< HEAD
uniform mat4 ModelTransform;
uniform dmat4 modelViewTransform;
uniform mat4 modelViewProjectionTransform;
=======
#include "PowerScaling/powerScaling_vs.hglsl"
>>>>>>> 5ac5151f

layout(location = 0) in vec4 in_position;
layout(location = 1) in vec2 in_st;
layout(location = 2) in vec3 in_normal;

out vec2 vs_st;
out vec4 vs_normal;
out vec4 vs_position;
<<<<<<< HEAD
out float s;
out vec4 vs_gPosition;
out vec3 vs_gNormal;
=======
out vec4 vs_gPosition;
out vec3 vs_gNormal;

uniform mat4 ModelTransform;
uniform dmat4 modelViewTransform;
uniform mat4 modelViewProjectionTransform;
>>>>>>> 5ac5151f


void main() {
    vs_st = in_st;
    
    // G-Buffer
    vs_gNormal = in_normal;

    // this is wrong for the normal. The normal transform is the transposed inverse of the model transform
    vs_normal = normalize(ModelTransform * vec4(in_normal,0));
    // vs_normal = vec4(in_normal, 0.0);
    
    vec4 position = vec4(in_position.xyz * pow(10, in_position.w), 1.0);

    // G-Buffer
    vs_gPosition = vec4(modelViewTransform * position); // Must be in SGCT eye space;

    position = modelViewProjectionTransform * position;
    
    vs_position = z_normalization(position);

    gl_Position =  vs_position;
}<|MERGE_RESOLUTION|>--- conflicted
+++ resolved
@@ -24,13 +24,7 @@
 
 #version __CONTEXT__
 
-<<<<<<< HEAD
-uniform mat4 ModelTransform;
-uniform dmat4 modelViewTransform;
-uniform mat4 modelViewProjectionTransform;
-=======
 #include "PowerScaling/powerScaling_vs.hglsl"
->>>>>>> 5ac5151f
 
 layout(location = 0) in vec4 in_position;
 layout(location = 1) in vec2 in_st;
@@ -39,18 +33,12 @@
 out vec2 vs_st;
 out vec4 vs_normal;
 out vec4 vs_position;
-<<<<<<< HEAD
-out float s;
-out vec4 vs_gPosition;
-out vec3 vs_gNormal;
-=======
 out vec4 vs_gPosition;
 out vec3 vs_gNormal;
 
 uniform mat4 ModelTransform;
 uniform dmat4 modelViewTransform;
 uniform mat4 modelViewProjectionTransform;
->>>>>>> 5ac5151f
 
 
 void main() {
