/*****************************************************************************************
*                                                                                       *
* OpenSpace                                                                             *
*                                                                                       *
* Copyright (c) 2014-2018                                                               *
*                                                                                       *
* Permission is hereby granted, free of charge, to any person obtaining a copy of this  *
* software and associated documentation files (the "Software"), to deal in the Software *
* without restriction, including without limitation the rights to use, copy, modify,    *
* merge, publish, distribute, sublicense, and/or sell copies of the Software, and to    *
* permit persons to whom the Software is furnished to do so, subject to the following   *
* conditions:                                                                           *
*                                                                                       *
* The above copyright notice and this permission notice shall be included in all copies *
* or substantial portions of the Software.                                              *
*                                                                                       *
* THE SOFTWARE IS PROVIDED "AS IS", WITHOUT WARRANTY OF ANY KIND, EXPRESS OR IMPLIED,   *
* INCLUDING BUT NOT LIMITED TO THE WARRANTIES OF MERCHANTABILITY, FITNESS FOR A         *
* PARTICULAR PURPOSE AND NONINFRINGEMENT. IN NO EVENT SHALL THE AUTHORS OR COPYRIGHT    *
* HOLDERS BE LIABLE FOR ANY CLAIM, DAMAGES OR OTHER LIABILITY, WHETHER IN AN ACTION OF  *
* CONTRACT, TORT OR OTHERWISE, ARISING FROM, OUT OF OR IN CONNECTION WITH THE SOFTWARE  *
* OR THE USE OR OTHER DEALINGS IN THE SOFTWARE.                                         *
****************************************************************************************/

#include <modules/dsn/rendering/communicationlines.h>
#include <openspace/scene/scene.h>

namespace openspace {
    constexpr const char* _loggerCat = "CommunicationLine";

    // Keys to get values from dictionary
    constexpr const char* KeyDataFolder = "DataFolder";
    constexpr const char* KeyDataFileType = "DataFileType";

    //Filetypes
    const std::string dataFileTypeStringXml = "xml";

    enum class DataFileType : int {
        Xml = 0,
        Invalid
    };

    //Member functions
    CommunicationLines::CommunicationLines(const ghoul::Dictionary& dictionary)
<<<<<<< HEAD
        : RenderableTrail(dictionary){
           _dictionary = std::make_unique<ghoul::Dictionary>(dictionary);
           extractData();
        
=======
        : RenderableCommunicationPackage(dictionary){
        _dictionary = std::make_unique<ghoul::Dictionary>(dictionary);
        CommunicationLines::readDataFromXml();
    }
    /**
    * Using rapidxml lib to parse the data from xml files
    */
    void CommunicationLines::xmlParser(std::string filename, std::ofstream &logfile)
    {
        rapidxml::file<> xmlfile((char*)filename.c_str());
        rapidxml::xml_document<> doc;
        doc.parse<0>(xmlfile.data());

        rapidxml::xml_node<> *rootNode = doc.first_node(); //find root, dsn
        rapidxml::xml_node<> *node = rootNode->first_node();

        //loop through all nodes
        while (node != nullptr) {
            logfile << node->name() << "\n";
            //loop through all attributes of a node
            for (rapidxml::xml_attribute<> *attribute = node->first_attribute();
                attribute; attribute = attribute->next_attribute()) {

                if (attribute->value())
                    logfile << "   " << attribute->name() << ": " << attribute->value() << "\n";
            }

            rapidxml::xml_node<> *childNode = node->first_node();
            while (childNode != nullptr) {
                logfile << "   " << childNode->name() << "\n";

                for (rapidxml::xml_attribute<> *childAttribute = childNode->first_attribute();
                    childAttribute; childAttribute = childAttribute->next_attribute()) {

                    if(childAttribute->value())
                    logfile <<"        "<< childAttribute->name() << ": " << childAttribute->value() << "\n";
                }

                childNode = childNode->next_sibling();
            }
            node = node->next_sibling();
        }
>>>>>>> 0cd3a0f7
    }

    void CommunicationLines::extractData() {
       
        if (!DsnManager::extractMandatoryInfoFromDictionary(_identifier, _dictionary)){
            LERROR(fmt::format("{}: Did not manage to extract data.", _identifier));
        }
        else {
            LDEBUG(fmt::format("{}: Successfully read data.", _identifier));
        }
    }
    
    void CommunicationLines::initializeGL() {
        RenderableCommunicationPackage::initializeGL();

        // We don't need an index buffer, so we keep it at the default value of 0
        glGenVertexArrays(1, &_mainRenderInformation._vaoID);
        glGenBuffers(1, &_mainRenderInformation._vBufferID);
    }
    void CommunicationLines::deinitializeGL(){
        glDeleteVertexArrays(1, &_mainRenderInformation._vaoID);
        glDeleteBuffers(1, &_mainRenderInformation._vBufferID);


        RenderableCommunicationPackage::deinitializeGL();
    }
    void CommunicationLines::update(const UpdateData& data){

        if (_needsFullSweep) {

            const int nValues = 2;

            // Make space for the vertices
            _vertexArray.clear();
            _vertexArray.resize(nValues);

            // ... fill all of the values, dummy values for now, should load from  _translation->position()
            //    const glm::vec3 p = _translation->position()
            _vertexArray[0] = { 0, 0, 0 };
            _vertexArray[1] = { static_cast<float>(58.5877), static_cast<float>(16.1924), static_cast<float>(20000000) }; // go to geo?

            // ... and upload them to the GPU
            glBindVertexArray(_mainRenderInformation._vaoID);
            glBindBuffer(GL_ARRAY_BUFFER, _mainRenderInformation._vBufferID);
            glBufferData(
                GL_ARRAY_BUFFER,
                _vertexArray.size() * sizeof(PackageVBOLayout),
                _vertexArray.data(),
                GL_STATIC_DRAW
            );

            glEnableVertexAttribArray(0);
            glVertexAttribPointer(0, 3, GL_FLOAT, GL_FALSE, 0, nullptr);

            // We clear the indexArray just in case. The base class will take care not to use
            // it if it is empty
            _indexArray.clear();

            _needsFullSweep = false;
        }

        // If the full trail should be rendered at all times, we can directly render the
        // entire set
        _mainRenderInformation.first = 0;
        _mainRenderInformation.count = static_cast<GLsizei>(_vertexArray.size());
     
        glBindVertexArray(0);
    }

} // namespace openspace

<|MERGE_RESOLUTION|>--- conflicted
+++ resolved
@@ -28,69 +28,11 @@
 namespace openspace {
     constexpr const char* _loggerCat = "CommunicationLine";
 
-    // Keys to get values from dictionary
-    constexpr const char* KeyDataFolder = "DataFolder";
-    constexpr const char* KeyDataFileType = "DataFileType";
-
-    //Filetypes
-    const std::string dataFileTypeStringXml = "xml";
-
-    enum class DataFileType : int {
-        Xml = 0,
-        Invalid
-    };
-
     //Member functions
     CommunicationLines::CommunicationLines(const ghoul::Dictionary& dictionary)
-<<<<<<< HEAD
-        : RenderableTrail(dictionary){
-           _dictionary = std::make_unique<ghoul::Dictionary>(dictionary);
-           extractData();
-        
-=======
-        : RenderableCommunicationPackage(dictionary){
+        :RenderableCommunicationPackage(dictionary){
         _dictionary = std::make_unique<ghoul::Dictionary>(dictionary);
-        CommunicationLines::readDataFromXml();
-    }
-    /**
-    * Using rapidxml lib to parse the data from xml files
-    */
-    void CommunicationLines::xmlParser(std::string filename, std::ofstream &logfile)
-    {
-        rapidxml::file<> xmlfile((char*)filename.c_str());
-        rapidxml::xml_document<> doc;
-        doc.parse<0>(xmlfile.data());
-
-        rapidxml::xml_node<> *rootNode = doc.first_node(); //find root, dsn
-        rapidxml::xml_node<> *node = rootNode->first_node();
-
-        //loop through all nodes
-        while (node != nullptr) {
-            logfile << node->name() << "\n";
-            //loop through all attributes of a node
-            for (rapidxml::xml_attribute<> *attribute = node->first_attribute();
-                attribute; attribute = attribute->next_attribute()) {
-
-                if (attribute->value())
-                    logfile << "   " << attribute->name() << ": " << attribute->value() << "\n";
-            }
-
-            rapidxml::xml_node<> *childNode = node->first_node();
-            while (childNode != nullptr) {
-                logfile << "   " << childNode->name() << "\n";
-
-                for (rapidxml::xml_attribute<> *childAttribute = childNode->first_attribute();
-                    childAttribute; childAttribute = childAttribute->next_attribute()) {
-
-                    if(childAttribute->value())
-                    logfile <<"        "<< childAttribute->name() << ": " << childAttribute->value() << "\n";
-                }
-
-                childNode = childNode->next_sibling();
-            }
-            node = node->next_sibling();
-        }
->>>>>>> 0cd3a0f7
+        extractData();
     }
 
     void CommunicationLines::extractData() {
