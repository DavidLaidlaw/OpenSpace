-- The configuration has an implict
-- require('scripts/configuration_helper.lua')
-- which defines helper functions useful to customize the configuration

return {
    -- Determines which SGCT configuration file is loaded, that is, if there rendering
    -- occurs in a single window, a fisheye projection, or a dome cluster system

    -- A regular 1280x720 window
    SGCTConfig = sgct.config.single{},

    -- SGCTConfig = sgct.config.single{res={1920, 1080}, shared=true},

    -- A regular 1920x1080 window
    -- SGCTConfig = sgct.config.single{1920, 1080},

    -- A 1k fisheye rendering
    -- SGCTConfig = sgct.config.fisheye{1024, 1024},

    -- A 4k fisheye rendering in a 1024x1024 window
    -- SGCTConfig = sgct.config.fisheye{1024, 1024, res={4096, 4096}, quality="2k", tilt=27},

    --SGCTConfig = "${SGCT}/openvr_oculusRiftCv1.xml",
    --SGCTConfig = "${SGCT}/openvr_htcVive.xml",

    -- Sets the scene that is to be loaded by OpenSpace. A scene file is a description
    -- of all entities that will be visible during an instance of OpenSpace
<<<<<<< HEAD
    Scene = "${SCENE}/satellite-trails.scene",
=======
    -- Scene = "${SCENE}/default.scene",
    -- Scene = "${SCENE}/fieldlines.scene",
    Scene = "${SCENE}/fieldlinessequence.scene",
    -- Scene = "${SCENE}/gpufieldlines.scene",
>>>>>>> 7db9cc64
    -- Scene = "${SCENE}/globebrowsing.scene",
    -- Scene = "${SCENE}/rosetta.scene",
    -- Scene = "${SCENE}/dawn.scene",
    -- Scene = "${SCENE}/newhorizons.scene",
    -- Scene = "${SCENE}/osirisrex.scene",

    Task = "${TASKS}/default.task",

    Paths = {
        SGCT = "${BASE_PATH}/config/sgct",
        SCRIPTS = "${BASE_PATH}/scripts",
        SHADERS = "${BASE_PATH}/shaders",
        OPENSPACE_DATA = "${BASE_PATH}/data",
        SCENE = "${OPENSPACE_DATA}/scene",
        TASKS = "${OPENSPACE_DATA}/tasks",
        SPICE = "${OPENSPACE_DATA}/spice",
        MODULES = "${BASE_PATH}/modules",
        TESTDIR = "${BASE_PATH}/tests",
        CONFIG = "${BASE_PATH}/config",
        CACHE = "${BASE_PATH}/cache",
        FONTS = "${OPENSPACE_DATA}/fonts",
        DOCUMENTATION = "${BASE_PATH}/documentation"
    },
    Fonts = {
        Mono = "${FONTS}/Droid_Sans_Mono/DroidSansMono.ttf",
        Light = "${FONTS}/Roboto/Roboto-Regular.ttf"
    },
    Logging = {
        -- LogLevel = "Trace",
        LogLevel = "Debug",
        ImmediateFlush = true,
        Logs = {
            { Type = "html", File = "${BASE_PATH}/log.html", Append = false }
        },
        CapabilitiesVerbosity = "Full"
    },
    LuaDocumentation = {
        Type = "html",
        File = "${DOCUMENTATION}/LuaScripting.html"
    },
    PropertyDocumentation = {
        Type = "html",
        File = "${DOCUMENTATION}/Properties.html"
    },
    ScriptLog = {
        Type = "text",
        File = "${BASE_PATH}/ScriptLog.txt"
    },
    KeyboardShortcuts = {
        Type = "html",
        File = "${DOCUMENTATION}/KeyboardMapping.html"
    },
    Documentation = {
        Type = "html",
        File = "${DOCUMENTATION}/Documentation.html"
    },
    FactoryDocumentation = {
        Type = "html",
        File = "${DOCUMENTATION}/FactoryDocumentation.html"
    },
    ShutdownCountdown = 3,
    -- OnScreenTextScaling = "framebuffer",
    -- PerSceneCache = true,
    -- DisableRenderingOnMaster = true,
    KeyDisableSceneOnMaster = true,
    DownloadRequestURL = "http://data.openspaceproject.com/request.cgi",
    RenderingMethod = "Framebuffer",
    OpenGLDebugContext = {
       Activate = false,
       FilterIdentifier = {
           { Type = "Other", Source = "API", Identifier = 131185 }
       },
--      FilterSeverity = { }

    }
    --RenderingMethod = "ABuffer" -- alternative: "Framebuffer"
}<|MERGE_RESOLUTION|>--- conflicted
+++ resolved
@@ -25,14 +25,11 @@
 
     -- Sets the scene that is to be loaded by OpenSpace. A scene file is a description
     -- of all entities that will be visible during an instance of OpenSpace
-<<<<<<< HEAD
-    Scene = "${SCENE}/satellite-trails.scene",
-=======
+       Scene = "${SCENE}/satellite-trails.scene",
     -- Scene = "${SCENE}/default.scene",
     -- Scene = "${SCENE}/fieldlines.scene",
-    Scene = "${SCENE}/fieldlinessequence.scene",
+    --Scene = "${SCENE}/fieldlinessequence.scene",
     -- Scene = "${SCENE}/gpufieldlines.scene",
->>>>>>> 7db9cc64
     -- Scene = "${SCENE}/globebrowsing.scene",
     -- Scene = "${SCENE}/rosetta.scene",
     -- Scene = "${SCENE}/dawn.scene",
