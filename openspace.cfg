-- The configuration has an implict
-- require('scripts/configuration_helper.lua')
-- which defines helper functions useful to customize the configuration

return {
    -- Determines which SGCT configuration file is loaded, that is, if there rendering
    -- occurs in a single window, a fisheye projection, or a dome cluster system

    -- A regular 1280x720 window
    SGCTConfig = sgct.config.single{},

    -- A regular 1920x1080 window
    -- SGCTConfig = sgct.config.single{1920, 1080},

    -- A windowed 1920x1080 fullscreen
    -- SGCTConfig = sgct.config.single{1920, 1080, border=false, windowPos={0,0}, shared=true, name="WV_OBS_SPOUT1"},

    -- A 1k fisheye rendering
    -- SGCTConfig = sgct.config.fisheye{1024, 1024},

    -- A 4k fisheye rendering in a 1024x1024 window
    -- SGCTConfig = sgct.config.fisheye{1024, 1024, res={4096, 4096}, quality="2k", tilt=27},

    -- Streaming OpenSpace via Spout to OBS
    -- SGCTConfig = sgct.config.single{2560, 1440, shared=true, name="WV_OBS_SPOUT1"},

    -- SGCTConfig = "${CONFIG}/spout_output.xml",

    --SGCTConfig = "${CONFIG}/openvr_oculusRiftCv1.xml",
    --SGCTConfig = "${CONFIG}/openvr_htcVive.xml",

    -- Sets the scene that is to be loaded by OpenSpace. A scene file is a description
    -- of all entities that will be visible during an instance of OpenSpace

    Asset = "default",
    -- Asset = "default_full",
    -- Asset = "newhorizons",
    -- Asset = "rosetta",
    -- Asset = "osirisrex",
    -- Asset = "voyager",

    -- These scripts are executed after the initialization of each scene, thus making
    -- it possible to have global overrides to default values or execute other scripts
    -- regardless of the scene that is loaded
    GlobalCustomizationScripts = {
        "${SCRIPTS}/customization.lua"
    },

    Paths = {
        DATA = "${BASE}/data",
        ASSETS = "${DATA}/assets",
        FONTS = "${DATA}/fonts",
        TASKS = "${DATA}/tasks",
        SYNC = "${BASE}/sync",
        SCREENSHOTS = "${BASE}/screenshots",
        WEB = "${DATA}/web",

        CACHE = "${BASE}/cache",
        CONFIG = "${BASE}/config",
        DOCUMENTATION = "${BASE}/documentation",
        LOGS = "${BASE}/logs",
        MODULES = "${BASE}/modules",
        SCRIPTS = "${BASE}/scripts",
        SHADERS = "${BASE}/shaders"
    },
    Fonts = {
        Mono = "${FONTS}/Bitstream-Vera-Sans-Mono/VeraMono.ttf",
        Light = "${FONTS}/Roboto/Roboto-Regular.ttf",
        Console = "${FONTS}/Inconsolata/Inconsolata-Regular.ttf",
        Loading = "${FONTS}/Roboto/Roboto-Regular.ttf"
    },
    Logging = {
        LogDir = "${LOGS}",
        -- LogLevel = "Trace",
        LogLevel = "Debug",
        ImmediateFlush = true,
        Logs = {
            { Type = "html", File = "${LOGS}/log.html", Append = false }
        },
        CapabilitiesVerbosity = "Full"
    },
    ScriptLog = "${LOGS}/ScriptLog.txt",

    Launcher = {
        LogLevel = "None"
    },
    LuaDocumentation = "${DOCUMENTATION}/LuaScripting.html",
    PropertyDocumentation = "${DOCUMENTATION}/Properties.html",
    ScenePropertyDocumentation = "${DOCUMENTATION}/SceneProperties.html",
    KeyboardShortcuts = "${DOCUMENTATION}/KeyboardMapping.html",
    Documentation = "${DOCUMENTATION}/Documentation.html",
    FactoryDocumentation = "${DOCUMENTATION}/FactoryDocumentation.html",

    LicenseDocumentation = "${DOCUMENTATION}/License.html",

    UseMultithreadedInitialization = true,
    LoadingScreen = {
        ShowMessage = true,
        ShowNodeNames = true,
        ShowProgressbar = true
    },
    CheckOpenGLState = false,
    LogEachOpenGLCall = false,

    ShutdownCountdown = 3,
    ScreenshotUseDate = true,
    -- OnScreenTextScaling = "framebuffer",
    -- PerSceneCache = true,
    -- DisableRenderingOnMaster = true,
    -- DisableSceneOnMaster = true,
    ModuleConfigurations = {
        Sync = {
            SynchronizationRoot = "${SYNC}",
            HttpSynchronizationRepositories = {
                "data.openspaceproject.com/request"
            }
        }
    },
    RenderingMethod = "Framebuffer",
    OpenGLDebugContext = {
       Activate = false,
       FilterIdentifier = {
           { Type = "Other", Source = "API", Identifier = 131185 },
           { Type = "Performance", Source = "API", Identifier = 131186 }, --Buffer performance warning: "copied/moved from VIDEO memory to HOST memory"
           { Type = "Deprecated", Source = "API", Identifier = 7} -- API_ID_LINE_WIDTH deprecated behavior warning has been generated
       },
--      FilterSeverity = { }
    },
    --RenderingMethod = "ABuffer" -- alternative: "Framebuffer",

    ServerPasskey = "secret!",
<<<<<<< HEAD
    ClientWhitelist = "127.0.0.1 localhost",
    WebHelperLocation = "${BASE}/bin/Release/openspace_web_helper",
    -- WebGuiUrl = "file://${BASE_PATH}/gui/index.html#/onscreen/"
    WebGuiUrl = "http://localhost:8080/#/ontouch/"
=======
    ClientAddressWhitelist = "127.0.0.1 localhost",
    WebHelperLocation = "${BASE}/bin/Release/openspace_web_helper",
    -- CefWebGuiUrl = "file://${BASE_PATH}/gui/index.html#/onscreen/"
    CefWebGuiUrl = "http://localhost:8080/#/onscreen/"
>>>>>>> b8d05b33
}<|MERGE_RESOLUTION|>--- conflicted
+++ resolved
@@ -129,15 +129,8 @@
     --RenderingMethod = "ABuffer" -- alternative: "Framebuffer",
 
     ServerPasskey = "secret!",
-<<<<<<< HEAD
-    ClientWhitelist = "127.0.0.1 localhost",
-    WebHelperLocation = "${BASE}/bin/Release/openspace_web_helper",
-    -- WebGuiUrl = "file://${BASE_PATH}/gui/index.html#/onscreen/"
-    WebGuiUrl = "http://localhost:8080/#/ontouch/"
-=======
     ClientAddressWhitelist = "127.0.0.1 localhost",
     WebHelperLocation = "${BASE}/bin/Release/openspace_web_helper",
     -- CefWebGuiUrl = "file://${BASE_PATH}/gui/index.html#/onscreen/"
     CefWebGuiUrl = "http://localhost:8080/#/onscreen/"
->>>>>>> b8d05b33
 }