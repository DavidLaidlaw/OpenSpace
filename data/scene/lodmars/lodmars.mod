local marsEllipsoid = {3396190.0, 3396190.0, 3376200.0}
return {
    -- Mars barycenter module
    {
        Name = "MarsCenterOfMass",
        Parent = "SolarSystemBarycenter",
<<<<<<< HEAD
    },
    -- RenderableGlobe module
    {   
        Name = "Mars",
        Parent = "MarsBarycenter",
=======
>>>>>>> 1195ff96
        Transform = {
            Translation = {
                Type = "SpiceEphemeris",
                Body = "MARS BARYCENTER",
                Reference = "ECLIPJ2000",
                Observer = "SUN",
                Kernels = {
                    "${OPENSPACE_DATA}/spice/de430_1850-2150.bsp"
                }
            },
        },
    },
    -- RenderableGlobe module
    {   
        Name = "LodMars",
        Parent = "MarsCenterOfMass",
        Transform = {
            Rotation = {
                Type = "SpiceRotation",
                SourceFrame = "IAU_MARS",
                DestinationFrame = "GALACTIC",
            },
            Scale = {
                Type = "StaticScale",
                Scale = 1,
            },
        },
        Renderable = {
            Type = "RenderableGlobe",
<<<<<<< HEAD
            Radii = {3396190.0, 3396190.0, 3376200.0}, -- Mars' radii
=======
            Radii = marsEllipsoid, -- Mars' radii
>>>>>>> 1195ff96
            CameraMinHeight = 1000,
            InteractionDepthBelowEllipsoid = 10000, -- Useful when having negative height map values
            SegmentsPerPatch = 90,
            TextureInitData = {
                ColorTextureMinimumSize = 512,
                OverlayMinimumSize = 512,
                HeightMapMinimumSize = 90,
            },
            Textures = {
                ColorTextures = {
                    {
                        Type = "SingleImage",
                        Name = "Debug Tiles",
                        FilePath = "../debugglobe/textures/test_tile.png",
                    },
                    {
                        Name = "MARS_Viking_MDIM21",
                        FilePath = "map_service_configs/MARS_Viking_MDIM21.xml",
                    },
                    {
                        Name = "Mars Viking Clr",
                        FilePath = "map_datasets/Mars_Viking_ClrMosaic_global_925m_longlat_full.vrt",
                        Enabled = true,
                    },
                },
                GrayScaleOverlays = {
                    {
                        Name = "CTX Mosaic",
                        FilePath = "map_service_configs/CTX_Mosaic.xml",
                        Enabled = true,
                    },
                    {
                        Name = "West_Candor_Chasma_longlat_global",
                        FilePath = "map_datasets/West_Candor_Chasma_longlat_global.vrt",
                        --Enabled = true,
                    },
                    {
                        Name = "Layered Rock Outcrops in Southwest Candor Chasma",
                        FilePath = "map_datasets/Layered_Rock_Outcrops_in_Southwest_Candor_Chasma_A.vrt",
                    },
                },
                NightTextures = {
                    {
                        Name = "Mars Night Texture",
                        FilePath = "map_datasets/MarsNight.vrt",
                        Enabled = true,
                    },
                },
                WaterMasks = {

                },
                Overlays = {
                    {
                        Type = "ChunkIndex",
                        Name = "Indices",
                    },
                    {
                        Type = "SizeReference",
                        Name = "Size Reference",
                        Radii = marsEllipsoid,
                        BackgroundImagePath = "../debugglobe/textures/arrows.png",
                    },
                },
                HeightMaps = {
                    {
                        Name = "Mola Elevation",
                        FilePath = "map_service_configs/Mola_Elevation.xml",
                        Enabled = true,
                        MinimumPixelSize = 90,
                        DoPreProcessing = true,
                    },
                    {
                        Name = "West_Candor_Chasma_DEM_longlat_global",
                        FilePath = "map_datasets/West_Candor_Chasma_DEM_longlat_global.vrt",
                        --Enabled = true,
                        MinimumPixelSize = 90,
                        DoPreProcessing = true,
                    },
                    {
                        Name = "Layered Rock Outcrops in Southwest Candor Chasma",
                        FilePath = "map_datasets/Layered_Rock_Outcrops_in_Southwest_Candor_Chasma_DEM.vrt",
                        MinimumPixelSize = 90,
                        DoPreProcessing = true,
                    },
                },
                HeightMapOverlays = {
                },
            },
        },

        GuiName = "/Solar/Planets/LodMars"
    },
    -- MarsTrail module
    {   
        Name = "MarsTrail",
        Parent = "Sun",
        Renderable = {
            Type = "RenderableTrail",
            Body = "MARS BARYCENTER",
            Frame = "GALACTIC",
            Observer = "SUN",
            RGB = { 1, 0.8, 0.5 },
            TropicalOrbitPeriod = 686.973,
            EarthOrbitRatio = 1.881,
            DayLength = 24.6597,
            Textures = {
                Type = "simple",
                Color = "${COMMON_MODULE}/textures/glare_blue.png",
                -- need to add different texture
            },  
        },
        GuiName = "/Solar/MarsTrail"
    }
}<|MERGE_RESOLUTION|>--- conflicted
+++ resolved
@@ -2,16 +2,8 @@
 return {
     -- Mars barycenter module
     {
-        Name = "MarsCenterOfMass",
+        Name = "MarsBarycenter",
         Parent = "SolarSystemBarycenter",
-<<<<<<< HEAD
-    },
-    -- RenderableGlobe module
-    {   
-        Name = "Mars",
-        Parent = "MarsBarycenter",
-=======
->>>>>>> 1195ff96
         Transform = {
             Translation = {
                 Type = "SpiceEphemeris",
@@ -26,8 +18,8 @@
     },
     -- RenderableGlobe module
     {   
-        Name = "LodMars",
-        Parent = "MarsCenterOfMass",
+        Name = "Mars",
+        Parent = "MarsBarycenter",
         Transform = {
             Rotation = {
                 Type = "SpiceRotation",
@@ -41,11 +33,7 @@
         },
         Renderable = {
             Type = "RenderableGlobe",
-<<<<<<< HEAD
-            Radii = {3396190.0, 3396190.0, 3376200.0}, -- Mars' radii
-=======
-            Radii = marsEllipsoid, -- Mars' radii
->>>>>>> 1195ff96
+            Radii = marsEllipsoid,
             CameraMinHeight = 1000,
             InteractionDepthBelowEllipsoid = 10000, -- Useful when having negative height map values
             SegmentsPerPatch = 90,
@@ -88,11 +76,11 @@
                     },
                 },
                 NightTextures = {
-                    {
+                    --[[{
                         Name = "Mars Night Texture",
                         FilePath = "map_datasets/MarsNight.vrt",
                         Enabled = true,
-                    },
+                    },]]
                 },
                 WaterMasks = {
 
