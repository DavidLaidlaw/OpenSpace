--- conflicted
+++ resolved
@@ -18,31 +18,8 @@
     {   
         Name = "Uranus",
         Parent = "UranusBarycenter",
-<<<<<<< HEAD
         -- SphereOfInfluency unit is meters                
 		SphereOfInfluency = 3.0E+8,
-        Renderable = {
-            Type = "RenderablePlanet",
-            Frame = "IAU_URANUS",
-            Body = "URANUS BARYCENTER",
-            Geometry = {
-                Type = "SimpleSphere",
-                Radius = 2.5362E7,
-                Segments = 100
-            },
-            Textures = {
-                Type = "simple",
-                Color = "textures/uranus.jpg",
-            },
-            Atmosphere = {
-                Type = "Nishita", -- for example, values missing etc etc
-                MieFactor = 1.0,
-                MieColor = {1.0, 1.0, 1.0}
-            }
-        },
-        Tag = "planet_solarSystem",
-=======
->>>>>>> 0b063827
         Transform = {
             Rotation = {
                 Type = "SpiceRotation",
