--- conflicted
+++ resolved
@@ -109,95 +109,6 @@
     GuiPath = "/Solar System/Planets/Mars/Curiosity "
 }
 
-<<<<<<< HEAD
-
--- MastCam
-
-
---Shall have a static rotation about rovers Z by 181 degrees
-local RSM_ZERO_AZ_Location = {
-    Name = "RSM_ZERO_AZ_Location",
-    Parent = RoverLocation.Name,
-    GuiPath = "/Solar System/Planets/Mars/Curiosity "
-}
-
-local RSM_AZ_Location = {
-    Name = "RSM_AZ_Location",
-    Parent = RSM_ZERO_AZ_Location.Name,
-    Transform = {
-        Translation = {
-            Type = "StaticTranslation",
-            Position = {0.743, 0.567, -0.562}
-        },
-        Rotation = {
-            Type = "StaticRotation",
-            Rotation = {1.0, 0.0, 0.0,
-                0.0,-0.598460,0.801153,
-                0.000000,-0.801153,-0.598460
-            }
-        },
-    },
-    GuiPath = "/Solar System/Planets/Mars/Curiosity "
-}
-
-local RSM_AZ_Rotation = {
-    Name = "RSM_AZ_Rotation",
-    Parent = RSM_AZ_Location.Name,
-    Transform = {
-        Rotation = {
-            Type = "SpiceRotation",
-            SourceFrame = "MSL_RSM_ZERO_AZ",
-            DestinationFrame = "MSL_RSM_AZ",
-            Kernels = kernels.CuriosityKernels
-        }
-    },
-    GuiPath = "/Solar System/Planets/Mars/Curiosity "
-}
-
-
-
-
--- Shall have static rotation about rovers Y by -91 dregrees
-local RSM_ZERO_EL_Location = {
-    Name = "RSM_ZERO_EL_Location",
-    Parent = RSM_AZ_Rotation.Name,
-    GuiPath = "/Solar System/Planets/Mars/Curiosity "
-}
-
-local RSM_EL_Location = {
-    Name = "RSM_EL_Location",
-    Parent = RSM_ZERO_EL_Location.Name,
-    Transform = {
-        Translation = {
-            Type = "StaticTranslation",
-            Position = {0.015, 0.0, -0.505}
-        }
-    },
-    GuiPath = "/Solar System/Planets/Mars/Curiosity "
-}
-
-local RSM_EL_Rotation = {
-    Name = "RSM_EL_Rotation",
-    Parent = RSM_EL_Location.Name,
-    Transform = {
-        --Rotation = {
-        --    Type = "SpiceRotation",
-        --    SourceFrame = "MSL_RSM_ZERO_EL",
-        --    DestinationFrame = "MSL_RSM_EL",
-        --    Kernels = kernels.CuriosityKernels
-        --}
-    },
-    GuiPath = "/Solar System/Planets/Mars/Curiosity "
-}
-
-local RSM_HEAD_Location = {
-    Name = "RSM_HEAD_Location",
-    Parent = RSM_EL_Rotation.Name,
-    Transform = {
-        Translation = {
-            Type = "StaticTranslation",
-            Position = {0.235, 0.0, -0.306}
-=======
 --WRIST
 local RA_Wrist_Location = {
     Name = "RA_Wrist_Location",
@@ -212,16 +123,11 @@
         Translation = {
             Type = "StaticTranslation",
             Position = {0.77, 0.13, 0.035}
->>>>>>> 9807c0d9
-        }
-    },
-    GuiPath = "/Solar System/Planets/Mars/Curiosity "
-}
-<<<<<<< HEAD
-
-
-
-
+
+        }
+    },
+    GuiPath = "/Solar System/Planets/Mars/Curiosity "
+}
 
 
 
@@ -244,29 +150,6 @@
 --}
 
 
-assetHelper.registerSceneGraphNodesAndExport(asset, { 
-    CuriosityPosition,
-    RoverLocation,
-    RA_Base_Location,
-    RA_Shoulder_AZ_Location,
-    RA_Shoulder_EL_Location,
-    RA_Elbow_Location,
-    --RA_Wrist_Location,
-    RSM_ZERO_AZ_Location,
-    RSM_AZ_Location,
-    RSM_AZ_Rotation,
-    RSM_ZERO_EL_Location,
-    RSM_EL_Location,
-    RSM_EL_Rotation,
-    RSM_HEAD_Location
-    -- RA_Orientation,
-    -- RA_SHOULDER_AZ_Orientation,
-    -- RA_SHOULDER_EL_Orientation,
-    -- RA_ELBOW_Orientation,
-    -- RA_WRIST_Orientation
-})
-=======
->>>>>>> 9807c0d9
 
 --TURRET
 local RA_Turret_Location = {
@@ -285,8 +168,77 @@
 
 ---- MASTCAM RSM ----
 
-<<<<<<< HEAD
-=======
+--Shall have a static rotation about rovers Z by 181 degrees
+local RSM_ZERO_AZ_Location = {
+    Name = "RSM_ZERO_AZ_Location",
+    Parent = RoverLocation.Name,
+    GuiPath = "/Solar System/Planets/Mars/Curiosity "
+}
+
+local RSM_AZ_Location = {
+    Name = "RSM_AZ_Location",
+    Parent = RSM_ZERO_AZ_Location.Name,
+    Transform = {
+        Translation = {
+            Type = "StaticTranslation",
+            Position = {0.743, 0.567, -0.562}
+        },
+        Rotation = {
+            Type = "SpiceRotation",
+            SourceFrame = "MSL_RSM_ZERO_AZ",
+            DestinationFrame = "MSL_RSM_AZ",
+            Kernels = kernels.CuriosityKernels
+        }
+    },
+    GuiPath = "/Solar System/Planets/Mars/Curiosity "
+}
+
+
+
+
+-- Shall have static rotation about rovers Y by -91 dregrees
+local RSM_ZERO_EL_Location = {
+    Name = "RSM_ZERO_EL_Location",
+    Parent = RSM_AZ_Location.Name,
+    GuiPath = "/Solar System/Planets/Mars/Curiosity "
+}
+
+local RSM_EL_Location = {
+    Name = "RSM_EL_Location",
+    Parent = RSM_ZERO_EL_Location.Name,
+    Transform = {
+        Translation = {
+            Type = "StaticTranslation",
+            Position = {0.015, 0.0, -0.505}
+        },
+        Rotation = {
+            Type = "SpiceRotation",
+            SourceFrame = "MSL_RSM_ZERO_EL",
+            DestinationFrame = "MSL_RSM_EL",
+            Kernels = kernels.CuriosityKernels
+        }
+    },
+    GuiPath = "/Solar System/Planets/Mars/Curiosity "
+}
+
+
+local RSM_HEAD_Location = {
+    Name = "RSM_HEAD_Location",
+    Parent = RSM_EL_Location.Name,
+    Transform = {
+        Translation = {
+            Type = "StaticTranslation",
+            Position = {0.235, 0.0, -0.306}
+        }
+    },
+    GuiPath = "/Solar System/Planets/Mars/Curiosity "
+}
+
+
+
+
+
+
 ---- HIGH GAIN ANTENNA HGA ----
 
 local HGA_AZ_Location = {
@@ -339,8 +291,13 @@
     RA_Wrist_Location,
     RA_Turret_Location,
     RA_Mahli_Location,
+
+    RSM_ZERO_AZ_Location,
+    RSM_AZ_Location,
+    RSM_ZERO_EL_Location,
+    RSM_EL_Location,
+    RSM_HEAD_Location,
     HGA_AZ_Location,
     HGA_EL_Location
 })
 
->>>>>>> 9807c0d9
