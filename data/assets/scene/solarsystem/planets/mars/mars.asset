--- conflicted
+++ resolved
@@ -60,8 +60,6 @@
         FilePath = mapServiceConfigs .. "/AWS/Mola_PseudoColor.wms"
     },
     {
-<<<<<<< HEAD
-=======
         Identifier = "CTX_Mosaic_LiU",
         Name = "CTX Mosaic [LiU]",
         FilePath = mapServiceConfigs .. "/LiU/CTX.wms",
@@ -69,7 +67,6 @@
     },
     {
         Identifier = "CTX_Mosaic_Utah",
->>>>>>> b8d05b33
         Name = "CTX Mosaic [Utah]",
         FilePath = mapServiceConfigs .. "/Utah/CTX.wms",
         BlendMode = "Color"
@@ -127,8 +124,6 @@
         TilePixelSize = 90
     },
     {
-<<<<<<< HEAD
-=======
         Identifier = "Mola_Europe",
         Name = "Mola Elevation [Europe]",
         FilePath = mapServiceConfigs .. "/LiU/Mola_Elevation.wms",
@@ -137,7 +132,6 @@
     },
     {
         Identifier = "Mola_Utah",
->>>>>>> b8d05b33
         Name = "Mola Elevation [Utah]",
         FilePath = mapServiceConfigs .. "/Utah/Mola_Elevation.wms",
         TilePixelSize = 90
