--- conflicted
+++ resolved
@@ -6,31 +6,12 @@
     -- Jump back one day to show a complete planet
     openspace.time.setTime(openspace.time.advancedTime(now, "-1d"))
 
-<<<<<<< HEAD
-    sceneHelper.bindKeys(Keybindings)
-
-    openspace.setDefaultGuiSorting()
-
-    openspace.globebrowsing.loadWMSServersFromFile(
-        openspace.absPath("${DATA}/globebrowsing_servers.lua")
-    )
-
     openspace.markInterestingTimes({
     	{"Happy Birthday!", "1984 05 08"}
     })
 
-    openspace.addVirtualProperty(
-        "BoolProperty",
-        "Show Trails",
-        "Scene.*Trail.Renderable.Enabled",
-        "Disable or enable all trails of the scene at the same time",
-        true,
-        nil,
-        nil
-    )
-=======
     openspace.markInterestingNodes({ "Earth", "Mars", "Moon", "Sun" })
->>>>>>> cdeaae50
+
 
     openspace.navigation.setCameraState({
         Anchor = earthAsset.Earth.Identifier,
