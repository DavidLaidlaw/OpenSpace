--- conflicted
+++ resolved
@@ -1,33 +1,11 @@
-<<<<<<< HEAD
+
 local assetHelper = asset.require("util/asset_helper")
 local transforms = asset.require('scene/solarsystem/planets/mars/transforms')
-=======
->>>>>>> 5445c8b3
+
 local texturePath = asset.localResource("../test2.jpg")
 local texturePath2 = asset.localResource("../test3.jpg")
 
-<<<<<<< HEAD
 
-local catSphere = {
-    Name = "Cat Sphere",
-    Parent = transforms.MarsBarycenter.Name,
-    Transform = {
-      Rotation = {
-        Type = "SpiceRotation",
-        SourceFrame = "IAU_MARS",
-      }
-    },
-    Renderable = {
-      Type = "RenderableMarsrover",
-      Size = 10,
-      Segments = 20,
-      Texture = texturePath
-    }
-}
-
-assetHelper.registerSceneGraphNodesAndExport(asset, { catSphere })
-=======
-local assetHelper = asset.require('util/asset_helper')
 
 local textures = asset.syncedResource({
     Name = "Mars Curiosity Textures",
@@ -60,6 +38,3 @@
 asset.export("CuriosityModels", models)
 
 
-
-
->>>>>>> 5445c8b3
