--- conflicted
+++ resolved
@@ -74,12 +74,8 @@
 }
 
 bool SessionRecording::startRecording(const std::string& filename) {
-<<<<<<< HEAD
-
-    std::string absFilename = absPath(filename);
-=======
+
     const std::string absFilename = absPath(filename);
->>>>>>> 8ff4a63b
 
     if (_state == SessionState::Playback) {
         _playbackFile.close();
@@ -128,11 +124,7 @@
 bool SessionRecording::startPlayback(const std::string& filename,
                                      KeyframeTimeRef timeMode, bool forceSimTimeAtStart)
 {
-<<<<<<< HEAD
-    std::string absFilename = absPath(filename);
-=======
     const std::string absFilename = absPath(filename);
->>>>>>> 8ff4a63b
 
     if (_state == SessionState::Recording) {
         LERROR("Unable to start playback while in session recording mode");
