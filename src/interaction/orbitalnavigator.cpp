/*****************************************************************************************
 *                                                                                       *
 * OpenSpace                                                                             *
 *                                                                                       *
 * Copyright (c) 2014-2018                                                               *
 *                                                                                       *
 * Permission is hereby granted, free of charge, to any person obtaining a copy of this  *
 * software and associated documentation files (the "Software"), to deal in the Software *
 * without restriction, including without limitation the rights to use, copy, modify,    *
 * merge, publish, distribute, sublicense, and/or sell copies of the Software, and to    *
 * permit persons to whom the Software is furnished to do so, subject to the following   *
 * conditions:                                                                           *
 *                                                                                       *
 * The above copyright notice and this permission notice shall be included in all copies *
 * or substantial portions of the Software.                                              *
 *                                                                                       *
 * THE SOFTWARE IS PROVIDED "AS IS", WITHOUT WARRANTY OF ANY KIND, EXPRESS OR IMPLIED,   *
 * INCLUDING BUT NOT LIMITED TO THE WARRANTIES OF MERCHANTABILITY, FITNESS FOR A         *
 * PARTICULAR PURPOSE AND NONINFRINGEMENT. IN NO EVENT SHALL THE AUTHORS OR COPYRIGHT    *
 * HOLDERS BE LIABLE FOR ANY CLAIM, DAMAGES OR OTHER LIABILITY, WHETHER IN AN ACTION OF  *
 * CONTRACT, TORT OR OTHERWISE, ARISING FROM, OUT OF OR IN CONNECTION WITH THE SOFTWARE  *
 * OR THE USE OR OTHER DEALINGS IN THE SOFTWARE.                                         *
 ****************************************************************************************/

#include <openspace/interaction/orbitalnavigator.h>

#include <openspace/scene/scenegraphnode.h>
#include <openspace/util/updatestructures.h>
#include <openspace/rendering/renderable.h>

#include <ghoul/logging/logmanager.h>
#include <ghoul/fmt.h>

#include <glm/gtx/quaternion.hpp>
#include <glm/gtx/vector_angle.hpp>

namespace {
    constexpr const char* _loggerCat = "OrbitalNavigator";

    static const openspace::properties::Property::PropertyInfo RollFrictionInfo = {
        "RollFriction",
        "Roll Friction",
        "If this is enabled, a small friction is applied to the rolling part of the "
        "camera motion, thus slowing it down within a small time period. If this value "
        "is disabled, the camera will roll forever."
    };

    static const openspace::properties::Property::PropertyInfo RotationalFrictionInfo = {
        "RotationalFriction",
        "Rotational Friction",
        "If this is enabled, a small friction is applied to the rotational part of the "
        "camera motion, thus slowing it down within a small time period. If this value "
        "is disabled, the camera will rotate forever."
    };

    static const openspace::properties::Property::PropertyInfo ZoomFrictionInfo = {
        "ZoomFriction",
        "Zoom Friction",
        "If this is enabled, a small friction is applied to the zoom part of the camera "
        "motion, thus slowing it down within a small time period. If this value is "
        "disabled, the camera will zoom in or out forever."
    };

    static const openspace::properties::Property::PropertyInfo MouseSensitivityInfo = {
        "MouseSensitivity",
        "Mouse Sensitivity",
        "Determines the sensitivity of the camera motion thorugh the mouse. The lower "
        "the sensitivity is the less impact a mouse motion will have."
    };

    static const openspace::properties::Property::PropertyInfo JoystickSensitivityInfo = {
        "JoystickSensitivity",
        "Joystick Sensitivity",
        "Determines the sensitivity of the camera motion thorugh a joystick. The lower "
        "the sensitivity is the less impact a joystick motion will have."
    };

    static const openspace::properties::Property::PropertyInfo FrictionInfo = {
        "Friction",
        "Friction Factor",
        "Determines the factor that is applied if the 'Roll Friction', 'Rotational "
        "Friction', and 'Zoom Friction' values are enabled. The lower this value is, the "
        "faster the camera movements will stop."
    };

    static const openspace::properties::Property::PropertyInfo FollowFocusNodeInfo = {
        "FollowFocusNodeRotationDistance",
        "Follow focus node rotation distance",
        "" // @TODO Missing documentation
    };

    static const openspace::properties::Property::PropertyInfo MinimumDistanceInfo = {
        "MinimumAllowedDistance",
        "Minimum allowed distance",
        "" // @TODO Missing documentation
    };

    static const openspace::properties::Property::PropertyInfo VelocityZoomControlInfo = {
        "VelocityZoomControl",
        "Velocity zoom control",
        "Controls the velocity of the camera motion when zooming in to the focus node. "
        "The higher the value the faster the camera will move towards the focus."
    };

    static const openspace::properties::Property::PropertyInfo FlyToNodeInfo = {
        "FlyToNode",
        "Fly to focus node",
        "Determines whether to fly to the focus node or just focus on it."
    };

    static const openspace::properties::Property::PropertyInfo OverviewInfo = {
        "Overview",
        "Overview",
        "Determines whether to zoom out to an overview or not."
    };
    static const openspace::properties::Property::PropertyInfo ApplyOverviewInfo = {
        "ApplyOverview",
        "Apply overview ",
        "Triggering this property makes the camera move to an overview."
    };
    static const openspace::properties::Property::PropertyInfo ApplyFlyToInfo = {
        "ApplyFlyTo",
        "Apply fly to node",
        "Triggering this property makes the camera move to the focus node."
    };
} // namespace

namespace openspace::interaction {

OrbitalNavigator::Friction::Friction()
    : properties::PropertyOwner({ "Friction" })
    , roll(RollFrictionInfo, true)
    , rotational(RotationalFrictionInfo, true)
    , zoom(ZoomFrictionInfo, true)
    , friction(FrictionInfo, 0.5f, 0.f, 1.f)
{
    addProperty(roll);
    addProperty(rotational);
    addProperty(zoom);
    addProperty(friction);
}

OrbitalNavigator::OrbitalNavigator()
    : properties::PropertyOwner({ "OrbitalNavigator" })
    , _followFocusNodeRotationDistance(FollowFocusNodeInfo, 5.0f, 0.0f, 20.f)
    , _minimumAllowedDistance(MinimumDistanceInfo, 10.0f, 0.0f, 10000.f)
<<<<<<< HEAD
    , _sensitivity(SensitivityInfo, 15.0f, 1.0f, 50.f)
    , _mouseStates(_sensitivity * pow(10.0, -4), 1 / (_friction.friction + 0.0000001))
    , _velocitySensitivity(VelocityZoomControlInfo, 0.05f, 0.001f, 0.1f)
    , _flyTo(FlyToNodeInfo, true)
    , _overview(OverviewInfo, false)
    , _applyOverview(ApplyOverviewInfo)
    ,_applyFlyTo(ApplyFlyToInfo)
=======
    , _mouseSensitivity(MouseSensitivityInfo, 15.0f, 1.0f, 50.f)
    , _joystickSensitivity(JoystickSensitivityInfo, 10.0f, 1.0f, 50.f)
    , _mouseStates(_mouseSensitivity * 0.0001, 1 / (_friction.friction + 0.0000001))
    , _joystickStates(_joystickSensitivity * 0.1, 1 / (_friction.friction + 0.0000001))
>>>>>>> a881eef1
{
    auto smoothStep =
        [](double t) {
            double res = 3.0 * t*t  - 2.0 * t*t*t;
            return glm::clamp(res, 0.0, 1.0);
        };
    _followRotationInterpolator.setTransferFunction(smoothStep);

    addProperty(_applyOverview);
    addProperty(_applyFlyTo);

    _applyOverview.onChange([this]() { _overview = true; });
    _applyFlyTo.onChange([this]() { _flyTo = true; });

    // The transfer function is used here to get a different interpolation than the one
    // obtained from newValue = lerp(0, currentValue, dt). That one will result in an
    // exponentially decreasing value but we want to be able to control it. Either as
    // a linear interpolation or a smooth step interpolation. Therefore we use
    // newValue = lerp(0, currentValue * f(t) * dt) where f(t) is the transfer function
    // and lerp is a linear iterpolation
    // lerp(endValue, startValue, interpolationParameter).
    //
    // The transfer functions are derived from:
    // f(t) = d/dt ( ln(1 / f_orig(t)) ) where f_orig is the transfer function that would
    // be used if the interpolation was sinply linear between a start value and an end
    // value instead of current value and end value (0) as we use it when inerpoláting.
    // As an example f_orig(t) = 1 - t yields f(t) = 1 / (1 - t) which results in a 
    // interpolation from 1 to 0.

    auto smoothStepDerivedTranferFunction = [](double t) {
        return (6 * (t + t*t) / (1 - 3 * t*t + 2 * t*t*t));
    };
    _rotateToFocusNodeInterpolator.setTransferFunction(smoothStepDerivedTranferFunction);

    // Define callback functions for changed properties
    _friction.roll.onChange([&]() {
        _mouseStates.setRotationalFriction(_friction.roll);
        _joystickStates.setRotationalFriction(_friction.roll);
    });
    _friction.rotational.onChange([&]() {
        _mouseStates.setHorizontalFriction(_friction.rotational);
        _joystickStates.setHorizontalFriction(_friction.rotational);
    });
    _friction.zoom.onChange([&]() {
        _mouseStates.setVerticalFriction(_friction.zoom);
        _joystickStates.setVerticalFriction(_friction.zoom);
    });
    _friction.friction.onChange([&]() {
        _mouseStates.setVelocityScaleFactor(1 / (_friction.friction + 0.0000001));
        _joystickStates.setVelocityScaleFactor(1 / (_friction.friction + 0.0000001));
    });

    _mouseSensitivity.onChange([&]() {
        _mouseStates.setSensitivity(_mouseSensitivity * pow(10.0, -4));
    });
    _joystickSensitivity.onChange([&]() {
        _joystickStates.setSensitivity(_joystickSensitivity * pow(10.0, -4));
    });


    addPropertySubOwner(_friction);

    addProperty(_followFocusNodeRotationDistance);
    addProperty(_minimumAllowedDistance);
<<<<<<< HEAD
    addProperty(_sensitivity);
    addProperty(_velocitySensitivity);
    addProperty(_flyTo);
    addProperty(_overview);
=======
    addProperty(_mouseSensitivity);
    addProperty(_joystickSensitivity);
>>>>>>> a881eef1
}

OrbitalNavigator::~OrbitalNavigator() {}

void OrbitalNavigator::updateStatesFromInput(const InputState& inputState,
                                                  double deltaTime)
{
    _mouseStates.updateStateFromInput(inputState, deltaTime);
    _joystickStates.updateStateFromInput(inputState, deltaTime);
}

void OrbitalNavigator::updateCameraStateFromStates(Camera& camera, double deltaTime){
    if (_focusNode) {
        // Read the current state of the camera
        glm::dvec3 camPos = camera.positionVec3();
        glm::dvec3 centerPos = _focusNode->worldPosition();

        // Follow focus nodes movement
        glm::dvec3 focusNodeDiff = centerPos - _previousFocusNodePosition;

        _previousFocusNodePosition = centerPos;
        length(focusNodeDiff);
        glm::dvec3 camPosToCenterPosDiff = camPos - centerPos;
        camPos += focusNodeDiff;

        // Calculate a position handle based on the camera position in world space
        SurfacePositionHandle posHandle = calculateSurfacePositionHandle(camPos);

        // Distance from the camera to the focus node
        double distFromCameraToFocus = glm::distance(camPos, centerPos);

        // Get the radius of a focusNode, to be used in the case of zooming                           
        glm::dvec3 centerToActualSurfaceModelSpace = posHandle.centerToReferenceSurface +
            posHandle.referenceSurfaceOutDirection * posHandle.heightToSurface;
        glm::dvec3 centerToActualSurface = glm::dmat3(_focusNode->modelTransform()) * centerToActualSurfaceModelSpace;
        double planetRadius = length(centerToActualSurface);

        // The distance from the focus node's center to the camera when zoomed in,
        // i.e. the distance limit when focus is set optimally
        double focusLimit = planetRadius * 4;

        // Zoom in on the focusNode and move towards it, but when the camera arrives to
        // the focus node make it possible for the user to manually zoom in even closer
        // or to zoom further out 
        if (_flyTo) {
            if (distFromCameraToFocus > (focusLimit + planetRadius/10.0))
                camPos = zoomToFocusNode(camPos, distFromCameraToFocus, camPosToCenterPosDiff, focusLimit);
            else 
                _flyTo = false; 
        }

        // Zoom away from the focus node until the entire solar system is in the camera view
        /* TODO: Remove magic numbers */
        if (_overview) {
            double solarSystemLimit = 2.2e+13;
            _flyTo = false;

            if (length(camPos) <= solarSystemLimit) {
                camPos = zoomToFocusNode(camPos, solarSystemLimit, -camPosToCenterPosDiff, length(camPos));
                if (length(camPos) > solarSystemLimit*0.9)
                    _overview = false;
            }
            else {
                _overview = false;
            }
        }

        // Decompose camera rotation so that we can handle global and local rotation
        // individually. Then we combine them again when finished.
        CameraRotationDecomposition camRot = decomposeCameraRotation(
            camPos,
            camera.rotationQuaternion(),
            camera.lookUpVectorWorldSpace(),
            camera.viewDirectionWorldSpace()
        );

        // Rotate with the object by finding a differential rotation from the previous
        // to the current rotation
        glm::dmat3 objectStateMatrix = _focusNode->worldRotationMatrix();
        glm::dquat objectRotation = glm::quat_cast(objectStateMatrix);
        glm::dquat focusNodeRotationDiff =
            _previousFocusNodeRotation * glm::inverse(objectRotation);
        _previousFocusNodeRotation = objectRotation;

        // Interpolate rotation differential so that the camera rotates with the object
        // only if close enough
        focusNodeRotationDiff = interpolateRotationDifferential(
            deltaTime,
            1.0,
            focusNodeRotationDiff,
            centerPos,
            camPos,
            posHandle
        );

        // Update local rotation
        camRot.localRotation = roll(deltaTime, camRot.localRotation);
        camRot.localRotation = interpolateLocalRotation(deltaTime, camRot.localRotation);
        camRot.localRotation = rotateLocally(deltaTime, camRot.localRotation);

        // Horizontal translation
        camPos = translateHorizontally(
            deltaTime,
            camPos,
            centerPos,
            focusNodeRotationDiff,
            camRot.globalRotation,
            posHandle
        );

        // Horizontal translation by focus node rotation
        camPos = followFocusNodeRotation(
            camPos,
            centerPos,
            focusNodeRotationDiff
        );

        // Recalculate posHandle since horizontal position changed
        posHandle = calculateSurfacePositionHandle(camPos);

        camRot.globalRotation = rotateGlobally(
            camRot.globalRotation,
            centerPos,
            focusNodeRotationDiff,
            camPos,
            posHandle
        );

        // Rotate around the surface out direction
        camRot.globalRotation = rotateHorizontally(
            deltaTime,
            camRot.globalRotation,
            camPos,
            posHandle
        );

        // Perform the vertical movements
        camPos = translateVertically(deltaTime, camPos, centerPos, posHandle);
        camPos = pushToSurface(
            _minimumAllowedDistance,
            camPos,
            centerPos,
            posHandle
        ); 

        // Update the camera state
        camera.setPositionVec3(camPos);
        camera.setRotation(camRot.globalRotation * camRot.localRotation);
    }
}

void OrbitalNavigator::setFocusNode(SceneGraphNode* focusNode) {
    _focusNode = focusNode;
    _flyTo = true;

    if (_focusNode != nullptr) {
        _previousFocusNodePosition = _focusNode->worldPosition();
        _previousFocusNodeRotation = glm::quat_cast(_focusNode->worldRotationMatrix());
    }
}

void OrbitalNavigator::startInterpolateCameraDirection(const Camera& camera) {
    glm::dvec3 camPos = camera.positionVec3();
    glm::dvec3 camDir = glm::normalize(camera.rotationQuaternion() * glm::dvec3(0.0, 0.0, -1.0));
    glm::dvec3 centerPos = _focusNode->worldPosition();
    glm::dvec3 directionToCenter = glm::normalize(centerPos - camPos);  

    double angle = glm::angle(camDir, directionToCenter);

    // Minimum is two second. Otherwise proportional to angle
    _rotateToFocusNodeInterpolator.setInterpolationTime(static_cast<float>(
        glm::max(angle * 2.0, 2.0) 
    ));
    _rotateToFocusNodeInterpolator.start();
}

bool OrbitalNavigator::followingNodeRotation() const {
    return _followRotationInterpolator.value() >= 1.0;
}

SceneGraphNode* OrbitalNavigator::focusNode() const {
    return _focusNode;
}

bool OrbitalNavigator::hasRotationalFriction() const {
    return _friction.rotational;
}

bool OrbitalNavigator::hasZoomFriction() const {
    return _friction.zoom;
}

bool OrbitalNavigator::hasRollFriction() const {
    return _friction.roll;
}

OrbitalNavigator::CameraRotationDecomposition
    OrbitalNavigator::decomposeCameraRotation(
        const glm::dvec3& cameraPosition,
        const glm::dquat& cameraRotation,
        const glm::dvec3& cameraLookUp,
        const glm::dvec3& cameraViewDirection)
{
    glm::dmat4 inverseModelTransform = _focusNode->inverseModelTransform();
    glm::dmat4 modelTransform = _focusNode->modelTransform();
    glm::dvec3 cameraPositionModelSpace =
        glm::dvec3(inverseModelTransform * glm::dvec4(cameraPosition, 1));

    SurfacePositionHandle posHandle =
        _focusNode->calculateSurfacePositionHandle(cameraPositionModelSpace);

    glm::dvec3 directionFromSurfaceToCameraModelSpace =
        posHandle.referenceSurfaceOutDirection;
    glm::dvec3 directionFromSurfaceToCamera =
        glm::normalize(glm::dmat3(modelTransform) *
        directionFromSurfaceToCameraModelSpace);

    // To avoid problem with lookup in up direction we adjust is with the view direction
    glm::dmat4 lookAtMat = glm::lookAt(
        glm::dvec3(0.0, 0.0, 0.0),
        -directionFromSurfaceToCamera,
        normalize(cameraViewDirection + cameraLookUp));
    glm::dquat globalCameraRotation = glm::normalize(glm::quat_cast(inverse(lookAtMat)));
    glm::dquat localCameraRotation = glm::inverse(globalCameraRotation) * cameraRotation;

    return { localCameraRotation, globalCameraRotation };
}

glm::dquat OrbitalNavigator::roll(double deltaTime,
                                  const glm::dquat& localCameraRotation) const
{
    glm::dquat mouseRollQuat = glm::angleAxis(
        _mouseStates.localRollVelocity().x * deltaTime +
        _joystickStates.localRollVelocity().x * deltaTime,
        glm::dvec3(0.0, 0.0, 1.0)
    );
    return localCameraRotation * mouseRollQuat;
}

glm::dquat OrbitalNavigator::rotateLocally(double deltaTime,
                                           const glm::dquat& localCameraRotation) const
{
    glm::dquat mouseRotationDiff = glm::dquat(glm::dvec3(
        _mouseStates.localRotationVelocity().y,
        _mouseStates.localRotationVelocity().x,
        0.0
    ) * deltaTime);

    glm::dquat joystickRotationDiff = glm::dquat(glm::dvec3(
        _joystickStates.localRotationVelocity().y,
        _joystickStates.localRotationVelocity().x,
        0.0
    ) * deltaTime);


    return localCameraRotation * joystickRotationDiff * mouseRotationDiff;
}

glm::dquat OrbitalNavigator::interpolateLocalRotation(double deltaTime,
                                                    const glm::dquat& localCameraRotation)
{
    if (_rotateToFocusNodeInterpolator.isInterpolating()) {
        double t = _rotateToFocusNodeInterpolator.value();
        _rotateToFocusNodeInterpolator.setDeltaTime(static_cast<float>(deltaTime));
        _rotateToFocusNodeInterpolator.step();
        glm::dquat result = glm::slerp(
            localCameraRotation,
            glm::dquat(glm::dvec3(0.0)),
            glm::min(t * _rotateToFocusNodeInterpolator.deltaTimeScaled(), 1.0));

        // Retrieving the angle of a quaternion uses acos on the w component, which can
        // have numerical instability for values close to 1.0
        constexpr double Epsilon = 1.0e-13;
        if (abs((abs(result.w) - 1.0)) < Epsilon || angle(result) < 0.01) {
            _rotateToFocusNodeInterpolator.end();
        }
        return result;
    }
    else {
        return localCameraRotation;
    }
}

glm::dvec3 OrbitalNavigator::translateHorizontally(double deltaTime,
                                                   const glm::dvec3& cameraPosition,
                                                   const glm::dvec3& objectPosition,
                                              const glm::dquat& /*focusNodeRotationDiff*/,
                                                   const glm::dquat& globalCameraRotation,
                                        const SurfacePositionHandle& positionHandle) const
{
    glm::dmat4 modelTransform = _focusNode->modelTransform();

    glm::dvec3 outDirection =
        glm::normalize(glm::dmat3(modelTransform) *
        positionHandle.referenceSurfaceOutDirection);

    // Vector logic
    glm::dvec3 posDiff = cameraPosition - objectPosition;

    // glm::dvec3 centerToReferenceSurface = glm::dmat3(modelTransform) *
        // positionHandle.centerToReferenceSurface;
    glm::dvec3 centerToActualSurfaceModelSpace = positionHandle.centerToReferenceSurface +
        positionHandle.referenceSurfaceOutDirection * positionHandle.heightToSurface;
    glm::dvec3 centerToActualSurface = glm::dmat3(modelTransform) *
        centerToActualSurfaceModelSpace;
    glm::dvec3 actualSurfaceToCamera = posDiff - centerToActualSurface;
    double distFromSurfaceToCamera = glm::length(actualSurfaceToCamera);

    // Final values to be used
    double distFromCenterToSurface = length(centerToActualSurface);
    double distFromCenterToCamera = length(posDiff);

    double speedScale =
        distFromCenterToSurface > 0.0 ?
        glm::clamp(distFromSurfaceToCamera / distFromCenterToSurface, 0.0, 1.0) :
        1.0;

    // Get rotation in camera space
    glm::dquat mouseRotationDiffCamSpace = glm::dquat(glm::dvec3(
        -_mouseStates.globalRotationVelocity().y * deltaTime,
        -_mouseStates.globalRotationVelocity().x * deltaTime,
        0) * speedScale);

    glm::dquat joystickRotationDiffCamSpace = glm::dquat(glm::dvec3(
        -_joystickStates.globalRotationVelocity().y * deltaTime,
        -_joystickStates.globalRotationVelocity().x * deltaTime,
        0) * speedScale);

    // Transform to world space
    glm::dquat rotationDiffWorldSpace =
        globalCameraRotation *
        joystickRotationDiffCamSpace *
        mouseRotationDiffCamSpace *
        glm::inverse(globalCameraRotation);

    // Rotate and find the difference vector
    glm::dvec3 rotationDiffVec3 =
        (distFromCenterToCamera * outDirection)
         * rotationDiffWorldSpace
        - (distFromCenterToCamera * outDirection);

    // Add difference to position
    return cameraPosition + rotationDiffVec3;
}       

glm::dvec3 OrbitalNavigator::zoomToFocusNode(const glm::dvec3& camPos,
                                             const double distFromCameraToFocus,
                                             const glm::dvec3 camPosToCenterPosDiff,
                                             const double focusLimit) const
{
    // Calculate and truncate the factor which determines the velocity of the 
    // camera movement towards the focus node
    double velocityFactor = (1 - focusLimit/distFromCameraToFocus) * _velocitySensitivity;
    velocityFactor = (double)((int)(velocityFactor * 1000)) / 1000;

    // Return the updated camera position
    return camPos - velocityFactor * camPosToCenterPosDiff;
}

glm::dvec3 OrbitalNavigator::followFocusNodeRotation(
    const glm::dvec3& cameraPosition,
    const glm::dvec3& objectPosition,
    const glm::dquat& focusNodeRotationDiff) const
{
    glm::dvec3 posDiff = cameraPosition - objectPosition;
    glm::dvec3 rotationDiffVec3AroundCenter =
        posDiff
        * focusNodeRotationDiff
        - (posDiff);

    return cameraPosition + rotationDiffVec3AroundCenter;
}

glm::dquat OrbitalNavigator::rotateGlobally(
    const glm::dquat& globalCameraRotation,
    const glm::dvec3& /*objectPosition*/,
    const glm::dquat& focusNodeRotationDiff,
    const glm::dvec3& /*cameraPosition*/,
    const SurfacePositionHandle& positionHandle) const
{
    glm::dmat4 modelTransform = _focusNode->modelTransform();

    glm::dvec3 directionFromSurfaceToCamera =
        glm::dmat3(modelTransform) * positionHandle.referenceSurfaceOutDirection;

    glm::dvec3 lookUpWhenFacingSurface =
        glm::inverse(focusNodeRotationDiff) *
        globalCameraRotation * glm::dvec3(0.0, 1.0, 0.0);
    glm::dmat4 lookAtMat = glm::lookAt(
        glm::dvec3(0.0, 0.0, 0.0),
        -directionFromSurfaceToCamera,
        lookUpWhenFacingSurface);
    return glm::normalize(glm::quat_cast(glm::inverse(lookAtMat)));
}

glm::dvec3 OrbitalNavigator::translateVertically(
    double deltaTime,
    const glm::dvec3& cameraPosition,
    const glm::dvec3& objectPosition,
    const SurfacePositionHandle& positionHandle) const
{
    glm::dmat4 modelTransform = _focusNode->modelTransform();

    glm::dvec3 posDiff = cameraPosition - objectPosition;

    // glm::dvec3 centerToReferenceSurface =
        // glm::dmat3(modelTransform) * positionHandle.centerToReferenceSurface;
    glm::dvec3 centerToActualSurfaceModelSpace =
        positionHandle.centerToReferenceSurface +
        positionHandle.referenceSurfaceOutDirection * positionHandle.heightToSurface;
    glm::dvec3 centerToActualSurface =
        glm::dmat3(modelTransform) * centerToActualSurfaceModelSpace;
    glm::dvec3 actualSurfaceToCamera = posDiff - centerToActualSurface;

    const double totalVelocity =
        _joystickStates.truckMovementVelocity().y +
        _mouseStates.truckMovementVelocity().y;

    return cameraPosition -
        actualSurfaceToCamera * totalVelocity * deltaTime;
}

glm::dquat OrbitalNavigator::rotateHorizontally(
    double deltaTime,
    const glm::dquat& globalCameraRotation,
    const glm::dvec3& /*cameraPosition*/,
    const SurfacePositionHandle& positionHandle) const
{
    glm::dmat4 modelTransform = _focusNode->modelTransform();

    glm::dvec3 directionFromSurfaceToCameraModelSpace =
        positionHandle.referenceSurfaceOutDirection;
    glm::dvec3 directionFromSurfaceToCamera =
      glm::normalize(glm::dmat3(modelTransform) * directionFromSurfaceToCameraModelSpace);

    glm::dquat mouseCameraRollRotation = glm::angleAxis(
        _mouseStates.globalRollVelocity().x * deltaTime +
        _joystickStates.globalRollVelocity().x * deltaTime,
        directionFromSurfaceToCamera
    );
    return mouseCameraRollRotation * globalCameraRotation;
}

glm::dvec3 OrbitalNavigator::pushToSurface(
    double minHeightAboveGround,
    const glm::dvec3& cameraPosition,
    const glm::dvec3& objectPosition,
    const SurfacePositionHandle& positionHandle) const
{
    glm::dmat4 modelTransform = _focusNode->modelTransform();

    glm::dvec3 posDiff = cameraPosition - objectPosition;
    glm::dvec3 referenceSurfaceOutDirection =
        glm::dmat3(modelTransform) * positionHandle.referenceSurfaceOutDirection;
    // glm::dvec3 centerToReferenceSurface =
        // glm::dmat3(modelTransform) * positionHandle.centerToReferenceSurface;
    glm::dvec3 centerToActualSurfaceModelSpace =
        positionHandle.centerToReferenceSurface +
        positionHandle.referenceSurfaceOutDirection * positionHandle.heightToSurface;
    glm::dvec3 centerToActualSurface =
        glm::dmat3(modelTransform) * centerToActualSurfaceModelSpace;
    glm::dvec3 actualSurfaceToCamera = posDiff - centerToActualSurface;
    double surfaceToCameraSigned =
        glm::length(actualSurfaceToCamera) *
        glm::sign(dot(actualSurfaceToCamera, referenceSurfaceOutDirection));

    return cameraPosition + referenceSurfaceOutDirection * 
        glm::max(minHeightAboveGround - surfaceToCameraSigned, 0.0);
}

glm::dquat OrbitalNavigator::interpolateRotationDifferential(
    double deltaTime,
    double interpolationTime,
    const glm::dquat& rotationDiff,
    const glm::dvec3& objectPosition,
    const glm::dvec3& cameraPosition,
    const SurfacePositionHandle& positionHandle)
{
    glm::dmat4 modelTransform = _focusNode->modelTransform();

    double maximumDistanceForRotation = glm::length(
            glm::dmat3(modelTransform) * positionHandle.centerToReferenceSurface
        ) * _followFocusNodeRotationDistance;
    double distanceToCamera = glm::length(cameraPosition - objectPosition);

    // Interpolate with a negative delta time if distance is too large to follow
    double interpolationSign = glm::sign(maximumDistanceForRotation - distanceToCamera);

    _followRotationInterpolator.setInterpolationTime(static_cast<float>(
        interpolationTime
    ));
    _followRotationInterpolator.setDeltaTime(static_cast<float>(
        interpolationSign * deltaTime
    ));
    _followRotationInterpolator.step();

    return glm::slerp(
        glm::dquat(glm::dvec3(0.0)),
        rotationDiff,
        _followRotationInterpolator.value()
    );
}

SurfacePositionHandle OrbitalNavigator::calculateSurfacePositionHandle(
    const glm::dvec3 cameraPositionWorldSpace)
{
    glm::dmat4 inverseModelTransform = _focusNode->inverseModelTransform();
    glm::dvec3 cameraPositionModelSpace =
        glm::dvec3(inverseModelTransform * glm::dvec4(cameraPositionWorldSpace, 1));
    SurfacePositionHandle posHandle =
        _focusNode->calculateSurfacePositionHandle(cameraPositionModelSpace);
    return posHandle;
}

JoystickCameraStates& OrbitalNavigator::joystickStates() {
    return _joystickStates;
}


} // namespace openspace::interaction<|MERGE_RESOLUTION|>--- conflicted
+++ resolved
@@ -61,6 +61,13 @@
         "disabled, the camera will zoom in or out forever."
     };
 
+    static const openspace::properties::Property::PropertyInfo SensitivityInfo = {
+        "Sensitivity",
+        "Sensitivity",
+        "Determines the sensitivity of the camera motion. The lower the sensitivity is "
+        "the less impact a mouse mothion will have."
+    };
+
     static const openspace::properties::Property::PropertyInfo MouseSensitivityInfo = {
         "MouseSensitivity",
         "Mouse Sensitivity",
@@ -144,20 +151,16 @@
     : properties::PropertyOwner({ "OrbitalNavigator" })
     , _followFocusNodeRotationDistance(FollowFocusNodeInfo, 5.0f, 0.0f, 20.f)
     , _minimumAllowedDistance(MinimumDistanceInfo, 10.0f, 0.0f, 10000.f)
-<<<<<<< HEAD
     , _sensitivity(SensitivityInfo, 15.0f, 1.0f, 50.f)
-    , _mouseStates(_sensitivity * pow(10.0, -4), 1 / (_friction.friction + 0.0000001))
     , _velocitySensitivity(VelocityZoomControlInfo, 0.05f, 0.001f, 0.1f)
     , _flyTo(FlyToNodeInfo, true)
     , _overview(OverviewInfo, false)
     , _applyOverview(ApplyOverviewInfo)
     ,_applyFlyTo(ApplyFlyToInfo)
-=======
     , _mouseSensitivity(MouseSensitivityInfo, 15.0f, 1.0f, 50.f)
     , _joystickSensitivity(JoystickSensitivityInfo, 10.0f, 1.0f, 50.f)
     , _mouseStates(_mouseSensitivity * 0.0001, 1 / (_friction.friction + 0.0000001))
     , _joystickStates(_joystickSensitivity * 0.1, 1 / (_friction.friction + 0.0000001))
->>>>>>> a881eef1
 {
     auto smoothStep =
         [](double t) {
@@ -222,15 +225,12 @@
 
     addProperty(_followFocusNodeRotationDistance);
     addProperty(_minimumAllowedDistance);
-<<<<<<< HEAD
     addProperty(_sensitivity);
     addProperty(_velocitySensitivity);
     addProperty(_flyTo);
     addProperty(_overview);
-=======
     addProperty(_mouseSensitivity);
     addProperty(_joystickSensitivity);
->>>>>>> a881eef1
 }
 
 OrbitalNavigator::~OrbitalNavigator() {}
