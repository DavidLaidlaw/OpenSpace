--- conflicted
+++ resolved
@@ -160,13 +160,7 @@
     , _minimumAllowedDistance(MinimumDistanceInfo, 10.0f, 0.0f, 10000.f)
     , _mouseSensitivity(MouseSensitivityInfo, 15.0f, 1.0f, 50.f)
     , _joystickSensitivity(JoystickSensitivityInfo, 10.0f, 1.0f, 50.f)
-<<<<<<< HEAD
     , _websocketSensitivity(WebsocketSensitivityInfo, 10.0f, 1.0f, 50.f)
-    , _mouseStates(_mouseSensitivity * 0.0001, 1 / (_friction.friction + 0.0000001))
-    , _joystickStates(_joystickSensitivity * 0.1, 1 / (_friction.friction + 0.0000001))
-    , _websocketStates(_websocketSensitivity, 1 / (_friction.friction + 0.0000001))
-=======
->>>>>>> 583c5b18
     , _useAdaptiveStereoscopicDepth(UseAdaptiveStereoscopicDepthInfo, true)
     , _stereoscopicDepthOfFocusSurface(StereoscopicDepthOfFocusSurfaceInfo, 8, 0.25, 100)
     , _staticViewScaleExponent(StaticViewScaleExponentInfo, 0.f, -30, 10)
@@ -174,6 +168,7 @@
     , _stereoInterpolationTime(StereoInterpolationTimeInfo, 8.0, 0.0, 10.0)
     , _mouseStates(_mouseSensitivity * 0.0001, 1 / (_friction.friction + 0.0000001))
     , _joystickStates(_joystickSensitivity * 0.1, 1 / (_friction.friction + 0.0000001))
+    , _websocketStates(_websocketSensitivity, 1 / (_friction.friction + 0.0000001))
 {
     _followRotationInterpolator.setTransferFunction([](double t) {
         const double res = 3.0 * t*t - 2.0 * t*t*t;
