--- conflicted
+++ resolved
@@ -21,20 +21,23 @@
  * CONTRACT, TORT OR OTHERWISE, ARISING FROM, OUT OF OR IN CONNECTION WITH THE SOFTWARE  *
  * OR THE USE OR OTHER DEALINGS IN THE SOFTWARE.                                         *
  ****************************************************************************************/
-#include <openspace/engine/globals.h>
 
 #include <openspace/interaction/orbitalnavigator.h>
-#include <openspace/engine/moduleengine.h>
-#include <openspace/engine/openspaceengine.h>
-
+#ifdef OPENSPACE_BEHAVIOR_KIOSK_ENABLED
+ #include <openspace/engine/globals.h>
+ #include <openspace/engine/moduleengine.h>
+ #include <openspace/engine/openspaceengine.h>
+#endif //#ifdef OPENSPACE_BEHAVIOR_KIOSK_ENABLED
 #include <openspace/scene/scenegraphnode.h>
 #include <openspace/util/updatestructures.h>
 #include <openspace/query/query.h>
 #include <ghoul/logging/logmanager.h>
 #include <glm/gtx/vector_angle.hpp>
-#include <modules/webgui/webguimodule.h>
-#include <modules/globebrowsing/globebrowsingmodule.h>
-#include <modules/globebrowsing/src/renderableglobe.h>
+#ifdef OPENSPACE_BEHAVIOR_KIOSK_ENABLED
+ #include <modules/webgui/webguimodule.h>
+ #include <modules/globebrowsing/globebrowsingmodule.h>
+ #include <modules/globebrowsing/src/renderableglobe.h>
+#endif //#ifdef OPENSPACE_BEHAVIOR_KIOSK_ENABLED
 
 namespace {
     constexpr const char* _loggerCat = "OrbitalNavigator";
@@ -135,6 +138,7 @@
         "" // @TODO Missing documentation
     };
 
+#ifdef OPENSPACE_BEHAVIOR_KIOSK_ENABLED
     constexpr openspace::properties::Property::PropertyInfo VelocityZoomControlInfo = {
         "VelocityZoomControl",
         "Velocity zoom control",
@@ -171,6 +175,7 @@
         "Apply fly to node",
         "Triggering this property makes the camera move to the focus node."
     };
+#endif //#ifdef OPENSPACE_BEHAVIOR_KIOSK_ENABLED
 
     constexpr openspace::properties::Property::PropertyInfo
         StereoInterpolationTimeInfo = {
@@ -246,12 +251,14 @@
     , _retargetAim(RetargetAimInfo)
     , _followAnchorNodeRotationDistance(FollowAnchorNodeInfo, 5.0f, 0.0f, 20.f)
     , _minimumAllowedDistance(MinimumDistanceInfo, 10.0f, 0.0f, 10000.f)
+#ifdef OPENSPACE_BEHAVIOR_KIOSK_ENABLED
     , _velocitySensitivity(VelocityZoomControlInfo, 0.02f, 0.01f, 0.15f)
     , _flyTo(FlyToNodeInfo, true)
     , _overview(OverviewInfo, false)
     , _changeOrientation(OrientationInfo, true)
     , _applyOverview(ApplyOverviewInfo)
     , _applyFlyTo(ApplyFlyToInfo)
+#endif //#ifdef OPENSPACE_BEHAVIOR_KIOSK_ENABLED
     , _mouseSensitivity(MouseSensitivityInfo, 15.0f, 1.0f, 50.f)
     , _joystickSensitivity(JoystickSensitivityInfo, 10.0f, 1.0f, 50.f)
     , _useAdaptiveStereoscopicDepth(UseAdaptiveStereoscopicDepthInfo, true)
@@ -312,11 +319,12 @@
         return glm::clamp(res, 0.0, 1.0);
     });
 
+#ifdef OPENSPACE_BEHAVIOR_KIOSK_ENABLED
     addProperty(_applyOverview);
     addProperty(_applyFlyTo);
-
     _applyOverview.onChange([this]() { _overview = true; });
     _applyFlyTo.onChange([this]() { _flyTo = true; });
+#endif //#ifdef OPENSPACE_BEHAVIOR_KIOSK_ENABLED
 
     // The transfer function is used here to get a different interpolation than the one
     // obtained from newValue = lerp(0, currentValue, dt). That one will result in an
@@ -330,7 +338,7 @@
     // f(t) = d/dt ( ln(1 / f_orig(t)) ) where f_orig is the transfer function that would
     // be used if the interpolation was sinply linear between a start value and an end
     // value instead of current value and end value (0) as we use it when inerpoláting.
-    // As an example f_orig(t) = 1 - t yields f(t) = 1 / (1 - t) which results in a 
+    // As an example f_orig(t) = 1 - t yields f(t) = 1 / (1 - t) which results in a linear
     // interpolation from 1 to 0.
     auto smoothStepDerivedTranferFunction = [](double t) {
         return (6 * (t + t*t) / (1 - 3 * t*t + 2 * t*t*t));
@@ -375,10 +383,12 @@
     addProperty(_retargetAim);
     addProperty(_followAnchorNodeRotationDistance);
     addProperty(_minimumAllowedDistance);
+#ifdef OPENSPACE_BEHAVIOR_KIOSK_ENABLED
     addProperty(_velocitySensitivity);
     addProperty(_flyTo);
     addProperty(_overview);
     addProperty(_changeOrientation);
+#endif //#ifdef OPENSPACE_BEHAVIOR_KIOSK_ENABLED
 
     addProperty(_useAdaptiveStereoscopicDepth);
     addProperty(_staticViewScaleExponent);
@@ -386,10 +396,7 @@
 
     addProperty(_retargetInterpolationTime);
     addProperty(_stereoInterpolationTime);
-<<<<<<< HEAD
-=======
     addProperty(_followRotationInterpolationTime);
->>>>>>> b5eb41e2
 
     addProperty(_mouseSensitivity);
     addProperty(_joystickSensitivity);
@@ -414,87 +421,74 @@
     _joystickStates.updateStateFromInput(inputState, deltaTime);
 }
 
-<<<<<<< HEAD
-void OrbitalNavigator::updateCameraStateFromStates(Camera& camera, double deltaTime) {
-    GlobeBrowsingModule& module = *(global::moduleEngine.module<GlobeBrowsingModule>());
-    if (_focusNode) {
-        // Read the current state of the camera
-        glm::dvec3 camPos = camera.positionVec3();
-        const glm::dvec3 centerPos = _focusNode->worldPosition();
-
-        // Follow focus nodes movement
-        glm::dvec3 focusNodeDiff = centerPos - _previousFocusNodePosition;
-
-        _previousFocusNodePosition = centerPos;
-        length(focusNodeDiff);
-        glm::dvec3 camPosToCenterPosDiff = camPos - centerPos;
-        camPos += focusNodeDiff;
-=======
 void OrbitalNavigator::updateCameraStateFromStates(double deltaTime) {
     if (!(_anchorNode)) {
         // Bail out if the anchor node is not set.
         return;
     }
->>>>>>> b5eb41e2
 
     const glm::dvec3 anchorPos = _anchorNode->worldPosition();
     const glm::dvec3 prevCameraPosition = _camera->positionVec3();
     const glm::dvec3 anchorDisplacement = anchorPos - _previousAnchorNodePosition;
-
-<<<<<<< HEAD
-        // Distance from the camera to the focus node
-        double distFromCameraToFocus = glm::distance(camPos, centerPos);
-
-        // Get the radius of a focusNode, to be used in the case of zooming                           
-        glm::dvec3 centerToActualSurfaceModelSpace = posHandle.centerToReferenceSurface +
-            posHandle.referenceSurfaceOutDirection * posHandle.heightToSurface;
-        glm::dvec3 centerToActualSurface = glm::dmat3(_focusNode->modelTransform()) * centerToActualSurfaceModelSpace;
-        double planetRadius = length(centerToActualSurface);
-
-        // The distance from the focus node's center to the camera when zoomed in,
-        // i.e. the distance limit when focus is set optimally
-        double focusLimit = planetRadius * 4;
-
-        // Zoom in on the focusNode and move towards it, but when the camera arrives to
-        // the focus node make it possible for the user to manually zoom in even closer
-        // or to zoom further out 
-        if (_flyTo) {
-            if (distFromCameraToFocus > focusLimit) {
-                camPos = moveCameraAlongVector(camPos, distFromCameraToFocus, camPosToCenterPosDiff, focusLimit, _flyTo);
-            }
-            else {
-                _flyTo = false;
-            }
-        }
-
-        // Zoom away from the focus node until the entire solar system is in the camera view
-        if (_overview) {
-            WebGuiModule& module = *(global::moduleEngine.module<WebGuiModule>());
-            float overviewLimit = module.storyHandler.overviewLimit();
-            _flyTo = false;
-
-            if (distFromCameraToFocus <= overviewLimit) {
-                camPos = moveCameraAlongVector(camPos, distFromCameraToFocus, -camPosToCenterPosDiff, overviewLimit, _flyTo);
-            }
-            else {
-                _overview = false;
-            }
-        }
-
-        // Decompose camera rotation so that we can handle global and local rotation
-        // individually. Then we combine them again when finished.
-        CameraRotationDecomposition camRot = decomposeCameraRotation(
-            camPos,
-            camera.rotationQuaternion(),
-            camera.lookUpVectorWorldSpace(),
-            camera.viewDirectionWorldSpace()
-        );
-=======
-    CameraPose pose = {
+    CameraPose pose;
+    
+#ifdef OPENSPACE_BEHAVIOR_KIOSK_ENABLED
+    pose = {
         _camera->positionVec3() + anchorDisplacement,
         _camera->rotationQuaternion()
     };
->>>>>>> b5eb41e2
+    
+    // Calculate a position handle based on the camera position in world space
+    SurfacePositionHandle posHandle =
+        calculateSurfacePositionHandle(*_anchorNode, pose.position);
+
+    //_previousAnchorNodePosition = anchorPos;
+    length(anchorDisplacement);
+    glm::dvec3 camPosToAnchorPosDiff = prevCameraPosition - anchorPos;
+    // Distance from the camera to the focus node
+    double distFromCameraToFocus = glm::distance(prevCameraPosition, anchorPos);
+
+    // Get the radius of a focusNode, to be used in the case of zooming                           
+    glm::dvec3 centerToActualSurfaceModelSpace = posHandle.centerToReferenceSurface +
+        posHandle.referenceSurfaceOutDirection * posHandle.heightToSurface;
+    glm::dvec3 centerToActualSurface = glm::dmat3(_anchorNode->modelTransform())
+        * centerToActualSurfaceModelSpace;
+    double planetRadius = length(centerToActualSurface);
+
+    // The distance from the focus node's center to the camera when zoomed in,
+    // i.e. the distance limit when focus is set optimally
+    double focusLimit = planetRadius * 4;
+
+    // Zoom in on the focusNode and move towards it, but when the camera arrives to
+    // the focus node make it possible for the user to manually zoom in even closer
+    // or to zoom further out 
+    if (_flyTo) {
+        if (distFromCameraToFocus > focusLimit) {
+            prevCameraPosition = moveCameraAlongVector(prevCameraPosition, distFromCameraToFocus, camPosToAnchorPosDiff, focusLimit, _flyTo);
+        }
+        else {
+            _flyTo = false;
+        }
+    }
+
+    // Zoom away from the focus node until the entire scene overview is in the camera view
+    if (_overview) {
+        WebGuiModule& module = *(global::moduleEngine.module<WebGuiModule>());
+        float overviewLimit = module.storyHandler.overviewLimit();
+        _flyTo = false;
+
+        if (distFromCameraToFocus <= overviewLimit) {
+            prevCameraPosition = moveCameraAlongVector(prevCameraPosition, distFromCameraToFocus, -camPosToAnchorPosDiff, overviewLimit, _flyTo);
+        }
+        else {
+            _overview = false;
+        }
+    }
+#endif //#ifdef OPENSPACE_BEHAVIOR_KIOSK_ENABLED
+    pose = {
+        _camera->positionVec3() + anchorDisplacement,
+        _camera->rotationQuaternion()
+    };
 
     if (_aimNode && _aimNode != _anchorNode) {
         const glm::dvec3 aimPos = _aimNode->worldPosition();
@@ -522,8 +516,7 @@
     _previousAnchorNodePosition = _anchorNode->worldPosition();
 
     // Calculate a position handle based on the camera position in world space
-    SurfacePositionHandle posHandle =
-        calculateSurfacePositionHandle(*_anchorNode, pose.position);
+    posHandle = calculateSurfacePositionHandle(*_anchorNode, pose.position);
 
     // Decompose camera rotation so that we can handle global and local rotation
     // individually. Then we combine them again when finished.
@@ -577,17 +570,6 @@
     // Recalculate posHandle since horizontal position changed
     posHandle = calculateSurfacePositionHandle(*_anchorNode, pose.position);
 
-<<<<<<< HEAD
-        // Perform the vertical movements
-        camPos = translateVertically(deltaTime, camPos, centerPos, posHandle);
-        camPos = pushToSurface(
-            _minimumAllowedDistance,
-            camPos,
-            centerPos,
-            posHandle
-        ); 
-=======
->>>>>>> b5eb41e2
 
     // Rotate globally to keep camera rotation fixed
     // in the rotating reference frame of the anchor object.
@@ -647,18 +629,19 @@
     } else {
         _camera->setScaling(glm::pow(10.f, _staticViewScaleExponent));
     }
-    
+#ifdef OPENSPACE_BEHAVIOR_KIOSK_ENABLED
     // Change orientation such that the planet's north pole is upwards, i.e.
     // the planet is oriented such that it is not tilted in an incorrect way
     if (_changeOrientation) {
         double longitude = 15.0;
         double latitude = 10.0;
 
+        GlobeBrowsingModule& module = *(global::moduleEngine.module<GlobeBrowsingModule>());
         module.goToGeo(longitude, latitude);
         glm::dvec3 prevCamPos = camera.positionVec3();
 
-        // Looking at the "NIGTH"-side of the focus node
-        if (length(_focusNode->worldPosition()) < length(camera.positionVec3())) {
+        // Looking at the "NIGHT"-side of the focus node
+        if (length(_anchorNode->worldPosition()) < length(camera.positionVec3())) {
             module.goToGeo(longitude, latitude-180);
             if (length(prevCamPos) < length(camera.positionVec3())) {
                 module.goToGeo(longitude, latitude);
@@ -666,6 +649,7 @@
         }
         _changeOrientation = false;
     }
+#endif //#ifdef OPENSPACE_BEHAVIOR_KIOSK_ENABLED
 }
 
 glm::dquat OrbitalNavigator::composeCameraRotation(
@@ -714,8 +698,8 @@
         _directlySetStereoDistance = true;
     }
 
-<<<<<<< HEAD
-    _focusNode = focusNode;
+    _anchorNode = anchorNode;
+#ifdef OPENSPACE_BEHAVIOR_KIOSK_ENABLED
     _flyTo = true;
 
     // If the current focusNode is a renderable globe, orientation can be set using goToGeo(),
@@ -725,9 +709,7 @@
     if (globe) {
         _changeOrientation = true;
     }
-=======
-    _anchorNode = anchorNode;
->>>>>>> b5eb41e2
+#endif //#ifdef OPENSPACE_BEHAVIOR_KIOSK_ENABLED
 
     if (_anchorNode) {
         _previousAnchorNodePosition = _anchorNode->worldPosition();
@@ -753,6 +735,9 @@
 }
 
 void OrbitalNavigator::startRetargetAnchor() {
+    if (!_anchorNode) {
+        return;
+    }
     const glm::dvec3 camPos = _camera->positionVec3();
     const glm::dvec3 camDir = _camera->viewDirectionWorldSpace();
 
@@ -772,6 +757,10 @@
 }
 
 void OrbitalNavigator::startRetargetAim() {
+    if (!_aimNode) {
+        return;
+    }
+
     const glm::dvec3 camPos = _camera->positionVec3();
     const glm::dvec3 camDir = _camera->viewDirectionWorldSpace();
     const glm::dvec3 centerPos = _aimNode->worldPosition();
@@ -1022,9 +1011,9 @@
         0.0
     ) * deltaTime);
 
-
     return localCameraRotation * joystickRotationDiff * mouseRotationDiff;
 }
+
 glm::dquat OrbitalNavigator::interpolateLocalRotation(double deltaTime,
     const glm::dquat& localCameraRotation)
 {
@@ -1212,28 +1201,32 @@
 
     // Add difference to position
     return cameraPosition + rotationDiffVec3;
-}       
+}
 
 glm::dvec3 OrbitalNavigator::moveCameraAlongVector(const glm::dvec3& camPos,
                                              const double distFromCameraToFocus,
-                                             const glm::dvec3 camPosToCenterPosDiff,
+                                             const glm::dvec3 camPosToAnchorPosDiff,
                                              const double focusLimit,
                                              const bool _flyTo) const
 {
     double velocityFactor = 0;
+    const double focusLimitBuffer = 0.1;
 
     // Calculate and truncate the factor which determines the velocity of the 
     // camera movement towards the focus node
     if (_flyTo) {
-        velocityFactor = (1 - ((focusLimit*0.9) / distFromCameraToFocus)) * _velocitySensitivity;
+        velocityFactor = (1 - ((focusLimit * (1.0 - focusLimitBuffer))
+	    / distFromCameraToFocus));
     }
     else {
-        velocityFactor = (1 - (distFromCameraToFocus / (focusLimit*1.1))) * _velocitySensitivity;
-    }
+        velocityFactor = (1 - (distFromCameraToFocus
+	    / (focusLimit * (1.0 + focusLimitBuffer))));
+    }
+    velocityFactor *= _velocitySensitivity;
     velocityFactor = (double)((int)(velocityFactor * 1000)) / 1000;
 
     // Return the updated camera position
-    return camPos - velocityFactor * camPosToCenterPosDiff;
+    return camPos - velocityFactor * camPosToAnchorPosDiff;
 }
 
 glm::dvec3 OrbitalNavigator::followAnchorNodeRotation(const glm::dvec3& cameraPosition,
@@ -1332,7 +1325,7 @@
     const double surfaceToCameraSigned = glm::length(actualSurfaceToCamera) *
         glm::sign(dot(actualSurfaceToCamera, referenceSurfaceOutDirection));
 
-    return cameraPosition + referenceSurfaceOutDirection * 
+    return cameraPosition + referenceSurfaceOutDirection *
         glm::max(minHeightAboveGround - surfaceToCameraSigned, 0.0);
 }
 
