/*****************************************************************************************
 *                                                                                       *
 * OpenSpace                                                                             *
 *                                                                                       *
 * Copyright (c) 2014-2017                                                               *
 *                                                                                       *
 * Permission is hereby granted, free of charge, to any person obtaining a copy of this  *
 * software and associated documentation files (the "Software"), to deal in the Software *
 * without restriction, including without limitation the rights to use, copy, modify,    *
 * merge, publish, distribute, sublicense, and/or sell copies of the Software, and to    *
 * permit persons to whom the Software is furnished to do so, subject to the following   *
 * conditions:                                                                           *
 *                                                                                       *
 * The above copyright notice and this permission notice shall be included in all copies *
 * or substantial portions of the Software.                                              *
 *                                                                                       *
 * THE SOFTWARE IS PROVIDED "AS IS", WITHOUT WARRANTY OF ANY KIND, EXPRESS OR IMPLIED,   *
 * INCLUDING BUT NOT LIMITED TO THE WARRANTIES OF MERCHANTABILITY, FITNESS FOR A         *
 * PARTICULAR PURPOSE AND NONINFRINGEMENT. IN NO EVENT SHALL THE AUTHORS OR COPYRIGHT    *
 * HOLDERS BE LIABLE FOR ANY CLAIM, DAMAGES OR OTHER LIABILITY, WHETHER IN AN ACTION OF  *
 * CONTRACT, TORT OR OTHERWISE, ARISING FROM, OUT OF OR IN CONNECTION WITH THE SOFTWARE  *
 * OR THE USE OR OTHER DEALINGS IN THE SOFTWARE.                                         *
 ****************************************************************************************/

#include <openspace/interaction/interactionhandler.h>
#include <openspace/network/parallelconnection.h>

#include <openspace/openspace.h>
#include <openspace/engine/openspaceengine.h>
#include <openspace/interaction/interactionhandler.h>
#include <openspace/interaction/interactionmode.h>
#include <openspace/query/query.h>
#include <openspace/rendering/renderengine.h>
#include <openspace/scene/scenegraphnode.h>
#include <openspace/util/time.h>
#include <openspace/util/keys.h>

#include <ghoul/filesystem/filesystem.h>
#include <ghoul/logging/logmanager.h>
#include <ghoul/misc/interpolator.h>

#include <glm/gtx/quaternion.hpp>
#include <glm/gtx/string_cast.hpp>

#ifdef OPENSPACE_MODULE_GLOBEBROWSING_ENABLED
#include <modules/globebrowsing/geometry/geodetic2.h>
#endif

#include <ghoul/glm.h>

#include <fstream>

namespace {
    const char* _loggerCat = "InteractionHandler";

    const char* KeyFocus = "Focus";
    const char* KeyPosition = "Position";
    const char* KeyRotation = "Rotation";

    const char* MainTemplateFilename = "${OPENSPACE_DATA}/web/keybindings/main.hbs";
    const char* KeybindingTemplateFilename = "${OPENSPACE_DATA}/web/keybindings/keybinding.hbs";
    const char* JsFilename = "${OPENSPACE_DATA}/web/keybindings/script.js";
    
    const int IdOrbitalInteractionMode = 0;
    const char* KeyOrbitalInteractionMode = "Orbital";
    
    const int IdGlobeBrowsingInteractionMode = 1;
    const char* KeyGlobeBrowsingInteractionMode = "GlobeBrowsing";
    
    const int IdKeyframeInteractionMode = 2;
    const char* KeyKeyframeInteractionMode = "Keyframe";
} // namespace

#include "interactionhandler_lua.inl"

namespace openspace {
namespace interaction {

// InteractionHandler
InteractionHandler::InteractionHandler()
    : properties::PropertyOwner("Interaction")
    , DocumentationGenerator(
        "Documentation",
        "keybindings",
        {
            { "keybindingTemplate",  KeybindingTemplateFilename },
            { "mainTemplate", MainTemplateFilename }
        },
        JsFilename
    )
    , _origin("origin", "Origin", "")
    , _rotationalFriction("rotationalFriction", "Rotational Friction", true)
    , _horizontalFriction("horizontalFriction", "Horizontal Friction", true)
    , _verticalFriction("verticalFriction", "Vertical Friction", true)
    , _sensitivity("sensitivity", "Sensitivity", 0.5f, 0.001f, 1.f)
    , _rapidness("rapidness", "Rapidness", 1.f, 0.1f, 60.f)
    , _interactionModeOption(
          "interactionMode",
          "Interaction Mode",
          properties::OptionProperty::DisplayType::Dropdown
      )
{
    _origin.onChange([this]() {
        SceneGraphNode* node = sceneGraphNode(_origin.value());
        if (!node) {
            LWARNING("Could not find a node in scenegraph called '" << _origin.value() << "'");
            return;
        }
        setFocusNode(node);
        resetCameraDirection();
    });

    // Create the interactionModes
    _inputState = std::make_unique<InputState>();
    // Inject the same mouse states to both orbital and global interaction mode
    _mouseStates = std::make_unique<OrbitalInteractionMode::MouseStates>(_sensitivity * pow(10.0,-4), 1);

    _orbitalInteractionMode = std::make_unique<OrbitalInteractionMode>(_mouseStates);
    _globeBrowsingInteractionMode = std::make_unique<GlobeBrowsingInteractionMode>(_mouseStates);
    _keyframeInteractionMode = std::make_unique<KeyframeInteractionMode>();

    _interactionModeOption.addOption(IdOrbitalInteractionMode, KeyOrbitalInteractionMode);
    _interactionModeOption.addOption(IdGlobeBrowsingInteractionMode, KeyGlobeBrowsingInteractionMode);
    _interactionModeOption.addOption(IdKeyframeInteractionMode, KeyKeyframeInteractionMode);

    // Set the interactionMode
    _currentInteractionMode = _orbitalInteractionMode.get();

    // Define lambda functions for changed properties
    _rotationalFriction.onChange([&]() {
        _mouseStates->setRotationalFriction(_rotationalFriction);
    });
    _horizontalFriction.onChange([&]() {
        _mouseStates->setHorizontalFriction(_horizontalFriction);
    });
    _verticalFriction.onChange([&]() {
        _mouseStates->setVerticalFriction(_verticalFriction);
    });
    _sensitivity.onChange([&]() {
        _mouseStates->setSensitivity(_sensitivity * pow(10.0,-4));
    });
    _rapidness.onChange([&]() {
        _mouseStates->setVelocityScaleFactor(_rapidness);
    });

    _interactionModeOption.onChange([this]() {
        switch(_interactionModeOption.value()) {
        case IdGlobeBrowsingInteractionMode:
             setInteractionMode(_globeBrowsingInteractionMode.get());
            break;
        case IdKeyframeInteractionMode:
            setInteractionMode(_keyframeInteractionMode.get());
            break;
        case IdOrbitalInteractionMode:
        default:
           setInteractionMode(_orbitalInteractionMode.get());
           break;
        }
    });

    
    // Add the properties
    addProperty(_origin);
    addProperty(_interactionModeOption);

    addProperty(_rotationalFriction);
    addProperty(_horizontalFriction);
    addProperty(_verticalFriction);
    addProperty(_sensitivity);
    addProperty(_rapidness);
}

InteractionHandler::~InteractionHandler() {

}

void InteractionHandler::initialize() {
    OsEng.parallelConnection().connectionEvent()->subscribe("interactionHandler", "statusChanged", [this]() {
        if (OsEng.parallelConnection().status() == ParallelConnection::Status::ClientWithHost) {
            setInteractionMode(_keyframeInteractionMode.get());
        } else if (_currentInteractionMode == _keyframeInteractionMode.get()) {
            setInteractionMode(_orbitalInteractionMode.get());
        }
    });
}

void InteractionHandler::deinitialize() {
    OsEng.parallelConnection().connectionEvent()->unsubscribe("interactionHandler");
}

void InteractionHandler::setFocusNode(SceneGraphNode* node) {
    _currentInteractionMode->setFocusNode(node);
}

void InteractionHandler::setCamera(Camera* camera) {
    _camera = camera;
    setFocusNode(_camera->parent());
}

void InteractionHandler::resetCameraDirection() {
    LINFO("Setting camera direction to point at focus node.");
    _currentInteractionMode->rotateToFocusNodeInterpolator().start();
}

void InteractionHandler::setInteractionMode(InteractionMode* interactionMode) {
    // Focus node is passed over from the previous interaction mode
    SceneGraphNode* focusNode = _currentInteractionMode->focusNode();

    // Set the interaction mode
    _currentInteractionMode = interactionMode;

    // Update the focusnode for the new interaction mode
    _currentInteractionMode->setFocusNode(focusNode);
}

InteractionMode * InteractionHandler::interactionMode() {
    return _currentInteractionMode;
}

<<<<<<< HEAD
void InteractionHandler::setInteractionMode(const std::string& interactionModeKey) {
    if (_interactionModes.find(interactionModeKey) != _interactionModes.end()) {
        setInteractionMode(_interactionModes[interactionModeKey]);
        LINFO("Interaction mode set to '" << interactionModeKey << "'");
    }
    else {
        std::string listInteractionModes("");
        for (auto pair : _interactionModes) {
            listInteractionModes += "'" + pair.first + "', ";
        }
        LWARNING("'" << interactionModeKey <<
            "' is not a valid interaction mode. Candidates are " << listInteractionModes);
    }
}

void InteractionHandler::goToChunk(int x, int y, int level) {
    std::shared_ptr<GlobeBrowsingInteractionMode> gbim =
        std::dynamic_pointer_cast<GlobeBrowsingInteractionMode> (_currentInteractionMode);

    if (gbim) {
=======
void InteractionHandler::goToChunk(int x, int y, int level) {
    if (_currentInteractionMode == _globeBrowsingInteractionMode.get()) {
>>>>>>> f51f2939
#ifdef OPENSPACE_MODULE_GLOBEBROWSING_ENABLED
        _globeBrowsingInteractionMode->goToChunk(*_camera, globebrowsing::TileIndex(x,y,level), glm::vec2(0.5,0.5), true);
#endif
    } else {
        LWARNING("Interaction mode must be set to 'GlobeBrowsing'");
    }
}

void InteractionHandler::goToGeo(double latitude, double longitude) {
<<<<<<< HEAD
    std::shared_ptr<GlobeBrowsingInteractionMode> gbim =
    std::dynamic_pointer_cast<GlobeBrowsingInteractionMode> (_currentInteractionMode);

    if (gbim) {
#ifdef OPENSPACE_MODULE_GLOBEBROWSING_ENABLED
        gbim->goToGeodetic2(*_camera,
=======
    if (_currentInteractionMode == _globeBrowsingInteractionMode.get()) {
#ifdef OPENSPACE_MODULE_GLOBEBROWSING_ENABLED
        _globeBrowsingInteractionMode->goToGeodetic2(
            *_camera,
>>>>>>> f51f2939
            globebrowsing::Geodetic2(latitude, longitude) / 180 * glm::pi<double>(), true
        );
#endif
    } else {
        LWARNING("Interaction mode must be set to 'GlobeBrowsing'");
    }
}

void InteractionHandler::goToSol(int sol) {
	std::shared_ptr<GlobeBrowsingInteractionMode> gbim =
		std::dynamic_pointer_cast<GlobeBrowsingInteractionMode> (_currentInteractionMode);

	if (gbim) {
#ifdef OPENSPACE_MODULE_GLOBEBROWSING_ENABLED
		LERROR("Solnumber " << sol);
#endif
	}
	else {
		LWARNING("Interaction mode must be set to 'GlobeBrowsing'");
	}
}

void InteractionHandler::lockControls() {

}

void InteractionHandler::unlockControls() {

}

void InteractionHandler::updateInputStates(double timeSinceLastUpdate) {
    ghoul_assert(_inputState != nullptr, "InputState cannot be null!");
    ghoul_assert(_camera != nullptr, "Camera cannot be null!");
    _currentInteractionMode->updateMouseStatesFromInput(*_inputState, timeSinceLastUpdate);
}

void InteractionHandler::updateCamera(double deltaTime) {
    ghoul_assert(_inputState != nullptr, "InputState cannot be null!");
    ghoul_assert(_camera != nullptr, "Camera cannot be null!");

    if (_cameraUpdatedFromScript) {
        _cameraUpdatedFromScript = false;
    }
    else {
        if (_camera && focusNode()) {
            _currentInteractionMode->updateCameraStateFromMouseStates(*_camera, deltaTime);
            _camera->setFocusPositionVec3(focusNode()->worldPosition());
        }
    }
}

SceneGraphNode* InteractionHandler::focusNode() const {
    return _currentInteractionMode->focusNode();
}

glm::dvec3 InteractionHandler::focusNodeToCameraVector() const {
    return _camera->positionVec3() - focusNode()->worldPosition();
}

glm::quat InteractionHandler::focusNodeToCameraRotation() const {
    glm::dmat4 invWorldRotation = glm::inverse(focusNode()->worldRotationMatrix());
    return glm::quat(invWorldRotation) * glm::quat(_camera->rotationQuaternion());
}

Camera* InteractionHandler::camera() const {
    return _camera;
}

const InputState& InteractionHandler::inputState() const {
    return *_inputState;
}


void InteractionHandler::mouseButtonCallback(MouseButton button, MouseAction action) {
    _inputState->mouseButtonCallback(button, action);
}

void InteractionHandler::mousePositionCallback(double x, double y) {
    _inputState->mousePositionCallback(x, y);
}

void InteractionHandler::mouseScrollWheelCallback(double pos) {
    _inputState->mouseScrollWheelCallback(pos);
}

void InteractionHandler::keyboardCallback(Key key, KeyModifier modifier, KeyAction action) {
    _inputState->keyboardCallback(key, modifier, action);

    if (action == KeyAction::Press || action == KeyAction::Repeat) {
        // iterate over key bindings
        auto ret = _keyLua.equal_range({ key, modifier });
        for (auto it = ret.first; it != ret.second; ++it) {
            auto remote = it->second.synchronization ?
                scripting::ScriptEngine::RemoteScripting::Yes :
                scripting::ScriptEngine::RemoteScripting::No;

            OsEng.scriptEngine().queueScript(it->second.command, remote);
        }
    }
}

void InteractionHandler::setCameraStateFromDictionary(const ghoul::Dictionary& cameraDict) {
    bool readSuccessful = true;

    std::string focus;
    glm::dvec3 cameraPosition;
    glm::dvec4 cameraRotation; // Need to read the quaternion as a vector first.

    readSuccessful &= cameraDict.getValue(KeyFocus, focus);
    readSuccessful &= cameraDict.getValue(KeyPosition, cameraPosition);
    readSuccessful &= cameraDict.getValue(KeyRotation, cameraRotation);

    if (!readSuccessful) {
        throw ghoul::RuntimeError(
            "Position, Rotation and Focus need to be defined for camera dictionary.");
    }

    SceneGraphNode* node = sceneGraphNode(focus);
    if (!node) {
        throw ghoul::RuntimeError(
            "Could not find a node in scenegraph called '" + focus + "'");
    }

    // Set state
    setFocusNode(node);
    _camera->setPositionVec3(cameraPosition);
    _camera->setRotation(glm::dquat(
        cameraRotation.x, cameraRotation.y, cameraRotation.z, cameraRotation.w));
}

ghoul::Dictionary InteractionHandler::getCameraStateDictionary() {
    glm::dvec3 cameraPosition;
    glm::dquat quat;
    glm::dvec4 cameraRotation;

    cameraPosition = _camera->positionVec3();
    quat = _camera->rotationQuaternion();
    cameraRotation = glm::dvec4(quat.w, quat.x, quat.y, quat.z);

    ghoul::Dictionary cameraDict;
    cameraDict.setValue(KeyPosition, cameraPosition);
    cameraDict.setValue(KeyRotation, cameraRotation);
    cameraDict.setValue(KeyFocus, focusNode()->name());

    return cameraDict;
}

void InteractionHandler::saveCameraStateToFile(const std::string& filepath) {
    if (!filepath.empty()) {
        auto fullpath = absPath(filepath);
        LINFO("Saving camera position: " << filepath);

        ghoul::Dictionary cameraDict = getCameraStateDictionary();

        // TODO : Should get the camera state as a dictionary and save the dictionary to
        // a file in form of a lua state and not use ofstreams here.

        std::ofstream ofs(fullpath.c_str());

        glm::dvec3 p = _camera->positionVec3();
        glm::dquat q = _camera->rotationQuaternion();

        ofs << "return {" << std::endl;
        ofs << "    " << KeyFocus << " = " << "\"" << focusNode()->name() << "\"" << "," << std::endl;
        ofs << "    " << KeyPosition << " = {"
            << std::to_string(p.x) << ", "
            << std::to_string(p.y) << ", "
            << std::to_string(p.z) << "}," << std::endl;
        ofs << "    " << KeyRotation << " = {"
            << std::to_string(q.w) << ", "
            << std::to_string(q.x) << ", "
            << std::to_string(q.y) << ", "
            << std::to_string(q.z) << "}," << std::endl;
        ofs << "}"<< std::endl;

        ofs.close();
    }
}

void InteractionHandler::restoreCameraStateFromFile(const std::string& filepath) {
    LINFO("Reading camera state from file: " << filepath);
    if (!FileSys.fileExists(filepath))
        throw ghoul::FileNotFoundError(filepath, "CameraFilePath");

    ghoul::Dictionary cameraDict;
    try {
        ghoul::lua::loadDictionaryFromFile(filepath, cameraDict);
        setCameraStateFromDictionary(cameraDict);
        _cameraUpdatedFromScript = true;
    }
    catch (ghoul::RuntimeError& e) {
        LWARNING("Unable to set camera position");
        LWARNING(e.message);
    }
}

void InteractionHandler::resetKeyBindings() {
    _keyLua.clear();
}

void InteractionHandler::bindKeyLocal(Key key, KeyModifier modifier,
                                      std::string luaCommand, std::string documentation)
{
    _keyLua.insert({
        { key, modifier },
        { std::move(luaCommand), Synchronized::No, std::move(documentation) }
    });
}

void InteractionHandler::bindKey(Key key, KeyModifier modifier,
                                 std::string luaCommand, std::string documentation)
{
    _keyLua.insert({
        { key, modifier },
        { std::move(luaCommand), Synchronized::Yes, std::move(documentation) }
    });
}

<<<<<<< HEAD

void InteractionHandler::writeKeyboardDocumentation(const std::string& type,
                                                    const std::string& file)
{
    if (type == "text") {
        std::ofstream f;
        f.exceptions(~std::ofstream::goodbit);
        f.open(absPath(file));

        for (const auto& p : _keyLua) {
            std::string remoteScriptingInfo;
            bool remoteScripting = p.second.synchronization;

            if (!remoteScripting) {
                remoteScriptingInfo = " (LOCAL)";
            }
            f << std::to_string(p.first) << ": "
              << p.second.command << remoteScriptingInfo << '\n'
              << p.second.documentation << '\n';
=======
    
std::string InteractionHandler::generateJson() const {
    std::stringstream json;
    json << "[";
    bool first = true;
    for (const auto& p : _keyLua) {
        if (!first) {
            json << ",";
>>>>>>> f51f2939
        }
        first = false;
        json << "{";
        json << "\"key\": \"" << std::to_string(p.first) << "\",";
        json << "\"script\": \"" << p.second.command << "\",";
        json << "\"remoteScripting\": " << (p.second.synchronization ? "true," : "false,");
        json << "\"documentation\": \"" << p.second.documentation << "\"";
        json << "}";
    }
    json << "]";
    
    std::string jsonString = "";
    for (const char& c : json.str()) {
        if (c == '\'') {
            jsonString += "\\'";
        } else {
            jsonString += c;
        }
    }

    return jsonString;
}
    

scripting::LuaLibrary InteractionHandler::luaLibrary() {
    return{
        "",
        {
            {
                "clearKeys",
                &luascriptfunctions::clearKeys,
                "",
                "Clear all key bindings"
            },
            {
                "bindKey",
                &luascriptfunctions::bindKey,
                "string, string [,string]",
                "Binds a key by name to a lua string command to execute both locally "
                "and to broadcast to clients if this is the host of a parallel session. "
                "The first argument is the key, the second argument is the Lua command "
                "that is to be executed, and the optional third argument is a human "
                "readable description of the command for documentation purposes."
            },
            {
                "bindKeyLocal",
                &luascriptfunctions::bindKeyLocal,
                "string, string [,string]",
                "Binds a key by name to a lua string command to execute only locally. "
                "The first argument is the key, the second argument is the Lua command "
                "that is to be executed, and the optional third argument is a human "
                "readable description of the command for documentation purposes."
            },
            {
                "saveCameraStateToFile",
                &luascriptfunctions::saveCameraStateToFile,
                "string",
                "Save the current camera state to file"
            },
            {
                "restoreCameraStateFromFile",
                &luascriptfunctions::restoreCameraStateFromFile,
                "string",
                "Restore the camera state from file"
            },
            {
                "resetCameraDirection",
                &luascriptfunctions::resetCameraDirection,
                "void",
                "Reset the camera direction to point at the focus node"
            },
            {
                "goToChunk",
                &luascriptfunctions::goToChunk,
                "void",
                "Go to chunk with given index x, y, level"
            },
            {
                "goToGeo",
                &luascriptfunctions::goToGeo,
                "void",
                "Go to geographic coordinates latitude and longitude"
            },
			{
				"goToSol",
				&luascriptfunctions::goToSol,
				"void",
				"Go to a specific sol number"
			},
        }
    };
}

void InteractionHandler::addKeyframe(double timestamp, KeyframeInteractionMode::CameraPose pose) {
    if (!_keyframeInteractionMode) {
        return;
    }
    _keyframeInteractionMode->timeline().addKeyframe(timestamp, pose);
}

void InteractionHandler::removeKeyframesAfter(double timestamp) {
    if (!_keyframeInteractionMode) {
        return;
    }
    _keyframeInteractionMode->timeline().removeKeyframesAfter(timestamp);
}

void InteractionHandler::clearKeyframes() {
    if (!_keyframeInteractionMode) {
        return;
    }
    _keyframeInteractionMode->timeline().clearKeyframes();
}

size_t InteractionHandler::nKeyframes() const {
    if (!_keyframeInteractionMode) {
        return 0;
    }
    return _keyframeInteractionMode->timeline().keyframes().size();
}

} // namespace interaction
} // namespace openspace<|MERGE_RESOLUTION|>--- conflicted
+++ resolved
@@ -217,31 +217,9 @@
     return _currentInteractionMode;
 }
 
-<<<<<<< HEAD
-void InteractionHandler::setInteractionMode(const std::string& interactionModeKey) {
-    if (_interactionModes.find(interactionModeKey) != _interactionModes.end()) {
-        setInteractionMode(_interactionModes[interactionModeKey]);
-        LINFO("Interaction mode set to '" << interactionModeKey << "'");
-    }
-    else {
-        std::string listInteractionModes("");
-        for (auto pair : _interactionModes) {
-            listInteractionModes += "'" + pair.first + "', ";
-        }
-        LWARNING("'" << interactionModeKey <<
-            "' is not a valid interaction mode. Candidates are " << listInteractionModes);
-    }
-}
-
-void InteractionHandler::goToChunk(int x, int y, int level) {
-    std::shared_ptr<GlobeBrowsingInteractionMode> gbim =
-        std::dynamic_pointer_cast<GlobeBrowsingInteractionMode> (_currentInteractionMode);
-
-    if (gbim) {
-=======
+
 void InteractionHandler::goToChunk(int x, int y, int level) {
     if (_currentInteractionMode == _globeBrowsingInteractionMode.get()) {
->>>>>>> f51f2939
 #ifdef OPENSPACE_MODULE_GLOBEBROWSING_ENABLED
         _globeBrowsingInteractionMode->goToChunk(*_camera, globebrowsing::TileIndex(x,y,level), glm::vec2(0.5,0.5), true);
 #endif
@@ -251,19 +229,10 @@
 }
 
 void InteractionHandler::goToGeo(double latitude, double longitude) {
-<<<<<<< HEAD
-    std::shared_ptr<GlobeBrowsingInteractionMode> gbim =
-    std::dynamic_pointer_cast<GlobeBrowsingInteractionMode> (_currentInteractionMode);
-
-    if (gbim) {
-#ifdef OPENSPACE_MODULE_GLOBEBROWSING_ENABLED
-        gbim->goToGeodetic2(*_camera,
-=======
     if (_currentInteractionMode == _globeBrowsingInteractionMode.get()) {
 #ifdef OPENSPACE_MODULE_GLOBEBROWSING_ENABLED
         _globeBrowsingInteractionMode->goToGeodetic2(
             *_camera,
->>>>>>> f51f2939
             globebrowsing::Geodetic2(latitude, longitude) / 180 * glm::pi<double>(), true
         );
 #endif
@@ -273,10 +242,7 @@
 }
 
 void InteractionHandler::goToSol(int sol) {
-	std::shared_ptr<GlobeBrowsingInteractionMode> gbim =
-		std::dynamic_pointer_cast<GlobeBrowsingInteractionMode> (_currentInteractionMode);
-
-	if (gbim) {
+	if (_currentInteractionMode == _globeBrowsingInteractionMode.get()) {
 #ifdef OPENSPACE_MODULE_GLOBEBROWSING_ENABLED
 		LERROR("Solnumber " << sol);
 #endif
@@ -481,28 +447,6 @@
         { std::move(luaCommand), Synchronized::Yes, std::move(documentation) }
     });
 }
-
-<<<<<<< HEAD
-
-void InteractionHandler::writeKeyboardDocumentation(const std::string& type,
-                                                    const std::string& file)
-{
-    if (type == "text") {
-        std::ofstream f;
-        f.exceptions(~std::ofstream::goodbit);
-        f.open(absPath(file));
-
-        for (const auto& p : _keyLua) {
-            std::string remoteScriptingInfo;
-            bool remoteScripting = p.second.synchronization;
-
-            if (!remoteScripting) {
-                remoteScriptingInfo = " (LOCAL)";
-            }
-            f << std::to_string(p.first) << ": "
-              << p.second.command << remoteScriptingInfo << '\n'
-              << p.second.documentation << '\n';
-=======
     
 std::string InteractionHandler::generateJson() const {
     std::stringstream json;
@@ -511,7 +455,6 @@
     for (const auto& p : _keyLua) {
         if (!first) {
             json << ",";
->>>>>>> f51f2939
         }
         first = false;
         json << "{";
