/*****************************************************************************************
 *                                                                                       *
 * OpenSpace                                                                             *
 *                                                                                       *
 * Copyright (c) 2014-2018                                                               *
 *                                                                                       *
 * Permission is hereby granted, free of charge, to any person obtaining a copy of this  *
 * software and associated documentation files (the "Software"), to deal in the Software *
 * without restriction, including without limitation the rights to use, copy, modify,    *
 * merge, publish, distribute, sublicense, and/or sell copies of the Software, and to    *
 * permit persons to whom the Software is furnished to do so, subject to the following   *
 * conditions:                                                                           *
 *                                                                                       *
 * The above copyright notice and this permission notice shall be included in all copies *
 * or substantial portions of the Software.                                              *
 *                                                                                       *
 * THE SOFTWARE IS PROVIDED "AS IS", WITHOUT WARRANTY OF ANY KIND, EXPRESS OR IMPLIED,   *
 * INCLUDING BUT NOT LIMITED TO THE WARRANTIES OF MERCHANTABILITY, FITNESS FOR A         *
 * PARTICULAR PURPOSE AND NONINFRINGEMENT. IN NO EVENT SHALL THE AUTHORS OR COPYRIGHT    *
 * HOLDERS BE LIABLE FOR ANY CLAIM, DAMAGES OR OTHER LIABILITY, WHETHER IN AN ACTION OF  *
 * CONTRACT, TORT OR OTHERWISE, ARISING FROM, OUT OF OR IN CONNECTION WITH THE SOFTWARE  *
 * OR THE USE OR OTHER DEALINGS IN THE SOFTWARE.                                         *
 ****************************************************************************************/

#include <openspace/documentation/documentation.h>
#include <ghoul/misc/defer.h>
#include <ghoul/misc/easing.h>
#include <regex>

namespace openspace {

namespace {

template <class T>
properties::PropertyOwner* findPropertyOwnerWithMatchingGroupTag(T* prop,
                                                            const std::string& tagToMatch)
{
    properties::PropertyOwner* tagMatchOwner = nullptr;
    properties::PropertyOwner* owner = prop->owner();

    if (owner) {
        const std::vector<std::string>& tags = owner->tags();
        for (const std::string& currTag : tags) {
            if (tagToMatch == currTag) {
                tagMatchOwner = owner;
                break;
            }
        }

        // Call recursively until we find an owner with matching tag or the top of the
        // ownership list
        if (tagMatchOwner == nullptr) {
            tagMatchOwner = findPropertyOwnerWithMatchingGroupTag(owner, tagToMatch);
        }
    }
    return tagMatchOwner;
}

void applyRegularExpression(lua_State* L, const std::string& regex,
                            const std::vector<properties::Property*>& properties,
                            double interpolationDuration,
                            const std::string& groupName,
                            ghoul::EasingFunction easingFunction)
{
    using ghoul::lua::errorLocation;
    using ghoul::lua::luaTypeToString;

    const bool isGroupMode = !groupName.empty();

    const int type = lua_type(L, -1);

    // Stores whether we found at least one matching property. If this is false at the end
    // of the loop, the property name regex was probably misspelled.
    bool foundMatching = false;
    std::regex r(regex);
    for (properties::Property* prop : properties) {
        // Check the regular expression for all properties
        const std::string& id = prop->fullyQualifiedIdentifier();

        if (std::regex_match(id, r)) {
            // If the fully qualified id matches the regular expression, we queue the
            // value change if the types agree
            if (isGroupMode) {
                properties::PropertyOwner* matchingTaggedOwner =
                    findPropertyOwnerWithMatchingGroupTag(
                        prop,
                        groupName
                    );
                if (!matchingTaggedOwner) {
                    continue;
                }
            }

            if (type != prop->typeLua()) {
                LERRORC(
                    "property_setValue",
                    fmt::format(
                        "{}: Property '{}' does not accept input of type '{}'. "
                        "Requested type: '{}'",
                        errorLocation(L),
                        prop->fullyQualifiedIdentifier(),
                        luaTypeToString(type),
                        luaTypeToString(prop->typeLua())
                    )
                );
            } else {
                foundMatching = true;

                if (interpolationDuration == 0.0) {
                    OsEng.renderEngine().scene()->removeInterpolation(prop);
                    prop->setLuaValue(L);
                }
                else {
                    prop->setLuaInterpolationTarget(L);
                    OsEng.renderEngine().scene()->addInterpolation(
                        prop,
                        static_cast<float>(interpolationDuration),
                        easingFunction
                    );
                }
            }
        }
    }

    if (!foundMatching) {
        LERRORC(
            "property_setValue",
            fmt::format(
                "{}: No property matched the requested URI '{}'",
                errorLocation(L),
                regex
            )
        );
    }
}

// Checks to see if URI contains a group tag (with { } around the first term). If so,
// returns true and sets groupName with the tag
bool doesUriContainGroupTag(const std::string& command, std::string& groupName) {
    std::string name = command.substr(0, command.find_first_of("."));
    if (name.front() == '{' && name.back() == '}') {
        groupName = name.substr(1, name.length() - 2);
        return true;
    } else {
        return false;
    }
}

std::string replaceUriWithGroupName(std::string uri, std::string ownerName) {
    size_t pos = uri.find_first_of(".");
    return ownerName + "." + uri.substr(pos);
}

std::string extractUriWithoutGroupName(std::string uri) {
    size_t pos = uri.find_first_of(".");
    return uri.substr(pos);
}

} // namespace
} // namespace openspace

namespace openspace::luascriptfunctions {

int setPropertyCall_single(properties::Property& prop, const std::string& uri,
                          lua_State* L, double duration,
                          ghoul::EasingFunction eastingFunction)
{
    using ghoul::lua::errorLocation;
    using ghoul::lua::luaTypeToString;

    const int type = lua_type(L, -1);
    if (type != prop.typeLua()) {
        LERRORC(
            "property_setValue",
            fmt::format(
                "{}: Property '{}' does not accept input of type '{}'. "
                "Requested type: '{}'",
                errorLocation(L),
                uri,
                luaTypeToString(type),
                luaTypeToString(prop.typeLua())
            )
        );
    }
    else {
        if (duration == 0.0) {
            OsEng.renderEngine().scene()->removeInterpolation(&prop);
            prop.setLuaValue(L);
        }
        else {
            prop.setLuaInterpolationTarget(L);
            OsEng.renderEngine().scene()->addInterpolation(
                &prop,
                static_cast<float>(duration),
                eastingFunction
            );
        }
    }
    return 0;
}

/**
 * \ingroup LuaScripts
 * setPropertyValue(string, *):
 * Sets all property(s) identified by the URI (with potential wildcards) in the first
 * argument. The second argument can be any type, but it has to match the type that the
 * property (or properties) expect.
 * If the first term (separated by '.') in the uri is bracketed with { }, then this
 * term is treated as a group tag name, and the function will search through all
 * property owners to find those that are tagged with this group name, and set their
 * property values accordingly.
 */

int property_setValue(lua_State* L) {
    using ghoul::lua::errorLocation;
    using ghoul::lua::luaTypeToString;

    ghoul::lua::checkArgumentsAndThrow(L, { 2, 5 }, "lua::property_setValue");
    defer { lua_settop(L, 0); };

    std::string uriOrRegex = ghoul::lua::value<std::string>(L, 1);
    std::string optimization;
    double interpolationDuration = 0.0;
    std::string easingMethodName;
    ghoul::EasingFunction easingMethod = ghoul::EasingFunction::Linear;

    if (lua_gettop(L) >= 3) {
        if (lua_type(L, 3) == LUA_TNUMBER) {
            interpolationDuration = ghoul::lua::value<double>(L, 3);
        }
        else {
            optimization = ghoul::lua::value<std::string>(L, 3);
        }

        if (lua_gettop(L) >= 4) {
            if (lua_type(L, 4) == LUA_TNUMBER) {
                interpolationDuration = ghoul::lua::value<double>(L, 4);
            }
            else {
                optimization = ghoul::lua::value<std::string>(L, 4);
            }
        }

        if (lua_gettop(L) == 5) {
            easingMethodName = ghoul::lua::value<std::string>(L, 5);
        }

        // Later functions expect the value to be at the last position on the stack
        lua_pushvalue(L, 2);
    }

    if ((interpolationDuration == 0.0) && !easingMethodName.empty()) {
        LWARNINGC(
            "property_setValue",
            "Easing method specified while interpolation duration is equal to 0"
        );
    }

    if (!easingMethodName.empty()) {
        bool correctName = ghoul::isValidEasingFunctionName(easingMethodName.c_str());
        if (!correctName) {
            LWARNINGC(
                "property_setValue",
                fmt::format("{} is not a valid easing method", easingMethodName)
            );
        }
        else {
            easingMethod = ghoul::easingFunctionFromName(easingMethodName.c_str());
        }
    }

    if (optimization.empty()) {
        // Replace all wildcards * with the correct regex (.*)
        size_t startPos = uriOrRegex.find("*");
        while (startPos != std::string::npos) {
            uriOrRegex.replace(startPos, 1, "(.*)");
            startPos += 4; // (.*)
            startPos = uriOrRegex.find("*", startPos);
        }

        std::string groupName;
        if (doesUriContainGroupTag(uriOrRegex, groupName)) {
            std::string pathRemainderToMatch = extractUriWithoutGroupName(uriOrRegex);
            // Remove group name from start of regex and replace with '.*'
            uriOrRegex = replaceUriWithGroupName(uriOrRegex, ".*");
        }

        try {
            applyRegularExpression(
                L,
                uriOrRegex,
                allProperties(),
                interpolationDuration,
                groupName,
                easingMethod
            );
        }
        catch (const std::regex_error& e) {
            LERRORC(
                "property_setValue",
                fmt::format(
                    "Malformed regular expression: '{}': {}", uriOrRegex, e.what()
                )
            );
        }
        return 0;
    }
    else if (optimization == "regex") {
        try {
            applyRegularExpression(
                L,
                uriOrRegex,
                allProperties(),
                interpolationDuration,
                "",
                easingMethod
            );
        }
        catch (const std::regex_error& e) {
            LERRORC(
                "property_setValueRegex",
                fmt::format(
                    "Malformed regular expression: '{}': {}", uriOrRegex, e.what()
                )
            );
        }
    }
    else if (optimization == "single") {
        properties::Property* prop = property(uriOrRegex);
        if (!prop) {
            LERRORC(
                "property_setValue",
                fmt::format(
                    "{}: Property with URI '{}' was not found",
                    errorLocation(L),
                    uriOrRegex
                )
            );
            return 0;
        }
        return setPropertyCall_single(
            *prop,
            uriOrRegex,
            L,
            interpolationDuration,
            easingMethod
        );
    }
    else {
        LERRORC(
            "lua::property_setGroup",
            fmt::format(
                "{}: Unexpected optimization '{}'",
                errorLocation(L),
                optimization
            )
        );
    }
    return 0;
}

int property_setValueSingle(lua_State* L) {
    ghoul::lua::push(L, "single");
    return property_setValue(L);
}

/**
 * \ingroup LuaScripts
 * getPropertyValue(string):
 * Returns the value of the property identified by the passed URI as a Lua object that can
 * be passed to the setPropertyValue method.
 */
int property_getValue(lua_State* L) {
    using namespace ghoul::lua;

    checkArgumentsAndThrow(L, 1, "lua::property_getValue");

    const std::string& uri = value<std::string>(L, 1, PopValue::Yes);

    openspace::properties::Property* prop = property(uri);
    if (!prop) {
        LERRORC(
            "property_getValue",
            fmt::format(
                "{}: Property with URI '{}' was not found",
                errorLocation(L),
                uri
            )
        );
        ghoul_assert(lua_gettop(L) == 0, "Incorrect number of items left on stack");
        return 0;
    } else {
        prop->getLuaValue(L);
    }

    ghoul_assert(lua_gettop(L) == 1, "Incorrect number of items left on stack");
    return 1;
}

/**
 * \ingroup LuaScripts
 * getPropertyValue(string):
 * Returns the value of the property identified by the passed URI as a Lua object that can
 * be passed to the setPropertyValue method.
 */
int loadScene(lua_State* L) {
    using namespace ghoul::lua;

    checkArgumentsAndThrow(L, 1, "lua::loadScene");

    const std::string& sceneFile = value<std::string>(L, 1);
    OsEng.scheduleLoadSingleAsset(sceneFile);

    ghoul_assert(lua_gettop(L) == 0, "Incorrect number of items left on stack");
    return 0;
}

int addSceneGraphNode(lua_State* L) {
    ghoul::lua::checkArgumentsAndThrow(L, 1, "lua::addSceneGraphNode");

    ghoul::Dictionary d;
    try {
        ghoul::lua::luaDictionaryFromState(L, d);
    }
    catch (const ghoul::lua::LuaFormatException& e) {
        LERRORC("addSceneGraphNode", e.what());
        return luaL_error(L, "Error loading dictionary from lua state");
    }

    try {
        SceneGraphNode* node = OsEng.renderEngine().scene()->loadNode(d);
        if (!node) {
            LERRORC("Scene", "Could not load scene graph node");
            return luaL_error(L, "Error loading scene graph node");
        }

        OsEng.renderEngine().scene()->initializeNode(node);
    }
    catch (const documentation::SpecificationError& e) {
        return luaL_error(
            L,
            "Error loading scene graph node: %s: %s",
            e.what(),
            std::to_string(e.result).c_str()
        );
    } catch (const ghoul::RuntimeError& e) {
        return luaL_error(L, "Error loading scene graph node: %s", e.what());
    }

    lua_settop(L, 0);
    ghoul_assert(lua_gettop(L) == 0, "Incorrect number of items left on stack");
    return 0;
}

int removeSceneGraphNode(lua_State* L) {
    using namespace ghoul::lua;

    const int n = ghoul::lua::checkArgumentsAndThrow(L, 1, "lua::removeSceneGraphNode");

    std::string nodeName = luaL_checkstring(L, 1);

<<<<<<< HEAD
    const std::string& nodeName = value<std::string>(L, -1, PopValue::Yes);
=======
>>>>>>> b5be0db0
    SceneGraphNode* node = OsEng.renderEngine().scene()->sceneGraphNode(nodeName);
    if (!node) {
        LERRORC(
            "removeSceneGraphNode",
            fmt::format("{}: Could not find node '{}'", errorLocation(L), nodeName)
        );
        return 0;
    }
    SceneGraphNode* parent = node->parent();
    if (!parent) {
        LERRORC(
            "removeSceneGraphNode",
            fmt::format("{}: Cannot remove root node", errorLocation(L))
        );
        return 0;
    }

    std::function<void (SceneGraphNode*, SceneGraphNode*)> removeNode =
        [&removeNode](SceneGraphNode* parent, SceneGraphNode* node) {
            std::vector<SceneGraphNode*> children = node->children();

            std::unique_ptr<SceneGraphNode> n = parent->detachChild(*node);
            ghoul_assert(n.get() == node, "Wrong node returned from detaching");

            for (SceneGraphNode* c : children) {
                removeNode(n.get(), c);
            }

            node->deinitializeGL();
            node->deinitialize();
            n = nullptr;
        };

    removeNode(parent, node);


    ghoul_assert(lua_gettop(L) == 0, "Incorrect number of items left on stack");
    return 0;
}

int hasSceneGraphNode(lua_State* L) {
    using namespace ghoul::lua;

    checkArgumentsAndThrow(L, 1, "lua::hasSceneGraphNode");

    const std::string& nodeName = value<std::string>(L, -1, PopValue::Yes);
    SceneGraphNode* node = OsEng.renderEngine().scene()->sceneGraphNode(nodeName);

    push(L, node != nullptr);

    ghoul_assert(lua_gettop(L) == 1, "Incorrect number of items left on stack");
    return 1;
}

}  // namespace openspace::luascriptfunctions<|MERGE_RESOLUTION|>--- conflicted
+++ resolved
@@ -457,12 +457,7 @@
 
     const int n = ghoul::lua::checkArgumentsAndThrow(L, 1, "lua::removeSceneGraphNode");
 
-    std::string nodeName = luaL_checkstring(L, 1);
-
-<<<<<<< HEAD
-    const std::string& nodeName = value<std::string>(L, -1, PopValue::Yes);
-=======
->>>>>>> b5be0db0
+    const std::string& nodeName = value<std::string>(L, 1, PopValue::Yes);
     SceneGraphNode* node = OsEng.renderEngine().scene()->sceneGraphNode(nodeName);
     if (!node) {
         LERRORC(
