/*****************************************************************************************
 *                                                                                       *
 * OpenSpace                                                                             *
 *                                                                                       *
 * Copyright (c) 2014-2019                                                               *
 *                                                                                       *
 * Permission is hereby granted, free of charge, to any person obtaining a copy of this  *
 * software and associated documentation files (the "Software"), to deal in the Software *
 * without restriction, including without limitation the rights to use, copy, modify,    *
 * merge, publish, distribute, sublicense, and/or sell copies of the Software, and to    *
 * permit persons to whom the Software is furnished to do so, subject to the following   *
 * conditions:                                                                           *
 *                                                                                       *
 * The above copyright notice and this permission notice shall be included in all copies *
 * or substantial portions of the Software.                                              *
 *                                                                                       *
 * THE SOFTWARE IS PROVIDED "AS IS", WITHOUT WARRANTY OF ANY KIND, EXPRESS OR IMPLIED,   *
 * INCLUDING BUT NOT LIMITED TO THE WARRANTIES OF MERCHANTABILITY, FITNESS FOR A         *
 * PARTICULAR PURPOSE AND NONINFRINGEMENT. IN NO EVENT SHALL THE AUTHORS OR COPYRIGHT    *
 * HOLDERS BE LIABLE FOR ANY CLAIM, DAMAGES OR OTHER LIABILITY, WHETHER IN AN ACTION OF  *
 * CONTRACT, TORT OR OTHERWISE, ARISING FROM, OUT OF OR IN CONNECTION WITH THE SOFTWARE  *
 * OR THE USE OR OTHER DEALINGS IN THE SOFTWARE.                                         *
 ****************************************************************************************/

#include <openspace/properties/scalar/doubleproperty.h>

#include <ghoul/lua/ghoul_lua.h>

#include <limits>
#include <sstream>

namespace {

double fromLuaConversion(lua_State* state, bool& success) {
    success = (lua_isnumber(state, -1) == 1);
    if (success) {
<<<<<<< HEAD
        return lua_tonumber(state, -1);
=======
        double val = lua_tonumber(state, -1);
        return val;
>>>>>>> 5b215a1e
    }
    else {
        return 0.0;
    }
}

bool toLuaConversion(lua_State* state, double value) {
    lua_pushnumber(state, value);
    return true;
}

double fromStringConversion(const std::string& val, bool& success) {
    std::stringstream s(val);
    double v;
    s >> v;
    success = !s.fail();
    if (success) {
        return v;
    }
    else {
        throw ghoul::RuntimeError("Conversion error for string: " + val);
    }
}

bool toStringConversion(std::string& outValue, double inValue) {
    outValue = std::to_string(inValue);
    return true;
}

} // namespace

namespace openspace::properties {

REGISTER_NUMERICALPROPERTY_SOURCE(
    DoubleProperty,
    double,
    0.0,
    std::numeric_limits<double>::lowest(),
    std::numeric_limits<double>::max(),
    0.01,
    fromLuaConversion,
    toLuaConversion,
    fromStringConversion,
    toStringConversion,
    LUA_TNUMBER
)

} // namespace openspace::properties<|MERGE_RESOLUTION|>--- conflicted
+++ resolved
@@ -34,12 +34,8 @@
 double fromLuaConversion(lua_State* state, bool& success) {
     success = (lua_isnumber(state, -1) == 1);
     if (success) {
-<<<<<<< HEAD
-        return lua_tonumber(state, -1);
-=======
         double val = lua_tonumber(state, -1);
         return val;
->>>>>>> 5b215a1e
     }
     else {
         return 0.0;
