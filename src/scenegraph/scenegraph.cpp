--- conflicted
+++ resolved
@@ -53,29 +53,12 @@
  #include <unistd.h>
 
 namespace {
-<<<<<<< HEAD
     const std::string _loggerCat = "SceneGraph";
     const std::string _moduleExtension = ".mod";
-}
-
-namespace openspace {
-
-void printTree(SceneGraphNode* node, std::string pre = "")
 {
     LDEBUGC("Tree", pre << node->name());
-    const std::vector<SceneGraphNode*>& children = node->children();
-    for (SceneGraphNode* child : children)
-=======
-const std::string _loggerCat = "SceneGraph";
-const std::string _rootNodeName = "Root";
-const std::string _moduleExtension = ".mod";
-
-void printTree(openspace::SceneGraphNode* node, std::string pre = "")
-{
-    LDEBUGC("Tree", pre << node->nodeName());
     const std::vector<openspace::SceneGraphNode*>& children = node->children();
     for (openspace::SceneGraphNode* child : children)
->>>>>>> a0eabc10
         printTree(child, pre + "    ");
 }
 
