--- conflicted
+++ resolved
@@ -1029,13 +1029,8 @@
         }
 
 
-<<<<<<< HEAD
-#ifdef OPENSPACE_MODULE_NEWHORIZONS_ENABLED
+#ifdef OPENSPACE_MODULE_SPACECRAFTINSTRUMENTS_ENABLED
         bool hasNewHorizons = scene() && scene()->sceneGraphNode("NewHorizons");
-=======
-#ifdef OPENSPACE_MODULE_SPACECRAFTINSTRUMENTS_ENABLED
-        bool hasNewHorizons = scene()->sceneGraphNode("NewHorizons");
->>>>>>> 52b257a6
         double currentTime = OsEng.timeManager().time().j2000Seconds();
 
         if (MissionManager::ref().hasCurrentMission()) {
