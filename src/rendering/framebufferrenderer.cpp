/*****************************************************************************************
*                                                                                       *
* OpenSpace                                                                             *
*                                                                                       *
* Copyright (c) 2014-2018                                                               *
*                                                                                       *
* Permission is hereby granted, free of charge, to any person obtaining a copy of this  *
* software and associated documentation files (the "Software"), to deal in the Software *
* without restriction, including without limitation the rights to use, copy, modify,    *
* merge, publish, distribute, sublicense, and/or sell copies of the Software, and to    *
* permit persons to whom the Software is furnished to do so, subject to the following   *
* conditions:                                                                           *
*                                                                                       *
* The above copyright notice and this permission notice shall be included in all copies *
* or substantial portions of the Software.                                              *
*                                                                                       *
* THE SOFTWARE IS PROVIDED "AS IS", WITHOUT WARRANTY OF ANY KIND, EXPRESS OR IMPLIED,   *
* INCLUDING BUT NOT LIMITED TO THE WARRANTIES OF MERCHANTABILITY, FITNESS FOR A         *
* PARTICULAR PURPOSE AND NONINFRINGEMENT. IN NO EVENT SHALL THE AUTHORS OR COPYRIGHT    *
* HOLDERS BE LIABLE FOR ANY CLAIM, DAMAGES OR OTHER LIABILITY, WHETHER IN AN ACTION OF  *
* CONTRACT, TORT OR OTHERWISE, ARISING FROM, OUT OF OR IN CONNECTION WITH THE SOFTWARE  *
* OR THE USE OR OTHER DEALINGS IN THE SOFTWARE.                                         *
****************************************************************************************/

#include <openspace/rendering/framebufferrenderer.h>

#include <openspace/engine/openspaceengine.h>
#include <openspace/engine/wrapper/windowwrapper.h>
#include <openspace/performance/performancemeasurement.h>
#include <openspace/rendering/raycastermanager.h>
#include <openspace/rendering/renderable.h>
#include <openspace/rendering/renderengine.h>
#include <openspace/rendering/volumeraycaster.h>
#include <openspace/scene/scene.h>
#include <openspace/util/camera.h>
#include <openspace/util/timemanager.h>
#include <openspace/engine/openspaceengine.h>
#include <openspace/rendering/renderable.h>
#include <openspace/rendering/deferredcaster.h>
#include <openspace/rendering/deferredcastermanager.h>
#include <openspace/rendering/volumeraycaster.h>
#include <openspace/rendering/raycastermanager.h>

#include <openspace/performance/performancemeasurement.h>

#include <ghoul/filesystem/filesystem.h>
#include <ghoul/opengl/ghoul_gl.h>
#include <ghoul/opengl/programobject.h>
#include <ghoul/opengl/textureunit.h>

#include <string>
#include <vector>
#include <sstream>
#include <fstream>

namespace {
    constexpr const char* _loggerCat = "FramebufferRenderer";
    constexpr const char* ExitFragmentShaderPath =
        "${SHADERS}/framebuffer/exitframebuffer.frag";
    constexpr const char* RaycastFragmentShaderPath =
        "${SHADERS}/framebuffer/raycastframebuffer.frag";
    constexpr const char* GetEntryInsidePath = "${SHADERS}/framebuffer/inside.glsl";
    constexpr const char* GetEntryOutsidePath = "${SHADERS}/framebuffer/outside.glsl";
    constexpr const char* RenderFragmentShaderPath =
        "${SHADERS}/framebuffer/renderframebuffer.frag";
} // namespace

namespace openspace {
    void saveTextureToPPMFile(const GLenum color_buffer_attachment,
        const std::string & fileName,
        const int width, const int height);

    void saveTextureToMemory(const GLenum color_buffer_attachment,
        const int width, const int height, std::vector<double> & memory);


    FramebufferRenderer::FramebufferRenderer()
        : _camera(nullptr)
        , _scene(nullptr)
        , _resolution(glm::vec2(0))
        , _hdrExposure(0.4f)
        , _hdrBackground(2.8f)
        , _gamma(2.2f)
    {}

    FramebufferRenderer::~FramebufferRenderer() {}

    void FramebufferRenderer::initialize() {
        LDEBUG("Initializing FramebufferRenderer");

        const GLfloat size = 1.0f;
        const GLfloat vertex_data[] = {
            //      x      y     s     t
            -size, -size, 0.0f, 1.0f,
            size,    size, 0.0f, 1.0f,
            -size,  size, 0.0f, 1.0f,
            -size, -size, 0.0f, 1.0f,
            size, -size, 0.0f, 1.0f,
            size,    size, 0.0f, 1.0f
        };

        glGenVertexArrays(1, &_screenQuad);
        glBindVertexArray(_screenQuad);

        glGenBuffers(1, &_vertexPositionBuffer);
        glBindBuffer(GL_ARRAY_BUFFER, _vertexPositionBuffer);

        glBufferData(GL_ARRAY_BUFFER, sizeof(vertex_data), vertex_data, GL_STATIC_DRAW);
        glVertexAttribPointer(
            0,
            4,
            GL_FLOAT,
            GL_FALSE,
            sizeof(GLfloat) * 4,
            nullptr
        );
        glEnableVertexAttribArray(0);

        GLint defaultFbo;
        glGetIntegerv(GL_FRAMEBUFFER_BINDING, &defaultFbo);

        // Main framebuffer
        glGenTextures(1, &_mainColorTexture);
        glGenTextures(1, &_mainDepthTexture);
        glGenFramebuffers(1, &_mainFramebuffer);

        // Exit framebuffer
        glGenTextures(1, &_exitColorTexture);
        glGenTextures(1, &_exitDepthTexture);
        glGenFramebuffers(1, &_exitFramebuffer);

        // Deferred framebuffer
        glGenTextures(1, &_deferredColorTexture);
        glGenTextures(1, &_mainPositionTexture);
        glGenTextures(1, &_mainNormalTexture);
        glGenFramebuffers(1, &_deferredFramebuffer);

        updateResolution();
        updateRendererData();
        updateRaycastData();

        glBindFramebuffer(GL_FRAMEBUFFER, _mainFramebuffer);
        glFramebufferTexture2D(
            GL_FRAMEBUFFER,
            GL_COLOR_ATTACHMENT0,
            GL_TEXTURE_2D_MULTISAMPLE,
            _mainColorTexture,
            0
        );
        // G-buffer
        glFramebufferTexture2D(
            GL_FRAMEBUFFER,
            GL_COLOR_ATTACHMENT1,
            GL_TEXTURE_2D_MULTISAMPLE,
            _mainPositionTexture,
            0
        );
        glFramebufferTexture2D(
            GL_FRAMEBUFFER,
            GL_COLOR_ATTACHMENT2,
            GL_TEXTURE_2D_MULTISAMPLE,
            _mainNormalTexture,
            0
        );
        glFramebufferTexture2D(
            GL_FRAMEBUFFER,
            GL_DEPTH_ATTACHMENT,
            GL_TEXTURE_2D_MULTISAMPLE,
            _mainDepthTexture,
            0
        );

        GLenum status = glCheckFramebufferStatus(GL_FRAMEBUFFER);
        if (status != GL_FRAMEBUFFER_COMPLETE) {
            LERROR("Main framebuffer is not complete");
        }

        glBindFramebuffer(GL_FRAMEBUFFER, _exitFramebuffer);
        glFramebufferTexture2D(
            GL_FRAMEBUFFER,
            GL_COLOR_ATTACHMENT0,
            GL_TEXTURE_2D,
            _exitColorTexture,
            0
        );
        glFramebufferTexture2D(
            GL_FRAMEBUFFER,
            GL_DEPTH_ATTACHMENT,
            GL_TEXTURE_2D,
            _exitDepthTexture,
            0
        );

        status = glCheckFramebufferStatus(GL_FRAMEBUFFER);
        if (status != GL_FRAMEBUFFER_COMPLETE) {
            LERROR("Exit framebuffer is not complete");
        }

        glBindFramebuffer(GL_FRAMEBUFFER, _deferredFramebuffer);
        glFramebufferTexture2D(
            GL_FRAMEBUFFER,
            GL_COLOR_ATTACHMENT0,
            GL_TEXTURE_2D,
            _deferredColorTexture,
            0
        );

        status = glCheckFramebufferStatus(GL_FRAMEBUFFER);
        if (status != GL_FRAMEBUFFER_COMPLETE) {
            LERROR("Deferred framebuffer is not complete");
        }

        // JCC: Moved to here to avoid NVidia: "Program/shader state performance warning"
        updateHDRData();
        updateDeferredcastData();
        updateMSAASamplingPattern();

        glBindFramebuffer(GL_FRAMEBUFFER, defaultFbo);

        _resolveProgram = ghoul::opengl::ProgramObject::Build(
            "Framebuffer Resolve",
            absPath("${SHADERS}/framebuffer/resolveframebuffer.vert"),
            absPath("${SHADERS}/framebuffer/resolveframebuffer.frag")
        );

<<<<<<< HEAD
        _uniformCache.mainColorTexture = _resolveProgram->uniformLocation("mainColorTexture");
        _uniformCache.blackoutFactor = _resolveProgram->uniformLocation("blackoutFactor");
        _uniformCache.nAaSamples = _resolveProgram->uniformLocation("nAaSamples");
=======
void FramebufferRenderer::deferredcastersChanged(Deferredcaster& deferredcaster,
                                                 isAttached isAttached)
{
    (void) deferredcaster;
    (void) isAttached;
    _dirtyDeferredcastData = true;
}
>>>>>>> ae7e22df

        OsEng.renderEngine().raycasterManager().addListener(*this);
        OsEng.renderEngine().deferredcasterManager().addListener(*this);
    }

    void FramebufferRenderer::deinitialize() {
        LINFO("Deinitializing FramebufferRenderer");

        glDeleteFramebuffers(1, &_mainFramebuffer);
        glDeleteFramebuffers(1, &_exitFramebuffer);
        glDeleteFramebuffers(1, &_deferredFramebuffer);

        glDeleteTextures(1, &_mainColorTexture);
        glDeleteTextures(1, &_mainDepthTexture);

        // DEBUG: deferred g-buffer
        glDeleteTextures(1, &_deferredColorTexture);
        glDeleteTextures(1, &_mainPositionTexture);
        glDeleteTextures(1, &_mainNormalTexture);

        glDeleteTextures(1, &_exitColorTexture);
        glDeleteTextures(1, &_exitDepthTexture);

        glDeleteBuffers(1, &_vertexPositionBuffer);
        glDeleteVertexArrays(1, &_screenQuad);

        OsEng.renderEngine().raycasterManager().removeListener(*this);
        OsEng.renderEngine().deferredcasterManager().removeListener(*this);
    }

    void FramebufferRenderer::raycastersChanged(VolumeRaycaster&, bool) {
        _dirtyRaycastData = true;
    }

    void FramebufferRenderer::deferredcastersChanged(Deferredcaster& deferredcaster,
        ghoul::Boolean isAttached)
    {
        (void)deferredcaster;
        (void)isAttached;
        _dirtyDeferredcastData = true;
    }

    void FramebufferRenderer::update() {
        if (_dirtyResolution) {
            updateResolution();
            updateMSAASamplingPattern();
        }

        if (_dirtyRaycastData) {
            updateRaycastData();
        }

        if (_dirtyDeferredcastData) {
            updateDeferredcastData();
        }

        // If the resolve dictionary changed (or a file changed on disk)
        // then rebuild the resolve program.
        if (_hdrBackGroundProgram && _hdrBackGroundProgram->isDirty()) {
            _hdrBackGroundProgram->rebuildFromFile();
        }

        if (_resolveProgram->isDirty()) {
            _resolveProgram->rebuildFromFile();

            _uniformCache.mainColorTexture = _resolveProgram->uniformLocation(
                "mainColorTexture"
            );
            _uniformCache.blackoutFactor = _resolveProgram->uniformLocation("blackoutFactor");
            _uniformCache.nAaSamples = _resolveProgram->uniformLocation("nAaSamples");
        }

        for (auto& program : _exitPrograms) {
            if (program.second->isDirty()) {
                try {
                    program.second->rebuildFromFile();
                } 
                catch (const ghoul::RuntimeError& e) {
                    LERRORC(e.component, e.message);
                }
            }
        }

        for (auto& program : _raycastPrograms) {
            if (program.second->isDirty()) {
                try {
                    program.second->rebuildFromFile();
                } 
                catch (const ghoul::RuntimeError& e) {
                    LERRORC(e.component, e.message);
                }
            }
        }

        for (auto& program : _insideRaycastPrograms) {
            if (program.second->isDirty()) {
                try {
                    program.second->rebuildFromFile();
                } 
                catch (const ghoul::RuntimeError& e) {
                    LERRORC(e.component, e.message);
                }
            }
        }

        for (auto &program : _deferredcastPrograms) {
            if (program.second && program.second->isDirty()) {
                try {
                    program.second->rebuildFromFile();
                } 
                catch (const ghoul::RuntimeError& e) {
                    LERRORC(e.component, e.message);
                }
            }
        }
    }

    void FramebufferRenderer::updateResolution() {
        glBindTexture(GL_TEXTURE_2D_MULTISAMPLE, _mainColorTexture);

        glTexImage2DMultisample(
            GL_TEXTURE_2D_MULTISAMPLE,
            _nAaSamples,
            GL_RGBA,
            GLsizei(_resolution.x),
            GLsizei(_resolution.y),
            true
        );

        // G-buffer
        glBindTexture(GL_TEXTURE_2D, _deferredColorTexture);

        glTexImage2D(
            GL_TEXTURE_2D,
            0,
            GL_RGBA32F,
            GLsizei(_resolution.x),
            GLsizei(_resolution.y),
            0,
            GL_RGBA,
            GL_FLOAT,
            nullptr);

        glTexParameteri(GL_TEXTURE_2D, GL_TEXTURE_MAG_FILTER, GL_LINEAR);
        glTexParameteri(GL_TEXTURE_2D, GL_TEXTURE_MIN_FILTER, GL_LINEAR);

        glBindTexture(GL_TEXTURE_2D_MULTISAMPLE, _mainPositionTexture);

        glTexImage2DMultisample(
            GL_TEXTURE_2D_MULTISAMPLE,
            _nAaSamples,
            GL_RGBA32F,
            GLsizei(_resolution.x),
            GLsizei(_resolution.y),
            true);

        glBindTexture(GL_TEXTURE_2D_MULTISAMPLE, _mainNormalTexture);

        glTexImage2DMultisample(
            GL_TEXTURE_2D_MULTISAMPLE,
            _nAaSamples,
            GL_RGBA32F,
            GLsizei(_resolution.x),
            GLsizei(_resolution.y),
            true);

        glBindTexture(GL_TEXTURE_2D_MULTISAMPLE, _mainDepthTexture);
        glTexImage2DMultisample(
            GL_TEXTURE_2D_MULTISAMPLE,
            _nAaSamples,
            GL_DEPTH_COMPONENT32F,
            GLsizei(_resolution.x),
            GLsizei(_resolution.y),
            true
        );

        glBindTexture(GL_TEXTURE_2D, _exitColorTexture);
        glTexImage2D(
            GL_TEXTURE_2D,
            0,
            GL_RGBA16,
            GLsizei(_resolution.x),
            GLsizei(_resolution.y),
            0,
            GL_RGBA,
            GL_UNSIGNED_SHORT,
            nullptr
        );

        glTexParameteri(GL_TEXTURE_2D, GL_TEXTURE_MAG_FILTER, GL_LINEAR);
        glTexParameteri(GL_TEXTURE_2D, GL_TEXTURE_MIN_FILTER, GL_LINEAR);

        glBindTexture(GL_TEXTURE_2D, _exitDepthTexture);

        glTexImage2D(
            GL_TEXTURE_2D,
            0,
            GL_DEPTH_COMPONENT32F,
            GLsizei(_resolution.x),
            GLsizei(_resolution.y),
            0,
            GL_DEPTH_COMPONENT,
            GL_FLOAT,
            nullptr
        );

        glTexParameteri(GL_TEXTURE_2D, GL_TEXTURE_MAG_FILTER, GL_LINEAR);
        glTexParameteri(GL_TEXTURE_2D, GL_TEXTURE_MIN_FILTER, GL_LINEAR);

        _dirtyResolution = false;
    }

    void FramebufferRenderer::updateRaycastData() {
        _raycastData.clear();
        _exitPrograms.clear();
        _raycastPrograms.clear();
        _insideRaycastPrograms.clear();

        const std::vector<VolumeRaycaster*>& raycasters =
            OsEng.renderEngine().raycasterManager().raycasters();
        int nextId = 0;
        for (auto& raycaster : raycasters) {
            RaycastData data;
            data.id = nextId++;
            data.namespaceName = "HELPER";

            std::string vsPath = raycaster->getBoundsVsPath();
            std::string fsPath = raycaster->getBoundsFsPath();

            ghoul::Dictionary dict;
            dict.setValue("rendererData", _rendererData);
            dict.setValue("fragmentPath", fsPath);
            dict.setValue("id", data.id);
            std::string helperPath = raycaster->getHelperPath();
            ghoul::Dictionary helpersDict;
            if (!helperPath.empty()) {
                helpersDict.setValue("0", helperPath);
            }
            dict.setValue("helperPaths", helpersDict);
            dict.setValue("raycastPath", raycaster->getRaycastPath());

            _raycastData[raycaster] = data;

            try {
                _exitPrograms[raycaster] = ghoul::opengl::ProgramObject::Build(
                    "Volume " + std::to_string(data.id) + " exit",
                    vsPath,
                    ExitFragmentShaderPath,
                    dict
                );
            } 
            catch (ghoul::RuntimeError e) {
                LERROR(e.message);
            }
            try {
                ghoul::Dictionary outsideDict = dict;
                outsideDict.setValue("getEntryPath", GetEntryOutsidePath);
                _raycastPrograms[raycaster] = ghoul::opengl::ProgramObject::Build(
                    "Volume " + std::to_string(data.id) + " raycast",
                    absPath(vsPath),
                    absPath(RaycastFragmentShaderPath),
                    outsideDict
                );
            } 
            catch (ghoul::RuntimeError e) {
                LERROR(e.message);
            }
            try {
                ghoul::Dictionary insideDict = dict;
                insideDict.setValue("getEntryPath", GetEntryInsidePath);
                _insideRaycastPrograms[raycaster] = ghoul::opengl::ProgramObject::Build(
                    "Volume " + std::to_string(data.id) + " inside raycast",
                    absPath("${SHADERS}/framebuffer/resolveframebuffer.vert"),
                    absPath(RaycastFragmentShaderPath),
                    insideDict
                );
            }
            catch (const ghoul::RuntimeError& e) {
                LERRORC(e.component, e.message);
            }
        }
        _dirtyRaycastData = false;
    }

    void FramebufferRenderer::updateDeferredcastData() {
        _deferredcastData.clear();
        _deferredcastPrograms.clear();

        const std::vector<Deferredcaster*>& deferredcasters =
            OsEng.renderEngine().deferredcasterManager().deferredcasters();
        int nextId = 0;
        for (auto& caster : deferredcasters) {
            DeferredcastData data;
            data.id = nextId++;
            data.namespaceName = "HELPER";

            std::string vsPath = caster->deferredcastVSPath();
            std::string fsPath = caster->deferredcastFSPath();
            std::string deferredShaderPath = caster->deferredcastPath();

            ghoul::Dictionary dict;
            dict.setValue("rendererData", _rendererData);
            //dict.setValue("fragmentPath", fsPath);
            dict.setValue("id", data.id);
            std::string helperPath = caster->helperPath();
            ghoul::Dictionary helpersDict;
            if (helperPath != "") {
                helpersDict.setValue("0", helperPath);
            }
            dict.setValue("helperPaths", helpersDict);
            //dict.setValue("deferredcastPath", caster->getDeferredcastPath());

            _deferredcastData[caster] = data;

            try {
                ghoul::Dictionary deferredDict = dict;
                //deferredDict.setValue("getEntryPath", GetEntryOutsidePath);
                _deferredcastPrograms[caster] = ghoul::opengl::ProgramObject::Build(
                    "Deferred " + std::to_string(data.id) + " raycast",
                    absPath(vsPath),
                    absPath(deferredShaderPath),
                    deferredDict);
                using IgnoreError = ghoul::opengl::ProgramObject::IgnoreError;
                _deferredcastPrograms[caster]->setIgnoreSubroutineUniformLocationError(
                    IgnoreError::Yes
                );
                _deferredcastPrograms[caster]->setIgnoreUniformLocationError(
                    IgnoreError::Yes
                );

                caster->initializeCachedVariables(*_deferredcastPrograms[caster]);
            }
            catch (ghoul::RuntimeError& e) {
                LERRORC(e.component, e.message);
            }
        }
        _dirtyDeferredcastData = false;
    }

    void FramebufferRenderer::updateHDRData() {
        try {
            _hdrBackGroundProgram = ghoul::opengl::ProgramObject::Build(
                "HDR Background Control",
                absPath("${SHADERS}/framebuffer/hdrBackground.vert"),
                absPath("${SHADERS}/framebuffer/hdrBackground.frag")
            );
            using IgnoreError = ghoul::opengl::ProgramObject::IgnoreError;
            _hdrBackGroundProgram->setIgnoreSubroutineUniformLocationError(IgnoreError::Yes);
            _hdrBackGroundProgram->setIgnoreUniformLocationError(IgnoreError::Yes);
        }
        catch (const ghoul::RuntimeError& e) {
            LERRORC(e.component, e.message);
        }
    }

    void FramebufferRenderer::updateMSAASamplingPattern() {
        LDEBUG("Updating MSAA Sampling Pattern");

        const int GRIDSIZE = 32;
        GLfloat step = 2.0f / static_cast<GLfloat>(GRIDSIZE);
        GLfloat sizeX = -1.0f,
            sizeY = 1.0f;

        const int NVERTEX = 4 * 6;
        // openPixelSizeVertexData
        GLfloat vertexData[GRIDSIZE * GRIDSIZE * NVERTEX];

        for (int y = 0; y < GRIDSIZE; ++y) {
            for (int x = 0; x < GRIDSIZE; ++x) {
                vertexData[y * GRIDSIZE * NVERTEX + x * NVERTEX] = sizeX;
                vertexData[y * GRIDSIZE * NVERTEX + x * NVERTEX + 1] = sizeY - step;
                vertexData[y * GRIDSIZE * NVERTEX + x * NVERTEX + 2] = 0.0f;
                vertexData[y * GRIDSIZE * NVERTEX + x * NVERTEX + 3] = 1.0f;

                vertexData[y * GRIDSIZE * NVERTEX + x * NVERTEX + 4] = sizeX + step;
                vertexData[y * GRIDSIZE * NVERTEX + x * NVERTEX + 5] = sizeY;
                vertexData[y * GRIDSIZE * NVERTEX + x * NVERTEX + 6] = 0.0f;
                vertexData[y * GRIDSIZE * NVERTEX + x * NVERTEX + 7] = 1.0f;

                vertexData[y * GRIDSIZE * NVERTEX + x * NVERTEX + 8] = sizeX;
                vertexData[y * GRIDSIZE * NVERTEX + x * NVERTEX + 9] = sizeY;
                vertexData[y * GRIDSIZE * NVERTEX + x * NVERTEX + 10] = 0.0f;
                vertexData[y * GRIDSIZE * NVERTEX + x * NVERTEX + 11] = 1.0f;

                vertexData[y * GRIDSIZE * NVERTEX + x * NVERTEX + 12] = sizeX;
                vertexData[y * GRIDSIZE * NVERTEX + x * NVERTEX + 13] = sizeY - step;
                vertexData[y * GRIDSIZE * NVERTEX + x * NVERTEX + 14] = 0.0f;
                vertexData[y * GRIDSIZE * NVERTEX + x * NVERTEX + 15] = 1.0f;

                vertexData[y * GRIDSIZE * NVERTEX + x * NVERTEX + 16] = sizeX + step;
                vertexData[y * GRIDSIZE * NVERTEX + x * NVERTEX + 17] = sizeY - step;
                vertexData[y * GRIDSIZE * NVERTEX + x * NVERTEX + 18] = 0.0f;
                vertexData[y * GRIDSIZE * NVERTEX + x * NVERTEX + 19] = 1.0f;

                vertexData[y * GRIDSIZE * NVERTEX + x * NVERTEX + 20] = sizeX + step;
                vertexData[y * GRIDSIZE * NVERTEX + x * NVERTEX + 21] = sizeY;
                vertexData[y * GRIDSIZE * NVERTEX + x * NVERTEX + 22] = 0.0f;
                vertexData[y * GRIDSIZE * NVERTEX + x * NVERTEX + 23] = 1.0f;

                sizeX += step;
            }
            sizeX = -1.0f;
            sizeY -= step;
        }

        GLuint pixelSizeQuadVAO = 0;
        GLuint pixelSizeQuadVBO = 0;

        glGenVertexArrays(1, &pixelSizeQuadVAO);
        glBindVertexArray(pixelSizeQuadVAO);

        glGenBuffers(1, &pixelSizeQuadVBO);
        glBindBuffer(GL_ARRAY_BUFFER, pixelSizeQuadVBO);

        glBufferData(
            GL_ARRAY_BUFFER,
            sizeof(GLfloat) * GRIDSIZE * GRIDSIZE * NVERTEX,
            vertexData,
            GL_STATIC_DRAW
        );

        // Position
        glVertexAttribPointer(
            0,
            4,
            GL_FLOAT,
            GL_FALSE,
            0,
            nullptr
        );
        glEnableVertexAttribArray(0);

        // Saves current state
        GLint defaultFbo;
        glGetIntegerv(GL_FRAMEBUFFER_BINDING, &defaultFbo);
        GLint viewport[4];
        glGetIntegerv(GL_VIEWPORT, viewport);

        // Main framebuffer
        GLuint pixelSizeTexture = 0;
        GLuint pixelSizeFramebuffer = 0;

        glGenTextures(1, &pixelSizeTexture);
        glBindTexture(GL_TEXTURE_2D_MULTISAMPLE, pixelSizeTexture);

        const GLsizei ONEPIXEL = 1;
        glTexImage2DMultisample(
            GL_TEXTURE_2D_MULTISAMPLE,
            _nAaSamples,
            GL_RGBA32F,
            ONEPIXEL,
            ONEPIXEL,
            true
        );

        glViewport(0, 0, ONEPIXEL, ONEPIXEL);

        glGenFramebuffers(1, &pixelSizeFramebuffer);
        glBindFramebuffer(GL_FRAMEBUFFER, pixelSizeFramebuffer);
        glFramebufferTexture2D(
            GL_FRAMEBUFFER,
            GL_COLOR_ATTACHMENT0,
            GL_TEXTURE_2D_MULTISAMPLE,
            pixelSizeTexture,
            0
        );

        GLenum textureBuffers[1] = { GL_COLOR_ATTACHMENT0 };
        glDrawBuffers(1, textureBuffers);

        glClearColor(0.0f, 0.0f, 0.0f, 1.0f);
        glClear(GL_COLOR_BUFFER_BIT);

        GLenum status = glCheckFramebufferStatus(GL_FRAMEBUFFER);
        if (status != GL_FRAMEBUFFER_COMPLETE) {
            LERROR("MSAA Sampling pattern framebuffer is not complete");
            return;
        }

        std::unique_ptr<ghoul::opengl::ProgramObject> pixelSizeProgram = nullptr;
        try {
            pixelSizeProgram = ghoul::opengl::ProgramObject::Build(
                "OnePixel MSAA",
                absPath("${SHADERS}/framebuffer/pixelSizeMSAA.vert"),
                absPath("${SHADERS}/framebuffer/pixelSizeMSAA.frag")
            );
        }
        catch (const ghoul::RuntimeError& e) {
            LERRORC(e.component, e.message);
        }

        pixelSizeProgram->activate();

        // Draw sub-pixel grid
        glEnable(GL_SAMPLE_SHADING);
        glBindVertexArray(pixelSizeQuadVAO);
        glDisable(GL_DEPTH_TEST);
        glDepthMask(false);
        glDrawArrays(GL_TRIANGLES, 0, GRIDSIZE * GRIDSIZE * 6);
        glBindVertexArray(0);
        glDepthMask(true);
        glEnable(GL_DEPTH_TEST);
        glDisable(GL_SAMPLE_SHADING);

        pixelSizeProgram->deactivate();

        // Now we render the Nx1 quad strip
        GLuint nOneStripFramebuffer = 0;
        GLuint nOneStripVAO = 0;
        GLuint nOneStripVBO = 0;
        GLuint nOneStripTexture = 0;

        sizeX = -1.0f;
        step = 2.0f / static_cast<GLfloat>(_nAaSamples);

        GLfloat * nOneStripVertexData = new GLfloat[_nAaSamples * (NVERTEX + 12)];

        for (int x = 0; x < _nAaSamples; ++x) {
            nOneStripVertexData[x * (NVERTEX + 12)] = sizeX;
            nOneStripVertexData[x * (NVERTEX + 12) + 1] = -1.0f;
            nOneStripVertexData[x * (NVERTEX + 12) + 2] = 0.0f;
            nOneStripVertexData[x * (NVERTEX + 12) + 3] = 1.0f;
            nOneStripVertexData[x * (NVERTEX + 12) + 4] = 0.0f;
            nOneStripVertexData[x * (NVERTEX + 12) + 5] = 0.0f;

            nOneStripVertexData[x * (NVERTEX + 12) + 6] = sizeX + step;
            nOneStripVertexData[x * (NVERTEX + 12) + 7] = 1.0f;
            nOneStripVertexData[x * (NVERTEX + 12) + 8] = 0.0f;
            nOneStripVertexData[x * (NVERTEX + 12) + 9] = 1.0f;
            nOneStripVertexData[x * (NVERTEX + 12) + 10] = 1.0f;
            nOneStripVertexData[x * (NVERTEX + 12) + 11] = 1.0f;

            nOneStripVertexData[x * (NVERTEX + 12) + 12] = sizeX;
            nOneStripVertexData[x * (NVERTEX + 12) + 13] = 1.0f;
            nOneStripVertexData[x * (NVERTEX + 12) + 14] = 0.0f;
            nOneStripVertexData[x * (NVERTEX + 12) + 15] = 1.0f;
            nOneStripVertexData[x * (NVERTEX + 12) + 16] = 1.0f;
            nOneStripVertexData[x * (NVERTEX + 12) + 17] = 0.0f;

            nOneStripVertexData[x * (NVERTEX + 12) + 18] = sizeX;
            nOneStripVertexData[x * (NVERTEX + 12) + 19] = -1.0f;
            nOneStripVertexData[x * (NVERTEX + 12) + 20] = 0.0f;
            nOneStripVertexData[x * (NVERTEX + 12) + 21] = 1.0f;
            nOneStripVertexData[x * (NVERTEX + 12) + 22] = 0.0f;
            nOneStripVertexData[x * (NVERTEX + 12) + 23] = 0.0f;

            nOneStripVertexData[x * (NVERTEX + 12) + 24] = sizeX + step;
            nOneStripVertexData[x * (NVERTEX + 12) + 25] = -1.0f;
            nOneStripVertexData[x * (NVERTEX + 12) + 26] = 0.0f;
            nOneStripVertexData[x * (NVERTEX + 12) + 27] = 1.0f;
            nOneStripVertexData[x * (NVERTEX + 12) + 28] = 0.0f;
            nOneStripVertexData[x * (NVERTEX + 12) + 29] = 1.0f;

            nOneStripVertexData[x * (NVERTEX + 12) + 30] = sizeX + step;
            nOneStripVertexData[x * (NVERTEX + 12) + 31] = 1.0f;
            nOneStripVertexData[x * (NVERTEX + 12) + 32] = 0.0f;
            nOneStripVertexData[x * (NVERTEX + 12) + 33] = 1.0f;
            nOneStripVertexData[x * (NVERTEX + 12) + 34] = 1.0f;
            nOneStripVertexData[x * (NVERTEX + 12) + 35] = 1.0f;

            sizeX += step;
        }

        glGenVertexArrays(1, &nOneStripVAO);
        glBindVertexArray(nOneStripVAO);
        glGenBuffers(1, &nOneStripVBO);
        glBindBuffer(GL_ARRAY_BUFFER, nOneStripVBO);
        glBufferData(
            GL_ARRAY_BUFFER,
            sizeof(GLfloat) * _nAaSamples * (NVERTEX + 12),
            nOneStripVertexData,
            GL_STATIC_DRAW
        );

        // position
        glVertexAttribPointer(
            0,
            4,
            GL_FLOAT,
            GL_FALSE,
            sizeof(GLfloat) * 6,
            nullptr
        );
        glEnableVertexAttribArray(0);

        // texture coords
        glVertexAttribPointer(
            1,
            2,
            GL_FLOAT,
            GL_FALSE,
            sizeof(GLfloat) * 6,
            reinterpret_cast<GLvoid*>(sizeof(GLfloat) * 4)
        );
        glEnableVertexAttribArray(1);
        delete[] nOneStripVertexData;

        // fbo texture buffer
        glGenTextures(1, &nOneStripTexture);
        glBindTexture(GL_TEXTURE_2D, nOneStripTexture);
        glTexImage2D(
            GL_TEXTURE_2D,
            0,
            GL_RGBA32F,
            _nAaSamples,
            ONEPIXEL,
            0,
            GL_RGBA,
            GL_FLOAT,
            nullptr
        );

        glTexParameteri(GL_TEXTURE_2D, GL_TEXTURE_MAG_FILTER, GL_LINEAR);
        glTexParameteri(GL_TEXTURE_2D, GL_TEXTURE_MIN_FILTER, GL_LINEAR);

        glGenFramebuffers(1, &nOneStripFramebuffer);
        glBindFramebuffer(GL_FRAMEBUFFER, nOneStripFramebuffer);
        glFramebufferTexture2D(
            GL_FRAMEBUFFER,
            GL_COLOR_ATTACHMENT0,
            GL_TEXTURE_2D,
            nOneStripTexture,
            0
        );

        status = glCheckFramebufferStatus(GL_FRAMEBUFFER);
        if (status != GL_FRAMEBUFFER_COMPLETE) {
            LERROR("nOneStrip framebuffer is not complete");
        }

        glViewport(0, 0, _nAaSamples, ONEPIXEL);

        std::unique_ptr<ghoul::opengl::ProgramObject> nOneStripProgram = nullptr;
        try {
            nOneStripProgram = ghoul::opengl::ProgramObject::Build(
                "OneStrip MSAA",
                absPath("${SHADERS}/framebuffer/nOneStripMSAA.vert"),
                absPath("${SHADERS}/framebuffer/nOneStripMSAA.frag")
            );
        }
        catch (const ghoul::RuntimeError& e) {
            LERRORC(e.component, e.message);
        }

        nOneStripProgram->activate();

        ghoul::opengl::TextureUnit pixelSizeTextureUnit;
        pixelSizeTextureUnit.activate();
        glBindTexture(GL_TEXTURE_2D_MULTISAMPLE, pixelSizeTexture);
        nOneStripProgram->setUniform("pixelSizeTexture", pixelSizeTextureUnit);

        // render strip
        glDrawBuffers(1, textureBuffers);

        glClearColor(0.0f, 1.0f, 0.0f, 1.0f);
        glClear(GL_COLOR_BUFFER_BIT);
        glBindVertexArray(nOneStripVAO);
        glDisable(GL_DEPTH_TEST);
        glDepthMask(false);

        for (int sample = 0; sample < _nAaSamples; ++sample) {
            nOneStripProgram->setUniform("currentSample", sample);
            glDrawArrays(GL_TRIANGLES, sample * 6, 6);
        }
        glDepthMask(true);
        glEnable(GL_DEPTH_TEST);
        glBindVertexArray(0);

        saveTextureToMemory(GL_COLOR_ATTACHMENT0, _nAaSamples, 1, _mSAAPattern);
        // Convert back to [-1, 1] range and then scale for the current viewport size:
        for (int d = 0; d < _nAaSamples; ++d) {
            _mSAAPattern[d * 3] = (2.0 * _mSAAPattern[d * 3] - 1.0) /
                static_cast<double>(viewport[2]);
            _mSAAPattern[(d * 3) + 1] = (2.0 * _mSAAPattern[(d * 3) + 1] - 1.0) /
                static_cast<double>(viewport[3]);
            _mSAAPattern[(d * 3) + 2] = 0.0;
        }

        nOneStripProgram->deactivate();

        // Restores default state
        glBindFramebuffer(GL_FRAMEBUFFER, defaultFbo);
        glViewport(viewport[0], viewport[1], viewport[2], viewport[3]);

        // Deletes unused buffers
        glDeleteFramebuffers(1, &pixelSizeFramebuffer);
        glDeleteTextures(1, &pixelSizeTexture);
        glDeleteBuffers(1, &pixelSizeQuadVBO);
        glDeleteVertexArrays(1, &pixelSizeQuadVAO);

        glDeleteFramebuffers(1, &nOneStripFramebuffer);
        glDeleteTextures(1, &nOneStripTexture);
        glDeleteBuffers(1, &nOneStripVBO);
        glDeleteVertexArrays(1, &nOneStripVAO);
    }

    void FramebufferRenderer::render(float blackoutFactor, bool doPerformanceMeasurements) {
        std::unique_ptr<performance::PerformanceMeasurement> perf;
        if (doPerformanceMeasurements) {
            perf = std::make_unique<performance::PerformanceMeasurement>(
                "FramebufferRenderer::render",
                OsEng.renderEngine().performanceManager()
                );
        }

        if (!_scene || !_camera) {
            return;
        }

        // Capture standard fbo
        GLint defaultFbo;
        glGetIntegerv(GL_FRAMEBUFFER_BINDING, &defaultFbo);

        glBindFramebuffer(GL_FRAMEBUFFER, _mainFramebuffer);
        glEnable(GL_DEPTH_TEST);

        // deferred g-buffer
        GLenum textureBuffers[3] = {
            GL_COLOR_ATTACHMENT0,
            GL_COLOR_ATTACHMENT1,
            GL_COLOR_ATTACHMENT2,
        };
        glDrawBuffers(3, textureBuffers);
        glClear(GL_COLOR_BUFFER_BIT | GL_DEPTH_BUFFER_BIT);

        glEnablei(GL_BLEND, 0);
        glDisablei(GL_BLEND, 1);
        glDisablei(GL_BLEND, 2);
        glBlendFunc(GL_SRC_ALPHA, GL_ONE_MINUS_SRC_ALPHA);

        Time time = OsEng.timeManager().time();

        RenderData data = { *_camera, psc(), time, doPerformanceMeasurements, 0,{} };
        RendererTasks tasks;

        data.renderBinMask = static_cast<int>(Renderable::RenderBin::Background);
        _scene->render(data, tasks);
        data.renderBinMask = static_cast<int>(Renderable::RenderBin::Opaque);
        _scene->render(data, tasks);
        data.renderBinMask = static_cast<int>(Renderable::RenderBin::Transparent);
        _scene->render(data, tasks);
        data.renderBinMask = static_cast<int>(Renderable::RenderBin::Overlay);
        _scene->render(data, tasks);

        {
            std::unique_ptr<performance::PerformanceMeasurement> perfInternal;
            if (doPerformanceMeasurements) {
                perfInternal = std::make_unique<performance::PerformanceMeasurement>(
                    "FramebufferRenderer::render::raycasterTasks",
                    OsEng.renderEngine().performanceManager()
                    );
            }
            performRaycasterTasks(tasks.raycasterTasks);
        }

        glBindFramebuffer(GL_FRAMEBUFFER, defaultFbo);
        GLenum dBuffer[1] = { GL_COLOR_ATTACHMENT0 };
        glDrawBuffers(1, dBuffer);
        
        {
            std::unique_ptr<performance::PerformanceMeasurement> perfInternal;
            if (doPerformanceMeasurements) {
                perfInternal = std::make_unique<performance::PerformanceMeasurement>(
                    "FramebufferRenderer::render::deferredTasks",
                    OsEng.renderEngine().performanceManager()
                    );
            }
            performDeferredTasks(tasks.deferredcasterTasks);
        }
    
        if (tasks.deferredcasterTasks.empty()) {
            glBindFramebuffer(GL_FRAMEBUFFER, defaultFbo);
            _resolveProgram->activate();

            ghoul::opengl::TextureUnit mainColorTextureUnit;
            mainColorTextureUnit.activate();

            glBindTexture(GL_TEXTURE_2D_MULTISAMPLE, _mainColorTexture);
            _resolveProgram->setUniform(_uniformCache.mainColorTexture, mainColorTextureUnit);
            _resolveProgram->setUniform(_uniformCache.blackoutFactor, blackoutFactor);
            _resolveProgram->setUniform(_uniformCache.nAaSamples, _nAaSamples);
            glBindVertexArray(_screenQuad);
            glDrawArrays(GL_TRIANGLES, 0, 6);
            glBindVertexArray(0);

            _resolveProgram->deactivate();
        }
    }

    void FramebufferRenderer::performRaycasterTasks(const std::vector<RaycasterTask>& tasks) {
        for (const RaycasterTask& raycasterTask : tasks) {
            VolumeRaycaster* raycaster = raycasterTask.raycaster;

            glBindFramebuffer(GL_FRAMEBUFFER, _exitFramebuffer);
            glClear(GL_COLOR_BUFFER_BIT | GL_DEPTH_BUFFER_BIT);

            ghoul::opengl::ProgramObject* exitProgram = _exitPrograms[raycaster].get();
            if (exitProgram) {
                exitProgram->activate();
                raycaster->renderExitPoints(raycasterTask.renderData, *exitProgram);
                exitProgram->deactivate();
            }

            glBindFramebuffer(GL_FRAMEBUFFER, _mainFramebuffer);
            glm::vec3 cameraPosition;
            bool cameraIsInside = raycaster->cameraIsInside(
                raycasterTask.renderData,
                cameraPosition
            );
            ghoul::opengl::ProgramObject* raycastProgram = nullptr;

            if (cameraIsInside) {
                raycastProgram = _insideRaycastPrograms[raycaster].get();
                if (raycastProgram) {
                    raycastProgram->activate();
                    raycastProgram->setUniform("cameraPosInRaycaster", cameraPosition);
                }
                else {
                    raycastProgram = _insideRaycastPrograms[raycaster].get();
                    raycastProgram->activate();
                    raycastProgram->setUniform("cameraPosInRaycaster", cameraPosition);
                }
            }
            else {
                raycastProgram = _raycastPrograms[raycaster].get();
                if (raycastProgram) {
                    raycastProgram->activate();
                }
                else {
                    raycastProgram = _raycastPrograms[raycaster].get();
                    raycastProgram->activate();
                }
            }

            if (raycastProgram) {
                raycaster->preRaycast(_raycastData[raycaster], *raycastProgram);

                ghoul::opengl::TextureUnit exitColorTextureUnit;
                exitColorTextureUnit.activate();
                glBindTexture(GL_TEXTURE_2D, _exitColorTexture);
                raycastProgram->setUniform("exitColorTexture", exitColorTextureUnit);

                ghoul::opengl::TextureUnit exitDepthTextureUnit;
                exitDepthTextureUnit.activate();
                glBindTexture(GL_TEXTURE_2D, _exitDepthTexture);
                raycastProgram->setUniform("exitDepthTexture", exitDepthTextureUnit);

                ghoul::opengl::TextureUnit mainDepthTextureUnit;
                mainDepthTextureUnit.activate();
                glBindTexture(GL_TEXTURE_2D_MULTISAMPLE, _mainDepthTexture);
                raycastProgram->setUniform("mainDepthTexture", mainDepthTextureUnit);

                raycastProgram->setUniform("nAaSamples", _nAaSamples);
                raycastProgram->setUniform("windowSize", _resolution);

                glDisable(GL_DEPTH_TEST);
                glDepthMask(false);
                if (cameraIsInside) {
                    glBindVertexArray(_screenQuad);
                    glDrawArrays(GL_TRIANGLES, 0, 6);
                    glBindVertexArray(0);
                }
                else {
                    raycaster->renderEntryPoints(raycasterTask.renderData, *raycastProgram);
                }
                glDepthMask(true);
                glEnable(GL_DEPTH_TEST);

                raycaster->postRaycast(_raycastData[raycaster], *raycastProgram);
                raycastProgram->deactivate();
            }
            else {
                LWARNING("Raycaster is not attached when trying to perform raycaster task");
            }
        }
    }

    void FramebufferRenderer::performDeferredTasks(const std::vector<DeferredcasterTask>& tasks) {
        bool firstPaint = true;

        for (const DeferredcasterTask& deferredcasterTask : tasks) {

            Deferredcaster* deferredcaster = deferredcasterTask.deferredcaster;

            ghoul::opengl::ProgramObject* deferredcastProgram = nullptr;

            if (deferredcastProgram != _deferredcastPrograms[deferredcaster].get()
                || deferredcastProgram == nullptr) {
                deferredcastProgram = _deferredcastPrograms[deferredcaster].get();
            }

            if (deferredcastProgram) {

                deferredcastProgram->activate();

                // adding G-Buffer
                ghoul::opengl::TextureUnit mainDColorTextureUnit;
                mainDColorTextureUnit.activate();
                glBindTexture(GL_TEXTURE_2D_MULTISAMPLE, _mainColorTexture);
                deferredcastProgram->setUniform(
                    "mainColorTexture",
                    mainDColorTextureUnit
                );

                ghoul::opengl::TextureUnit mainPositionTextureUnit;
                mainPositionTextureUnit.activate();
                glBindTexture(GL_TEXTURE_2D_MULTISAMPLE, _mainPositionTexture);
                deferredcastProgram->setUniform(
                    "mainPositionTexture",
                    mainPositionTextureUnit
                );

                ghoul::opengl::TextureUnit mainNormalTextureUnit;
                mainNormalTextureUnit.activate();
                glBindTexture(GL_TEXTURE_2D_MULTISAMPLE, _mainNormalTexture);
                deferredcastProgram->setUniform(
                    "mainNormalTexture",
                    mainNormalTextureUnit
                );

                deferredcastProgram->setUniform("nAaSamples", _nAaSamples);
                // 48 = 16 samples * 3 coords
                deferredcastProgram->setUniform("msaaSamplePatter", &_mSAAPattern[0], 48);

                deferredcastProgram->setUniform("firstPaint", firstPaint);
                deferredcastProgram->setUniform("atmExposure", _hdrExposure);
                deferredcastProgram->setUniform("backgroundConstant", _hdrBackground);

                deferredcaster->preRaycast(
                    deferredcasterTask.renderData,
                    _deferredcastData[deferredcaster],
                    *deferredcastProgram
                );

                glDisable(GL_DEPTH_TEST);
                glDepthMask(false);

                glBindVertexArray(_screenQuad);
                glDrawArrays(GL_TRIANGLES, 0, 6);
                glBindVertexArray(0);

                glDepthMask(true);
                glEnable(GL_DEPTH_TEST);

                deferredcaster->postRaycast(deferredcasterTask.renderData,
                    _deferredcastData[deferredcaster],
                    *deferredcastProgram);

                deferredcastProgram->deactivate();

                if (firstPaint) {
                    firstPaint = false;
                }
            }
            else {
                LWARNING(
                    "Deferredcaster is not attached when trying to perform deferred task"
                );
            }
        }
    }

    void FramebufferRenderer::setScene(Scene* scene) {
        _scene = scene;
    }

    void FramebufferRenderer::setCamera(Camera* camera) {
        _camera = camera;
    }

    void FramebufferRenderer::setResolution(glm::ivec2 res) {
        _resolution = res;
        _dirtyResolution = true;
    }

    void FramebufferRenderer::setNAaSamples(int nAaSamples) {
        _nAaSamples = nAaSamples;
        if (_nAaSamples == 0) {
            _nAaSamples = 1;
        }
        if (_nAaSamples > 8) {
            LERROR("Framebuffer renderer does not support more than 8 MSAA samples.");
            _nAaSamples = 8;
        }
        _dirtyResolution = true;
    }

    void FramebufferRenderer::setHDRExposure(float hdrExposure) {
        _hdrExposure = hdrExposure;
        if (_hdrExposure < 0.0f) {
            LERROR("HDR Exposure constant must be greater than zero.");
            _hdrExposure = 1.0f;
        }
    }

    void FramebufferRenderer::setHDRBackground(float hdrBackground) {
        _hdrBackground = hdrBackground;
        if (_hdrBackground < 0.0f) {
            LERROR("HDR Background constant must be greater than zero.");
            _hdrBackground = 1.0f;
        }
    }

    void FramebufferRenderer::setGamma(float gamma) {
        _gamma = gamma;
        if (_gamma < 0.0f) {
            LERROR("Gamma value must be greater than zero.");
            _gamma = 2.2f;
        }
    }

    float FramebufferRenderer::hdrBackground() const {
        return _hdrBackground;
    }

    int FramebufferRenderer::nAaSamples() const {
        return _nAaSamples;
    }

    std::vector<double> FramebufferRenderer::mSSAPattern() const {
        return _mSAAPattern;
    }

    void FramebufferRenderer::updateRendererData() {
        ghoul::Dictionary dict;
        dict.setValue("fragmentRendererPath", std::string(RenderFragmentShaderPath));
        _rendererData = dict;
        OsEng.renderEngine().setRendererData(dict);
    }

    void saveTextureToPPMFile(const GLenum color_buffer_attachment,
        const std::string & fileName, const int width, const int height)
    {
        std::fstream ppmFile;

        ppmFile.open(fileName.c_str(), std::fstream::out);
        if (ppmFile.is_open()) {
            unsigned char* pixels = new unsigned char[width*height * 3];
            for (int t = 0; t < width*height * 3; ++t) {
                pixels[t] = 255;
            }

            if (color_buffer_attachment != GL_DEPTH_ATTACHMENT) {
                glReadBuffer(color_buffer_attachment);
                glReadPixels(0, 0, width, height, GL_RGB, GL_UNSIGNED_BYTE, pixels);

            }
            else {
                glReadPixels(
                    0,
                    0,
                    width,
                    height,
                    GL_DEPTH_COMPONENT,
                    GL_UNSIGNED_BYTE,
                    pixels
                );
            }

            ppmFile << "P3" << std::endl;
            ppmFile << width << " " << height << std::endl;
            ppmFile << "255" << std::endl;

            std::cout << "\n\nFILE\n\n";
            int k = 0;
            for (int i = 0; i < width; i++) {
                for (int j = 0; j < height; j++) {
                    ppmFile << static_cast<unsigned int>(pixels[k]) << " "
                        << static_cast<unsigned int>(pixels[k + 1]) << " "
                        << static_cast<unsigned int>(pixels[k + 2]) << " ";
                    k += 3;
                }
                ppmFile << std::endl;
            }
            delete[] pixels;

            ppmFile.close();
        }
    }

    void saveTextureToMemory(const GLenum color_buffer_attachment,
        const int width, const int height, std::vector<double> & memory) {

        if (!memory.empty()) {
            memory.clear();
        }
        memory.resize(width * height * 3);

        float *tempMemory = new float[width*height * 3];

        if (color_buffer_attachment != GL_DEPTH_ATTACHMENT) {
            glReadBuffer(color_buffer_attachment);
            glReadPixels(0, 0, width, height, GL_RGB, GL_FLOAT, tempMemory);

        }
        else {
            glReadPixels(0, 0, width, height, GL_DEPTH_COMPONENT, GL_FLOAT, tempMemory);
        }

        for (auto i = 0; i < width*height * 3; ++i) {
            memory[i] = static_cast<double>(tempMemory[i]);
        }

        delete[] tempMemory;
    }

} // namespace openspace<|MERGE_RESOLUTION|>--- conflicted
+++ resolved
@@ -223,19 +223,9 @@
             absPath("${SHADERS}/framebuffer/resolveframebuffer.frag")
         );
 
-<<<<<<< HEAD
         _uniformCache.mainColorTexture = _resolveProgram->uniformLocation("mainColorTexture");
         _uniformCache.blackoutFactor = _resolveProgram->uniformLocation("blackoutFactor");
         _uniformCache.nAaSamples = _resolveProgram->uniformLocation("nAaSamples");
-=======
-void FramebufferRenderer::deferredcastersChanged(Deferredcaster& deferredcaster,
-                                                 isAttached isAttached)
-{
-    (void) deferredcaster;
-    (void) isAttached;
-    _dirtyDeferredcastData = true;
-}
->>>>>>> ae7e22df
 
         OsEng.renderEngine().raycasterManager().addListener(*this);
         OsEng.renderEngine().deferredcasterManager().addListener(*this);
@@ -271,12 +261,13 @@
     }
 
     void FramebufferRenderer::deferredcastersChanged(Deferredcaster& deferredcaster,
-        ghoul::Boolean isAttached)
+        isAttached isAttached)
     {
         (void)deferredcaster;
         (void)isAttached;
         _dirtyDeferredcastData = true;
     }
+
 
     void FramebufferRenderer::update() {
         if (_dirtyResolution) {
