/*****************************************************************************************
 *                                                                                       *
 * OpenSpace                                                                             *
 *                                                                                       *
 * Copyright (c) 2014-2016                                                               *
 *                                                                                       *
 * Permission is hereby granted, free of charge, to any person obtaining a copy of this  *
 * software and associated documentation files (the "Software"), to deal in the Software *
 * without restriction, including without limitation the rights to use, copy, modify,    *
 * merge, publish, distribute, sublicense, and/or sell copies of the Software, and to    *
 * permit persons to whom the Software is furnished to do so, subject to the following   *
 * conditions:                                                                           *
 *                                                                                       *
 * The above copyright notice and this permission notice shall be included in all copies *
 * or substantial portions of the Software.                                              *
 *                                                                                       *
 * THE SOFTWARE IS PROVIDED "AS IS", WITHOUT WARRANTY OF ANY KIND, EXPRESS OR IMPLIED,   *
 * INCLUDING BUT NOT LIMITED TO THE WARRANTIES OF MERCHANTABILITY, FITNESS FOR A         *
 * PARTICULAR PURPOSE AND NONINFRINGEMENT. IN NO EVENT SHALL THE AUTHORS OR COPYRIGHT    *
 * HOLDERS BE LIABLE FOR ANY CLAIM, DAMAGES OR OTHER LIABILITY, WHETHER IN AN ACTION OF  *
 * CONTRACT, TORT OR OTHERWISE, ARISING FROM, OUT OF OR IN CONNECTION WITH THE SOFTWARE  *
 * OR THE USE OR OTHER DEALINGS IN THE SOFTWARE.                                         *
 ****************************************************************************************/
#include <openspace/engine/openspaceengine.h>
#include <openspace/rendering/screenspacerenderable.h>

namespace openspace {
<<<<<<< HEAD
ScreenSpaceRenderable::ScreenSpaceRenderable()
	: _enabled("enabled", "Is Enabled", true)
	, _flatScreen("flatScreen", "Flat Screen", true)
	, _euclideanPosition("euclideanPosition", "Euclidean coordinates", glm::vec2(0),glm::vec2(-4),glm::vec2(4))
	, _sphericalPosition("sphericalPosition", "Spherical coordinates", glm::vec2(0),glm::vec2(-M_PI),glm::vec2(M_PI))
	, _depth("depth", "Depth", 0, 0, 1)
	, _scale("scale", "Scale" , 0.5, 0, 1)
	// , _texturePath("texturePath", "Texture path", texturePath)
	, _quad(0)
	, _vertexPositionBuffer(0)
	,_shader(nullptr)
	,_radius(-.2f)

{
	addProperty(_enabled);
	addProperty(_flatScreen);
	addProperty(_euclideanPosition);
	addProperty(_sphericalPosition);
	addProperty(_depth);
	addProperty(_scale);
	// addProperty(_texturePath);

	_useEuclideanCoordinates = _flatScreen.value();
}
=======
	ScreenSpaceRenderable::ScreenSpaceRenderable(std::string texturePath)
		: _enabled("enabled", "Is Enabled", true)
		, _useFlatScreen("flatScreen", "Flat Screen", true)
		, _euclideanPosition("euclideanPosition", "Euclidean coordinates", glm::vec2(0),glm::vec2(-4),glm::vec2(4))
		, _sphericalPosition("sphericalPosition", "Spherical coordinates", glm::vec2(0),glm::vec2(-M_PI),glm::vec2(M_PI))
		, _depth("depth", "Depth", 0, 0, 1)
		, _scale("scale", "Scale" , 0.5, 0, 1)
		, _texturePath("texturePath", "Texture path", texturePath)
		, _quad(0)
		, _vertexPositionBuffer(0)
		, _shader(nullptr)
		, _radius(-.2f)
		, _rendererPath("${SHADERS}/renderframebuffer.frag")

	{
		addProperty(_enabled);
		addProperty(_useFlatScreen);
		addProperty(_euclideanPosition);
		addProperty(_sphericalPosition);
		addProperty(_depth);
		addProperty(_scale);
		addProperty(_texturePath);

		_rendererData = ghoul::Dictionary();
        _rendererData.setValue("fragmentRendererPath", _rendererPath);
        _rendererData.setValue("windowWidth", OsEng.windowWrapper().currentWindowResolution().x);
        _rendererData.setValue("windowHeight", OsEng.windowWrapper().currentWindowResolution().y);

		_useEuclideanCoordinates = _useFlatScreen.value();
	}
>>>>>>> 5a0ee0bc

ScreenSpaceRenderable::~ScreenSpaceRenderable(){}

bool ScreenSpaceRenderable::isEnabled() const {
	return _enabled;
}

void ScreenSpaceRenderable::createPlane() {
    // ============================
    // 		GEOMETRY (quad)
    // ============================
    const GLfloat vertex_data[] = { // square of two triangles (sigh)
        //	  x      y     z     w     s     t
        -1, -1, 0.0f, 1, 0, 1,
         1,  1, 0.0f, 1, 1, 0,
        -1,  1, 0.0f, 1, 0, 0,
        -1, -1, 0.0f, 1, 0, 1,
         1, -1, 0.0f, 1, 1, 1,
         1,  1, 0.0f, 1, 1, 0,
    };

    glBindVertexArray(_quad); // bind array
    glBindBuffer(GL_ARRAY_BUFFER, _vertexPositionBuffer); // bind buffer
    glBufferData(GL_ARRAY_BUFFER, sizeof(vertex_data), vertex_data, GL_STATIC_DRAW);
    glEnableVertexAttribArray(0);
    glVertexAttribPointer(0, 4, GL_FLOAT, GL_FALSE, sizeof(GLfloat) * 6, reinterpret_cast<void*>(0));
    glEnableVertexAttribArray(1);
    glVertexAttribPointer(1, 2, GL_FLOAT, GL_FALSE, sizeof(GLfloat) * 6, reinterpret_cast<void*>(sizeof(GLfloat) * 4));
}

glm::vec2 ScreenSpaceRenderable::toEuclidean(glm::vec2 polar, float r){
	float x = r*sin(polar[0])*sin(polar[1]);
	float y = r*cos(polar[1]);
	
	return glm::vec2(x, y);
}

glm::vec2 ScreenSpaceRenderable::toSpherical(glm::vec2 euclidean){	
	_radius = -sqrt(pow(euclidean[0],2)+pow(euclidean[1],2)+pow(_planeDepth,2));
	float theta	= atan2(-_planeDepth,euclidean[0])-M_PI/2.0;
	float phi = acos(euclidean[1]/_radius);

	return glm::vec2(theta, phi);
}

}// namespace openspace<|MERGE_RESOLUTION|>--- conflicted
+++ resolved
@@ -25,7 +25,6 @@
 #include <openspace/rendering/screenspacerenderable.h>
 
 namespace openspace {
-<<<<<<< HEAD
 ScreenSpaceRenderable::ScreenSpaceRenderable()
 	: _enabled("enabled", "Is Enabled", true)
 	, _flatScreen("flatScreen", "Flat Screen", true)
@@ -38,7 +37,16 @@
 	, _vertexPositionBuffer(0)
 	,_shader(nullptr)
 	,_radius(-.2f)
+	ScreenSpaceRenderable::ScreenSpaceRenderable(std::string texturePath)
+		: _enabled("enabled", "Is Enabled", true)
+		, _useFlatScreen("flatScreen", "Flat Screen", true)
+		, _shader(nullptr)
+		, _radius(-.2f)
+		, _rendererPath("${SHADERS}/renderframebuffer.frag")
 
+	{
+		addProperty(_enabled);
+		addProperty(_flatScreen);
 {
 	addProperty(_enabled);
 	addProperty(_flatScreen);
@@ -47,43 +55,17 @@
 	addProperty(_depth);
 	addProperty(_scale);
 	// addProperty(_texturePath);
-
-	_useEuclideanCoordinates = _flatScreen.value();
-}
-=======
-	ScreenSpaceRenderable::ScreenSpaceRenderable(std::string texturePath)
-		: _enabled("enabled", "Is Enabled", true)
-		, _useFlatScreen("flatScreen", "Flat Screen", true)
-		, _euclideanPosition("euclideanPosition", "Euclidean coordinates", glm::vec2(0),glm::vec2(-4),glm::vec2(4))
-		, _sphericalPosition("sphericalPosition", "Spherical coordinates", glm::vec2(0),glm::vec2(-M_PI),glm::vec2(M_PI))
-		, _depth("depth", "Depth", 0, 0, 1)
-		, _scale("scale", "Scale" , 0.5, 0, 1)
-		, _texturePath("texturePath", "Texture path", texturePath)
-		, _quad(0)
-		, _vertexPositionBuffer(0)
-		, _shader(nullptr)
-		, _radius(-.2f)
-		, _rendererPath("${SHADERS}/renderframebuffer.frag")
-
 	{
 		addProperty(_enabled);
 		addProperty(_useFlatScreen);
-		addProperty(_euclideanPosition);
-		addProperty(_sphericalPosition);
-		addProperty(_depth);
-		addProperty(_scale);
-		addProperty(_texturePath);
 
 		_rendererData = ghoul::Dictionary();
         _rendererData.setValue("fragmentRendererPath", _rendererPath);
         _rendererData.setValue("windowWidth", OsEng.windowWrapper().currentWindowResolution().x);
         _rendererData.setValue("windowHeight", OsEng.windowWrapper().currentWindowResolution().y);
 
+ScreenSpaceRenderable::~ScreenSpaceRenderable(){}
 		_useEuclideanCoordinates = _useFlatScreen.value();
-	}
->>>>>>> 5a0ee0bc
-
-ScreenSpaceRenderable::~ScreenSpaceRenderable(){}
 
 bool ScreenSpaceRenderable::isEnabled() const {
 	return _enabled;
