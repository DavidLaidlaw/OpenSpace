--- conflicted
+++ resolved
@@ -421,6 +421,7 @@
         {
             "printTrace",
             &luascriptfunctions::printTrace,
+            {},
             "*",
             "Logs the passed value to the installed LogManager with a LogLevel of "
             "'Trace'"
@@ -428,6 +429,7 @@
         {
             "printDebug",
             &luascriptfunctions::printDebug,
+            {},
             "*",
             "Logs the passed value to the installed LogManager with a LogLevel of "
             "'Debug'"
@@ -435,6 +437,7 @@
         {
             "printInfo",
             &luascriptfunctions::printInfo,
+            {},
             "*",
             "Logs the passed value to the installed LogManager with a LogLevel of "
             "'Info'"
@@ -442,6 +445,7 @@
         {
             "printWarning",
             &luascriptfunctions::printWarning,
+            {},
             "*",
             "Logs the passed value to the installed LogManager with a LogLevel of "
             "'Warning'"
@@ -449,6 +453,7 @@
         {
             "printError",
             &luascriptfunctions::printError,
+            {},
             "*",
             "Logs the passed value to the installed LogManager with a LogLevel of "
             "'Error'"
@@ -456,6 +461,7 @@
         {
             "printFatal",
             &luascriptfunctions::printFatal,
+            {},
             "*",
             "Logs the passed value to the installed LogManager with a LogLevel of "
             "'Fatal'"
@@ -463,6 +469,7 @@
         {
             "absPath",
             &luascriptfunctions::absolutePath,
+            {},
             "string",
             "Returns the absolute path to the passed path, resolving path tokens as "
             "well as resolving relative paths"
@@ -470,18 +477,21 @@
         {
             "fileExists",
             &luascriptfunctions::fileExists,
+            {},
             "string",
             "Checks whether the provided file exists."
         },
         {
             "directoryExists",
             &luascriptfunctions::directoryExists,
+            {},
             "string",
             "Chckes whether the provided directory exists."
         },
         {
             "setPathToken",
             &luascriptfunctions::setPathToken,
+            {},
             "string, string",
             "Registers a new path token provided by the first argument to the path "
             "provided in the second argument"
@@ -489,6 +499,7 @@
         {
             "walkDirectory",
             &luascriptfunctions::walkDirectory,
+            {},
             "string [bool, bool]",
             "Walks a directory and returns all contents (files and directories) of "
             "the directory as absolute paths. The first argument is the path of the "
@@ -499,6 +510,7 @@
         {
             "walkDirectoryFiles",
             &luascriptfunctions::walkDirectoryFiles,
+            {},
             "string [bool, bool]",
             "Walks a directory and returns the files of the directory as absolute "
             "paths. The first argument is the path of the directory that should be "
@@ -509,6 +521,7 @@
         {
             "walkDirectoryFolder",
             &luascriptfunctions::walkDirectoryFolder,
+            {},
             "string [bool, bool]",
             "Walks a directory and returns the subfolders of the directory as "
             "absolute paths. The first argument is the path of the directory that "
@@ -517,118 +530,13 @@
             "argument determines whether the table that is returned is sorted."
         },
         {
-<<<<<<< HEAD
-            {
-                "printTrace",
-                &luascriptfunctions::printTrace,
-                {},
-                "*",
-                "Logs the passed value to the installed LogManager with a LogLevel of "
-                "'Trace'"
-            },
-            {
-                "printDebug",
-                &luascriptfunctions::printDebug,
-                {},
-                "*",
-                "Logs the passed value to the installed LogManager with a LogLevel of "
-                "'Debug'"
-            },
-            {
-                "printInfo",
-                &luascriptfunctions::printInfo,
-                {},
-                "*",
-                "Logs the passed value to the installed LogManager with a LogLevel of "
-                "'Info'"
-            },
-            {
-                "printWarning",
-                &luascriptfunctions::printWarning,
-                {},
-                "*",
-                "Logs the passed value to the installed LogManager with a LogLevel of "
-                "'Warning'"
-            },
-            {
-                "printError",
-                &luascriptfunctions::printError,
-                {},
-                "*",
-                "Logs the passed value to the installed LogManager with a LogLevel of "
-                "'Error'"
-            },
-            {
-                "printFatal",
-                &luascriptfunctions::printFatal,
-                {},
-                "*",
-                "Logs the passed value to the installed LogManager with a LogLevel of "
-                "'Fatal'"
-            },
-            {
-                "absPath",
-                &luascriptfunctions::absolutePath,
-                {},
-                "string",
-                "Returns the absolute path to the passed path, resolving path tokens as "
-                "well as resolving relative paths"
-            },
-            {
-                "fileExists",
-                &luascriptfunctions::fileExists,
-                {},
-                "string",
-                "Checks whether the provided file exists."
-            },
-            {
-                "setPathToken",
-                &luascriptfunctions::setPathToken,
-                {},
-                "string, string",
-                "Registers a new path token provided by the first argument to the path "
-                "provided in the second argument"
-            },
-            {
-                "walkDirectory",
-                &luascriptfunctions::walkDirectory,
-                {},
-                "string [bool, bool]",
-                "Walks a directory and returns all contents (files and directories) of "
-                "the directory as absolute paths. The first argument is the path of the "
-                "directory that should be walked, the second argument determines if the "
-                "walk is recursive and will continue in contained directories. The third "
-                "argument determines whether the table that is returned is sorted."
-            },
-            {
-                "walkDirectoryFiles",
-                &luascriptfunctions::walkDirectoryFiles,
-                {},
-                "string [bool, bool]",
-                "Walks a directory and returns the files of the directory as absolute "
-                "paths. The first argument is the path of the directory that should be "
-                "walked, the second argument determines if the walk is recursive and "
-                "will continue in contained directories. The third argument determines "
-                "whether the table that is returned is sorted."
-            },
-            {
-                "walkDirectoryFolder",
-                &luascriptfunctions::walkDirectoryFolder,
-                {},
-                "string [bool, bool]",
-                "Walks a directory and returns the subfolders of the directory as "
-                "absolute paths. The first argument is the path of the directory that "
-                "should be walked, the second argument determines if the walk is "
-                "recursive and will continue in contained directories. The third "
-                "argument determines whether the table that is returned is sorted."
-=======
             "directoryForPath",
             &luascriptfunctions::directoryForPath,
+            {},
             "string",
             "This function extracts the directory part of the passed path. For example, "
             "if the parameter is 'C:/OpenSpace/foobar/foo.txt', this function returns "
             "'C:/OpenSpace/foobar'."
->>>>>>> 0b063827
             }
         }
     };
