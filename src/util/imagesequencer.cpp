--- conflicted
+++ resolved
@@ -317,16 +317,9 @@
 		_intervalLength = upcoming - _currentTime;
 	}
 
-<<<<<<< HEAD
-std::string ImageSequencer::getLatestImage(){
-	return _latest;
-}
-
-=======
 	return true;
 }*/
 /*
->>>>>>> 59ab2684
 bool ImageSequencer::getImagePath(double& currentTime, std::string& path,  bool closedInterval){
 	auto binary_find = [](std::vector<ImageParams>::iterator begin,
 						std::vector<ImageParams>::iterator end,
@@ -357,8 +350,6 @@
 	it->projected = true;
 	path = it->path;
 	currentTime = it->startTime;
-
-	_latest = path;
 	
 	return true;
 }
