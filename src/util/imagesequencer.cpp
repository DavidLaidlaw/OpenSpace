--- conflicted
+++ resolved
@@ -162,7 +162,6 @@
 }
 
 bool ImageSequencer::parsePlaybook(const std::string& dir, const std::string& type, std::string year){
-<<<<<<< HEAD
 	ghoul::filesystem::Directory playbookDir(dir, true);
 	std::vector<std::string> dirlist = playbookDir.read(true, false);
 	for (auto path : dirlist) {
@@ -239,41 +238,7 @@
 
                 }
 			} 
-=======
-	//ghoul::filesystem::Directory playbookDir(dir, true);
-	//std::vector<std::string> dirlist = playbookDir.read(true, false);
-	//for (auto path : dirlist){
-	std::string path = dir;
-		if (size_t position = path.find_last_of(".") + 1){
-			if (position != std::string::npos){
-				ghoul::filesystem::File currentFile(path);
-				std::string extension = currentFile.fileExtension();
-
-				if (extension == type && extension == "csv"){ // comma separated playbook
-					std::cout << "USING COMMA SEPARATED TIMELINE V9F" << std::endl;
-					std::ifstream file(currentFile.path());
-					if (!file.good()) LERROR("Failed to open csv file '" << currentFile.path() << "'");
-
-					std::string timestr = "";
-					double shutter = 0.01;
-					double et;
-					do{
-						std::getline(file, timestr);
-						auto pos = timestr.find("LORRI image started");
-						if (pos != std::string::npos){
-							timestr = timestr.substr(timestr.find_first_of(",")+1);
-							timestr = timestr.substr(0, timestr.find_first_of(","));
-
-							replace(timestr, " ", "::");
-							timestr = year + " " + timestr;
-							
-							openspace::SpiceManager::ref().getETfromDate(timestr, et);
-							std::string defaultImagePath = absPath("${OPENSPACE_DATA}/placeholder.png");
-							createImage(et, et + shutter, defaultImagePath);
-						}
-					} while (!file.eof());
-				} 
->>>>>>> 4487bc35
+
 				
 			if (extension == "txt"){// Hong Kang. pre-parsed playbook
 				std::cout << "USING PREPARSED PLAYBOOK V9H" << std::endl;
@@ -284,7 +249,6 @@
 				double shutter = 0.01;
 				double et;
 					
-<<<<<<< HEAD
 				double metRef = 299180517;
 				do{
 					std::getline(file, timestr);
@@ -300,34 +264,6 @@
 						diff = abs(met - metRef);
 						if (met > metRef){
 							et += diff;
-=======
-					double metRef = 299180517;
-					do{
-						std::getline(file, timestr);
-						auto pos = timestr.find("LORRI Image Started");
-						if (pos != std::string::npos){
-							timestr = timestr.substr(24, 9);
-							std::string::size_type sz;     // alias of size_t
-
-							double met = std::stod(timestr, &sz);
-							double diff;
-							openspace::SpiceManager::ref().getETfromDate("2015-07-14T11:50:00.00", et);
-
-							diff = abs(met - metRef);
-							if (met > metRef){
-								et += diff;
-							}
-							else if (met < metRef){
-								et -= diff;
-							}
-							/*
-							std::string str;
-							openspace::SpiceManager::ref().getDateFromET(et, str);
-							std::cout << str << std::endl;
-							*/
-							std::string defaultImagePath = absPath("${OPENSPACE_DATA}/placeholder.png");
-							createImage(et, et + shutter, defaultImagePath);
->>>>>>> 4487bc35
 						}
 						else if (met < metRef){
 							et -= diff;
@@ -344,13 +280,8 @@
 			}
 				
 		}
-<<<<<<< HEAD
 	}
     return true;
-=======
-	//}
-	return true; // add check
->>>>>>> 4487bc35
 }
 
 bool ImageSequencer::loadSequence(const std::string dir){	
