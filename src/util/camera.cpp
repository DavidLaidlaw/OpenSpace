--- conflicted
+++ resolved
@@ -32,34 +32,11 @@
 namespace openspace {
 	
 Camera::Camera()
-<<<<<<< HEAD
 	: _maxFov(0.f)
 	, _sinMaxFov(0.f)
 	, _viewDirection(0,0,-1)
 	, _viewDirectionInCameraSpace(0.f, 0.f, -1.f)
 	, _focusPosition()
-=======
-    : _maxFov(0.f)
-    , _sinMaxFov(0.f)
-    , _viewProjectionMatrix()
-    , _modelMatrix()
-    , _viewMatrix()
-    , _projectionMatrix()
-    , _dirtyViewProjectionMatrix(true)
-    , _viewDirection(0,0,-1)
-    , _cameraDirection(0.f, 0.f, 0.f)
-    , _focusPosition()
-    //, _viewRotation(glm::quat(glm::vec3(0.f, 0.f, 0.f)))
-    , _localViewRotationMatrix(1.f)
-    , _localScaling(1.f, 0.f)
-    , _localPosition()
-    , _sharedScaling(1.f, 0.f)
-    , _sharedPosition()
-    , _sharedViewRotationMatrix(1.f)
-    , _syncedScaling(1.f, 0.f)
-    , _syncedPosition()
-    , _syncedViewRotationMatrix(1.f)
->>>>>>> 906470f2
 {
 	_scaling.local = glm::vec2(1.f, 0.f);
 	_viewRotationMatrix.local = glm::mat4(1.0f);
@@ -68,7 +45,6 @@
 
 Camera::~Camera() { }
 
-<<<<<<< HEAD
 
 
 //////////////////////////////////////////////////////////////////////////////////////////
@@ -114,50 +90,7 @@
 
 const psc& Camera::position() const {
 	return _position.synced;
-=======
-void Camera::setPosition(psc pos)
-{
-    std::lock_guard<std::mutex> _lock(_mutex);
-    _localPosition = std::move(pos);
-}
-
-const psc& Camera::position() const
-{
-    return _syncedPosition;
-}
-
-const psc& Camera::unsynchedPosition() const{
-    return _localPosition;
-}
-
-void Camera::setModelMatrix(glm::mat4 modelMatrix){
-    std::lock_guard<std::mutex> _lock(_mutex);
-    _modelMatrix = std::move(modelMatrix);
-}
-
-const glm::mat4& Camera::modelMatrix() const{
-    return _modelMatrix;
-}
-
-void Camera::setViewMatrix(glm::mat4 viewMatrix){
-    std::lock_guard<std::mutex> _lock(_mutex);
-    _viewMatrix = std::move(viewMatrix);
-    _dirtyViewProjectionMatrix = true;
-}
-
-const glm::mat4& Camera::viewMatrix() const{
-    return _viewMatrix;
-}
-
-void Camera::setProjectionMatrix(glm::mat4 projectionMatrix){
-    std::lock_guard<std::mutex> _lock(_mutex);
-    _projectionMatrix = std::move(projectionMatrix);
-    _dirtyViewProjectionMatrix = true;
-}
-
-const glm::mat4& Camera::projectionMatrix() const{
-    return _projectionMatrix;
->>>>>>> 906470f2
+
 }
 
 const psc& Camera::unsynchedPosition() const {
@@ -172,7 +105,6 @@
 	return _viewDirection;
 }
 
-<<<<<<< HEAD
 const glm::vec3& Camera::lookUpVector() const {
 	return _lookUp;
 }
@@ -198,67 +130,10 @@
 	glm::mat4 viewTransform = glm::inverse(glm::translate(glm::mat4(1.0), cameraPosition));
 	viewTransform = glm::mat4(viewRotationMatrix()) * viewTransform;
 	return viewTransform;
-=======
-void Camera::setViewRotationMatrix(glm::mat4 m) {
-    std::lock_guard<std::mutex> _lock(_mutex);
-    _localViewRotationMatrix = m;
-}
-
-const glm::mat4& Camera::viewRotationMatrix() const
-{
-    //return _localViewRotationMatrix;
-    return _syncedViewRotationMatrix;
-}
-
-void Camera::compileViewRotationMatrix()
-{
-    std::lock_guard<std::mutex> _lock(_mutex);
-    // convert from quaternion to rotation matrix using glm
-    //_viewRotationMatrix = glm::mat4_cast(_viewRotation);
-
-    // the camera matrix needs to be rotated inverse to the world
-   // _viewDirection = glm::rotate(glm::inverse(_viewRotation), _cameraDirection);
-    //_viewDirection = (glm::inverse(_localViewRotationMatrix) * glm::vec4(_cameraDirection, 0.f)).xyz;
-    _viewDirection = (glm::inverse(_localViewRotationMatrix) * glm::vec4(_cameraDirection, 0.f)).xyz();
-    _viewDirection = glm::normalize(_viewDirection);
-}
-
-void Camera::rotate(const glm::quat& rotation)
-{
-    std::lock_guard<std::mutex> _lock(_mutex);
-    glm::mat4 tmp = glm::mat4_cast(rotation);
-    _localViewRotationMatrix = _localViewRotationMatrix * tmp;
-    //_viewRotation = rotation * _viewRotation;
-    //_viewRotation = glm::normalize(_viewRotation);
-}
-
-void Camera::setRotation(glm::quat rotation)
-{
-    std::lock_guard<std::mutex> _lock(_mutex);
-    //_viewRotation = glm::normalize(std::move(rotation));
-    _localViewRotationMatrix = glm::mat4_cast(rotation);
-}
-
-void Camera::setRotation(glm::mat4 rotation)
-{
-    std::lock_guard<std::mutex> _lock(_mutex);
-    _localViewRotationMatrix = std::move(rotation);
->>>>>>> 906470f2
-}
-
-
-<<<<<<< HEAD
-
-=======
-void Camera::setFocusPosition(psc pos){
-    std::lock_guard<std::mutex> _lock(_mutex);
-    _focusPosition = pos;
-}
-
-const psc& Camera::focusPosition() const{
-    return _focusPosition;
-}
->>>>>>> 906470f2
+}
+
+
+
 
 
 //////////////////////////////////////////////////////////////////////////////////////////
@@ -277,21 +152,6 @@
 	return sgctInternal.viewProjectionMatrix();
 }
 
-<<<<<<< HEAD
-
-=======
-void Camera::setScaling(glm::vec2 scaling)
-{
-    std::lock_guard<std::mutex> _lock(_mutex);
-    _localScaling = std::move(scaling);
-}
-
-const glm::vec2& Camera::scaling() const
-{
-    //return _localScaling;
-    return _syncedScaling;
-}
->>>>>>> 906470f2
 
 
 //////////////////////////////////////////////////////////////////////////////////////////
@@ -315,15 +175,9 @@
 void Camera::serialize(SyncBuffer* syncBuffer){
     _mutex.lock();
 
-<<<<<<< HEAD
 	_viewRotationMatrix.serialize(syncBuffer);
 	_position.serialize(syncBuffer);
 	_scaling.serialize(syncBuffer);
-=======
-    syncBuffer->encode(_sharedViewRotationMatrix);
-    syncBuffer->encode(_sharedPosition);
-    syncBuffer->encode(_sharedScaling);
->>>>>>> 906470f2
 
     _mutex.unlock();
 }
@@ -331,15 +185,9 @@
 void Camera::deserialize(SyncBuffer* syncBuffer){    
     _mutex.lock();
 
-<<<<<<< HEAD
 	_viewRotationMatrix.deserialize(syncBuffer);
 	_position.deserialize(syncBuffer);
 	_scaling.deserialize(syncBuffer);
-=======
-    syncBuffer->decode(_sharedViewRotationMatrix);
-    syncBuffer->decode(_sharedPosition);
-    syncBuffer->decode(_sharedScaling);
->>>>>>> 906470f2
 
     _mutex.unlock();
 }
@@ -347,20 +195,13 @@
 void Camera::postSynchronizationPreDraw(){
     _mutex.lock();
 
-<<<<<<< HEAD
 	_viewRotationMatrix.postSynchronizationPreDraw();
 	_position.postSynchronizationPreDraw();
 	_scaling.postSynchronizationPreDraw();
 	
-	
 	glm::vec4 localViewDir = glm::vec4(_viewDirectionInCameraSpace, 0.f);
 	_viewDirection = (glm::inverse(_viewRotationMatrix.local) * localViewDir).xyz();
 	_viewDirection = glm::normalize(_viewDirection);
-=======
-    _syncedViewRotationMatrix = _sharedViewRotationMatrix;
-    _syncedPosition = _sharedPosition;
-    _syncedScaling = _sharedScaling;
->>>>>>> 906470f2
 
     _mutex.unlock();
 }
@@ -368,15 +209,9 @@
 void Camera::preSynchronization(){
     _mutex.lock();
 
-<<<<<<< HEAD
 	_viewRotationMatrix.preSynchronization();
 	_position.preSynchronization();
 	_scaling.preSynchronization();
-=======
-    _sharedViewRotationMatrix = _localViewRotationMatrix;
-    _sharedPosition = _localPosition;
-    _sharedScaling = _localScaling;
->>>>>>> 906470f2
 
     _mutex.unlock();
 }
