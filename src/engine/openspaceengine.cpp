/*****************************************************************************************
 *                                                                                       *
 * OpenSpace                                                                             *
 *                                                                                       *
 * Copyright (c) 2014-2017                                                               *
 *                                                                                       *
 * Permission is hereby granted, free of charge, to any person obtaining a copy of this  *
 * software and associated documentation files (the "Software"), to deal in the Software *
 * without restriction, including without limitation the rights to use, copy, modify,    *
 * merge, publish, distribute, sublicense, and/or sell copies of the Software, and to    *
 * permit persons to whom the Software is furnished to do so, subject to the following   *
 * conditions:                                                                           *
 *                                                                                       *
 * The above copyright notice and this permission notice shall be included in all copies *
 * or substantial portions of the Software.                                              *
 *                                                                                       *
 * THE SOFTWARE IS PROVIDED "AS IS", WITHOUT WARRANTY OF ANY KIND, EXPRESS OR IMPLIED,   *
 * INCLUDING BUT NOT LIMITED TO THE WARRANTIES OF MERCHANTABILITY, FITNESS FOR A         *
 * PARTICULAR PURPOSE AND NONINFRINGEMENT. IN NO EVENT SHALL THE AUTHORS OR COPYRIGHT    *
 * HOLDERS BE LIABLE FOR ANY CLAIM, DAMAGES OR OTHER LIABILITY, WHETHER IN AN ACTION OF  *
 * CONTRACT, TORT OR OTHERWISE, ARISING FROM, OUT OF OR IN CONNECTION WITH THE SOFTWARE  *
 * OR THE USE OR OTHER DEALINGS IN THE SOFTWARE.                                         *
 ****************************************************************************************/

#include <openspace/engine/openspaceengine.h>

#include <openspace/openspace.h>

#include <openspace/documentation/core_registration.h>
#include <openspace/documentation/documentationengine.h>
#include <openspace/engine/configurationmanager.h>
#include <openspace/engine/downloadmanager.h>
#include <openspace/engine/logfactory.h>
#include <openspace/engine/moduleengine.h>
#include <openspace/engine/settingsengine.h>
#include <openspace/engine/syncengine.h>
#include <openspace/engine/virtualpropertymanager.h>
#include <openspace/engine/wrapper/windowwrapper.h>
#include <openspace/interaction/interactionhandler.h>
#include <openspace/interaction/luaconsole.h>
#include <openspace/network/networkengine.h>
#include <openspace/network/parallelconnection.h>
#include <openspace/rendering/renderable.h>
#include <openspace/scripting/scriptscheduler.h>
#include <openspace/scripting/scriptengine.h>

#include <openspace/scene/scene.h>
#include <openspace/scene/rotation.h>
#include <openspace/scene/scale.h>
#include <openspace/scene/translation.h>
#include <openspace/scene/scenemanager.h>

#include <openspace/util/factorymanager.h>
#include <openspace/util/task.h>
#include <openspace/util/openspacemodule.h>
#include <openspace/util/time.h>
#include <openspace/util/timemanager.h>
#include <openspace/util/spicemanager.h>
#include <openspace/util/transformationmanager.h>

#include <ghoul/ghoul.h>
#include <ghoul/misc/onscopeexit.h>
#include <ghoul/cmdparser/commandlineparser.h>
#include <ghoul/cmdparser/singlecommand.h>
#include <ghoul/filesystem/filesystem.h>
#include <ghoul/font/fontmanager.h>
#include <ghoul/font/fontrenderer.h>
#include <ghoul/logging/consolelog.h>
#include <ghoul/logging/visualstudiooutputlog.h>
#include <ghoul/systemcapabilities/systemcapabilities>


#if defined(_MSC_VER) && defined(OPENSPACE_ENABLE_VLD)
#include <vld.h>
#endif

#ifdef WIN32
#include <Windows.h>
#endif

#include "openspaceengine_lua.inl"

using namespace openspace::scripting;
using namespace ghoul::filesystem;
using namespace ghoul::logging;
using namespace ghoul::cmdparser;

namespace {
    const char* _loggerCat = "OpenSpaceEngine";
    const char* SgctDefaultConfigFile = "${SGCT}/single.xml";
    
    const char* SgctConfigArgumentCommand = "-config";
    
    const char* PreInitializeFunction = "preInitialization";
    const char* PostInitializationFunction = "postInitialization";

    const int CacheVersion = 1;
    const int DownloadVersion = 1;
    
    struct {
        std::string configurationName;
        std::string sgctConfigurationName;
        std::string sceneName;
        std::string cacheFolder;
    } commandlineArgumentPlaceholders;
}

namespace openspace {

namespace properties {
    class Property;
}

class Scene;

OpenSpaceEngine* OpenSpaceEngine::_engine = nullptr;

OpenSpaceEngine::OpenSpaceEngine(
    std::string programName,
    std::unique_ptr<WindowWrapper> windowWrapper)
    : _configurationManager(new ConfigurationManager)
    , _interactionHandler(new interaction::InteractionHandler)
    , _renderEngine(new RenderEngine)
    , _sceneManager(new SceneManager)
    , _scriptEngine(new scripting::ScriptEngine)
    , _scriptScheduler(new scripting::ScriptScheduler)
    , _networkEngine(new NetworkEngine)
    , _syncEngine(std::make_unique<SyncEngine>(4096))
    , _commandlineParser(new ghoul::cmdparser::CommandlineParser(
        programName, ghoul::cmdparser::CommandlineParser::AllowUnknownCommands::Yes
      ))
    , _console(new LuaConsole)
    , _moduleEngine(new ModuleEngine)
    , _settingsEngine(new SettingsEngine)
    , _timeManager(new TimeManager)
    , _downloadManager(nullptr)
    , _parallelConnection(std::make_unique<ParallelConnection>())
    , _windowWrapper(std::move(windowWrapper))
    , _globalPropertyNamespace(new properties::PropertyOwner(""))
    , _virtualPropertyManager(new VirtualPropertyManager)
    , _scheduledSceneSwitch(false)
    , _scenePath("")
    , _runTime(0.0)
    , _shutdown({false, 0.f, 0.f})
    , _isFirstRenderingFirstFrame(true)
{
    _interactionHandler->setPropertyOwner(_globalPropertyNamespace.get());
    
    // New property subowners also have to be added to the OnScreenGuiModule callback!
    _globalPropertyNamespace->addPropertySubOwner(_interactionHandler.get());
    _globalPropertyNamespace->addPropertySubOwner(_settingsEngine.get());
    _globalPropertyNamespace->addPropertySubOwner(_renderEngine.get());
    _globalPropertyNamespace->addPropertySubOwner(_windowWrapper.get());
<<<<<<< HEAD
    _globalPropertyNamespace->addPropertySubOwner(_parallelConnection.get());

=======
    
>>>>>>> a2af6278
    FactoryManager::initialize();
    FactoryManager::ref().addFactory(
        std::make_unique<ghoul::TemplateFactory<Renderable>>(),
        "Renderable"
    );
    FactoryManager::ref().addFactory(
        std::make_unique<ghoul::TemplateFactory<Translation>>(),
        "Translation"
    );
    FactoryManager::ref().addFactory(
        std::make_unique<ghoul::TemplateFactory<Rotation>>(),
        "Rotation"
    );
    FactoryManager::ref().addFactory(
        std::make_unique<ghoul::TemplateFactory<Scale>>(),
        "Scale"
    );
    FactoryManager::ref().addFactory(
        std::make_unique<ghoul::TemplateFactory<Task>>(),
        "Task"
    );

    SpiceManager::initialize();
    Time::initialize();
    TransformationManager::initialize();
}

OpenSpaceEngine& OpenSpaceEngine::ref() {
    ghoul_assert(_engine, "OpenSpaceEngine not created");
    return *_engine;
}

void OpenSpaceEngine::create(int argc, char** argv,
                             std::unique_ptr<WindowWrapper> windowWrapper,
                             std::vector<std::string>& sgctArguments, bool& requestClose)
{
    ghoul_assert(!_engine, "OpenSpaceEngine was already created");
    ghoul_assert(windowWrapper != nullptr, "No Window Wrapper was provided");
    
    requestClose = false;

    ghoul::initialize();

    // Initialize the LogManager and add the console log as this will be used every time
    // and we need a fall back if something goes wrong between here and when we add the
    // logs from the configuration file. If the user requested as specific loglevel in the
    // configuration file, we will deinitialize this LogManager and reinitialize it later
    // with the correct LogLevel
    LogManager::initialize(
        LogLevel::Debug,
        ghoul::logging::LogManager::ImmediateFlush::Yes
    );
    LogMgr.addLog(std::make_unique<ConsoleLog>());

    LDEBUG("Initialize FileSystem");

#ifdef __APPLE__
    ghoul::filesystem::File app(argv[0]);
    std::string dirName = app.directoryName();
    LINFO("Setting starting directory to '" << dirName << "'");
    FileSys.setCurrentDirectory(dirName);
#endif

    // Sanity check of values
    if (argc < 1 || argv == nullptr) {
        throw ghoul::RuntimeError(
            "No arguments were passed to this function",
            "OpenSpaceEngine"
        );
    }

    // Create other objects
    LDEBUG("Creating OpenSpaceEngine");
    _engine = new OpenSpaceEngine(std::string(argv[0]), std::move(windowWrapper));

    // Query modules for commandline arguments
    _engine->gatherCommandlineArguments();

    // Parse commandline arguments
    std::vector<std::string> args(argv, argv + argc);
    std::shared_ptr<const std::vector<std::string>> arguments =
        _engine->_commandlineParser->setCommandLine(args);

    bool showHelp = _engine->_commandlineParser->execute();
    if (showHelp) {
        _engine->_commandlineParser->displayHelp();
        requestClose = true;
        return;
    }
    sgctArguments = *arguments;

    // Find configuration
    std::string configurationFilePath = commandlineArgumentPlaceholders.configurationName;
    if (configurationFilePath.empty()) {
        LDEBUG("Finding configuration");
        configurationFilePath =
            ConfigurationManager::findConfiguration(configurationFilePath);
    }
    configurationFilePath = absPath(configurationFilePath);
    
    if (!FileSys.fileExists(configurationFilePath)) {
        throw ghoul::FileNotFoundError(
            "Configuration file '" + configurationFilePath + "' not found"
        );
    }
    LINFO("Configuration Path: '" << configurationFilePath << "'");

    // Loading configuration from disk
    LDEBUG("Loading configuration from disk");
    try {
        _engine->configurationManager().loadFromFile(configurationFilePath);
    }
    catch (const documentation::SpecificationError& e) {
        LFATAL("Loading of configuration file '" << configurationFilePath << "' failed");
        for (const documentation::TestResult::Offense& o : e.result.offenses) {
            LERRORC(o.offender, std::to_string(o.reason));
        }
        for (const documentation::TestResult::Warning& w : e.result.warnings) {
            LWARNINGC(w.offender, std::to_string(w.reason));
        }
        throw;
    }
    catch (const ghoul::RuntimeError&) {
        LFATAL("Loading of configuration file '" << configurationFilePath << "' failed");
        throw;
    }

    const bool hasCacheCommandline = !commandlineArgumentPlaceholders.cacheFolder.empty();
    const bool hasCacheConfiguration = _engine->configurationManager().hasKeyAndValue<bool>(
        ConfigurationManager::KeyPerSceneCache
    );
    std::string cacheFolder = absPath("${CACHE}");
    if (hasCacheCommandline) {
        cacheFolder = commandlineArgumentPlaceholders.cacheFolder;
        // @CLEANUP:  Why is this commented out? ---abock
        //FileSys.registerPathToken(
        //    "${CACHE}",
        //    commandlineArgumentPlaceholders.cacheFolder,
        //    ghoul::filesystem::FileSystem::Override::Yes
        //);
    }
    if (hasCacheConfiguration) {
        std::string scene = _engine->configurationManager().value<std::string>(
            ConfigurationManager::KeyConfigScene
        );
        cacheFolder += "-" + ghoul::filesystem::File(scene).baseName();
    }

    if (hasCacheCommandline || hasCacheConfiguration) {
        LINFO("Old cache: " << absPath("${CACHE}"));
        LINFO("New cache: " << cacheFolder);
        FileSys.registerPathToken(
            "${CACHE}",
            cacheFolder,
            ghoul::filesystem::FileSystem::Override::Yes
        );
    }

    // Initialize the requested logs from the configuration file
    _engine->configureLogging();

    LINFOC("OpenSpace Version",
        OPENSPACE_VERSION_MAJOR << "." <<
        OPENSPACE_VERSION_MINOR << "." <<
        OPENSPACE_VERSION_PATCH <<
        " (" << OPENSPACE_VERSION_STRING << ")"
    );

    // Create directories that doesn't exist
    auto tokens = FileSys.tokens();
    for (const std::string& token : tokens) {
        if (!FileSys.directoryExists(token)) {
            std::string p = absPath(token);
            LDEBUG("Directory '" << p << "' does not exist, creating.");
            FileSys.createDirectory(p, ghoul::filesystem::FileSystem::Recursive::Yes);
        }
    }

    // Register modules
    _engine->_moduleEngine->initialize();

    // After registering the modules, the documentations for the available classes
    // can be added as well
    for (OpenSpaceModule* m : _engine->_moduleEngine->modules()) {
        for (auto&& doc : m->documentations()) {
            DocEng.addDocumentation(doc);
        }
    }

    // Create the cachemanager
    FileSys.createCacheManager(
        absPath("${" + ConfigurationManager::KeyCache + "}"), CacheVersion
    );
    _engine->_console->initialize();

    // Register the provided shader directories
    ghoul::opengl::ShaderPreprocessor::addIncludePath(absPath("${SHADERS}"));

    // Determining SGCT configuration file
    LDEBUG("Determining SGCT configuration file");
    std::string sgctConfigurationPath = SgctDefaultConfigFile;
    _engine->configurationManager().getValue(
        ConfigurationManager::KeyConfigSgct, sgctConfigurationPath);

    if (!commandlineArgumentPlaceholders.sgctConfigurationName.empty()) {
        LDEBUG("Overwriting SGCT configuration file with commandline argument: " <<
            commandlineArgumentPlaceholders.sgctConfigurationName);
        sgctConfigurationPath = commandlineArgumentPlaceholders.sgctConfigurationName;
    }

    // Prepend the outgoing sgctArguments with the program name
    // as well as the configuration file that sgct is supposed to use
    sgctArguments.insert(sgctArguments.begin(), argv[0]);
    sgctArguments.insert(sgctArguments.begin() + 1, SgctConfigArgumentCommand);
    sgctArguments.insert(sgctArguments.begin() + 2, absPath(sgctConfigurationPath));
}

void OpenSpaceEngine::destroy() {
    if (_engine->parallelConnection().status() != ParallelConnection::Status::Disconnected) {
        _engine->parallelConnection().signalDisconnect();
    }

    LTRACE("OpenSpaceEngine::destroy(begin)");
    for (const auto& func : _engine->_moduleCallbacks.deinitializeGL) {
        func();
    }

    for (const auto& func : _engine->_moduleCallbacks.deinitialize) {
        func();
    }

    _engine->_syncEngine->removeSyncables(Time::ref().getSyncables());
    _engine->_syncEngine->removeSyncables(_engine->_renderEngine->getSyncables());
    _engine->_syncEngine->removeSyncable(_engine->_scriptEngine.get());

    _engine->_moduleEngine->deinitialize();
    _engine->_console->deinitialize();

    _engine->_scriptEngine->deinitialize();
    _engine->_sceneManager->unloadAll();

    delete _engine;
    FactoryManager::deinitialize();
    Time::deinitialize();
    SpiceManager::deinitialize();


    ghoul::fontrendering::FontRenderer::deinitialize();

    LogManager::deinitialize();

    ghoul::deinitialize();
    LTRACE("OpenSpaceEngine::destroy(end)");
}

void OpenSpaceEngine::initialize() {
    LTRACE("OpenSpaceEngine::initialize(begin)");
    // clear the screen so the user don't have to see old buffer contents from the
    // graphics card
    LDEBUG("Clearing all Windows");
    _windowWrapper->clearAllWindows(glm::vec4(0.f, 0.f, 0.f, 1.f));

    LDEBUG("Adding system components");
    // Detect and log OpenCL and OpenGL versions and available devices
    SysCap.addComponent(
        std::make_unique<ghoul::systemcapabilities::GeneralCapabilitiesComponent>()
    );
    SysCap.addComponent(
        std::make_unique<ghoul::systemcapabilities::OpenGLCapabilitiesComponent>()
    );
    
    LDEBUG("Detecting capabilities");
    SysCap.detectCapabilities();

    using Verbosity = ghoul::systemcapabilities::SystemCapabilitiesComponent::Verbosity;
    Verbosity verbosity = Verbosity::Default;
    if (configurationManager().hasKey(ConfigurationManager::KeyCapabilitiesVerbosity)) {
        static const std::map<std::string, Verbosity> VerbosityMap = {
            { "None", Verbosity::None },
            { "Minimal", Verbosity::Minimal },
            { "Default", Verbosity::Default },
            { "Full", Verbosity::Full }
        };

        std::string v = configurationManager().value<std::string>(
            ConfigurationManager::KeyCapabilitiesVerbosity
        );
        ghoul_assert(
            VerbosityMap.find(v) != VerbosityMap.end(),
            "Missing check for syscaps verbosity in openspace.cfg documentation"
        );
        verbosity = VerbosityMap.find(v)->second;
    }
    SysCap.logCapabilities(verbosity);

    // Check the required OpenGL versions of the registered modules
    ghoul::systemcapabilities::Version version =
        _engine->_moduleEngine->requiredOpenGLVersion();
    LINFO("Required OpenGL version: " << std::to_string(version));

    if (OpenGLCap.openGLVersion() < version) {
        throw ghoul::RuntimeError(
            "Module required higher OpenGL version than is supported",
            "OpenSpaceEngine"
        );
    }

    if (configurationManager().hasKey(ConfigurationManager::KeyDownloadRequestURL)) {
        const std::string requestUrl = configurationManager().value<std::string>(
            ConfigurationManager::KeyDownloadRequestURL
        );

        _downloadManager = std::make_unique<DownloadManager>(
            requestUrl,
            DownloadVersion
        );
    }

    // Register Lua script functions
    LDEBUG("Registering Lua libraries");
    registerCoreClasses(*_scriptEngine);
    
    for (OpenSpaceModule* module : _moduleEngine->modules()) {
        _scriptEngine->addLibrary(module->luaLibrary());
    }
         
    // TODO: Maybe move all scenegraph and renderengine stuff to initializeGL
    scriptEngine().initialize();

    writeDocumentation();

    if (configurationManager().hasKey(ConfigurationManager::KeyShutdownCountdown)) {
        _shutdown.waitTime = static_cast<float>(configurationManager().value<double>(
            ConfigurationManager::KeyShutdownCountdown
        ));
    }

    if (!commandlineArgumentPlaceholders.sceneName.empty()) {
        configurationManager().setValue(
            ConfigurationManager::KeyConfigScene,
            commandlineArgumentPlaceholders.sceneName
        );
    }

    // Initialize the SettingsEngine
    _settingsEngine->initialize();
    _settingsEngine->setModules(_moduleEngine->modules());

    // Initialize the InteractionHandler
    _interactionHandler->initialize();

    // Load a light and a monospaced font
    loadFonts();

    std::string scenePath = "";
    configurationManager().getValue(ConfigurationManager::KeyConfigScene, scenePath);

    _renderEngine->initialize();

    for (const auto& func : _moduleCallbacks.initialize) {
        func();
    }

    scheduleLoadScene(scenePath);

    LTRACE("OpenSpaceEngine::initialize(end)");

}

void OpenSpaceEngine::scheduleLoadScene(std::string scenePath) {
    _scheduledSceneSwitch = true;
    _scenePath = std::move(scenePath);
}

void OpenSpaceEngine::loadScene(const std::string& scenePath) {
    LTRACE("OpenSpaceEngine::loadScene(begin)");

    windowWrapper().setBarrier(false);
    windowWrapper().setSynchronization(false);
    OnExit(
        [this]() {
            windowWrapper().setSynchronization(true);
            windowWrapper().setBarrier(true);
        }
    );
    
    // Run start up scripts
    try {
        runPreInitializationScripts(scenePath);
    }
    catch (const ghoul::RuntimeError& e) {
        LERRORC(e.component, e.message);
    }

    Scene* scene;
    try {
        scene = _sceneManager->loadScene(scenePath);
    } catch (const ghoul::FileNotFoundError& e) {
        LERRORC(e.component, e.message);
        return;
    } catch (const Scene::InvalidSceneError& e) {
        LERRORC(e.component, e.message);
        return;
    } catch (const ghoul::RuntimeError& e) {
        LERRORC(e.component, e.message);
        return;
    }

    Scene* previousScene = _renderEngine->scene();
    if (previousScene) {
        _syncEngine->removeSyncables(Time::ref().getSyncables());
        _syncEngine->removeSyncables(_renderEngine->getSyncables());
        _syncEngine->removeSyncable(_scriptEngine.get());

        _renderEngine->setScene(nullptr);
        _renderEngine->setCamera(nullptr);
        _sceneManager->unloadScene(*previousScene);
    }

    // Initialize the RenderEngine
    _renderEngine->setScene(scene);
    _renderEngine->setCamera(scene->camera());
    _renderEngine->setGlobalBlackOutFactor(0.0);
    _renderEngine->startFading(1, 3.0);

    scene->initialize();
    _interactionHandler->setCamera(scene->camera());

    try {
        runPostInitializationScripts(scenePath);
    }
    catch (const ghoul::RuntimeError& e) {
        LFATALC(e.component, e.message);
    }

    // Write keyboard documentation.
    {
        const std::string KeyboardShortcutsType =
            ConfigurationManager::KeyKeyboardShortcuts + "." +
            ConfigurationManager::PartType;

        const std::string KeyboardShortcutsFile =
            ConfigurationManager::KeyKeyboardShortcuts + "." +
            ConfigurationManager::PartFile;

        std::string type, file;
        const bool hasType = configurationManager().getValue(KeyboardShortcutsType, type);
        const bool hasFile = configurationManager().getValue(KeyboardShortcutsFile, file);

        if (hasType && hasFile) {
            file = absPath(file);
            interactionHandler().writeKeyboardDocumentation(type, file);
        }
    }

    // If a PropertyDocumentationFile was specified, generate it now.
    {    
        const std::string KeyPropertyDocumentationType =
            ConfigurationManager::KeyPropertyDocumentation + '.' +
            ConfigurationManager::PartType;

        const std::string KeyPropertyDocumentationFile =
            ConfigurationManager::KeyPropertyDocumentation + '.' +
            ConfigurationManager::PartFile;

        std::string type, file;
        const bool hasType = configurationManager().getValue(KeyPropertyDocumentationType, type);
        const bool hasFile = configurationManager().getValue(KeyPropertyDocumentationFile, file);

        if (hasType && hasFile) {
            file = absPath(file);
            scene->writePropertyDocumentation(file, type, scenePath);
        }
    }

    _syncEngine->addSyncables(Time::ref().getSyncables());
    _syncEngine->addSyncables(_renderEngine->getSyncables());
    _syncEngine->addSyncable(_scriptEngine.get());

    LTRACE("OpenSpaceEngine::loadScene(end)");
}

void OpenSpaceEngine::deinitialize() {
    LTRACE("OpenSpaceEngine::deinitialize(begin)");

    _interactionHandler->deinitialize();
    _renderEngine->deinitialize();

    LTRACE("OpenSpaceEngine::deinitialize(end)");
}

void OpenSpaceEngine::writeDocumentation() {
    // If a LuaDocumentationFile was specified, generate it now
    const std::string LuaDocumentationType =
        ConfigurationManager::KeyLuaDocumentation + "." + ConfigurationManager::PartType;
    const std::string LuaDocumentationFile =
        ConfigurationManager::KeyLuaDocumentation + "." + ConfigurationManager::PartFile;

    const bool hasLuaDocType = configurationManager().hasKey(LuaDocumentationType);
    const bool hasLuaDocFile = configurationManager().hasKey(LuaDocumentationFile);
    if (hasLuaDocType && hasLuaDocFile) {
        std::string luaDocumentationType = configurationManager().value<std::string>(
            LuaDocumentationType
        );
        std::string luaDocumentationFile = configurationManager().value<std::string>(
            LuaDocumentationFile
        );

        _scriptEngine->writeDocumentation(
            absPath(luaDocumentationFile),
            luaDocumentationType
        );
    }

    // If a general documentation was specified, generate it now
    const std::string DocumentationType =
        ConfigurationManager::KeyDocumentation + '.' + ConfigurationManager::PartType;
    const std::string DocumentationFile =
        ConfigurationManager::KeyDocumentation + '.' + ConfigurationManager::PartFile;

    const bool hasDocumentationType = configurationManager().hasKey(DocumentationType);
    const bool hasDocumentationFile = configurationManager().hasKey(DocumentationFile);
    if (hasDocumentationType && hasDocumentationFile) {
        std::string documentationType = configurationManager().value<std::string>(
            DocumentationType
        );
        std::string documentationFile = configurationManager().value<std::string>(
            DocumentationFile
        );

        DocEng.writeDocumentation(
            absPath(documentationFile),
            documentationType
        );
    }

    const std::string FactoryDocumentationType =
        ConfigurationManager::KeyFactoryDocumentation + '.' +
        ConfigurationManager::PartType;

    const std::string FactoryDocumentationFile =
        ConfigurationManager::KeyFactoryDocumentation + '.' +
        ConfigurationManager::PartFile;
    
    bool hasFactoryDocumentationType = configurationManager().hasKey(
        FactoryDocumentationType
    );
    bool hasFactoryDocumentationFile = configurationManager().hasKey(
        FactoryDocumentationFile
    );
    if (hasFactoryDocumentationType && hasFactoryDocumentationFile) {
        std::string type = configurationManager().value<std::string>(
            FactoryDocumentationType
        );
        std::string file = configurationManager().value<std::string>(
            FactoryDocumentationFile
        );

        FactoryManager::ref().writeDocumentation(absPath(file), type);
    }
}

void OpenSpaceEngine::gatherCommandlineArguments() {
    commandlineArgumentPlaceholders.configurationName = "";
    _commandlineParser->addCommand(std::make_unique<SingleCommand<std::string>>(
        &commandlineArgumentPlaceholders.configurationName, "-config", "-c",
        "Provides the path to the OpenSpace configuration file"
    ));

    commandlineArgumentPlaceholders.sgctConfigurationName = "";
    _commandlineParser->addCommand(std::make_unique<SingleCommand<std::string>>(
        &commandlineArgumentPlaceholders.sgctConfigurationName, "-sgct", "-s",
        "Provides the path to the SGCT configuration file, overriding the value set in "
        "the OpenSpace configuration file"
    ));

    commandlineArgumentPlaceholders.sceneName = "";
    _commandlineParser->addCommand(std::make_unique<SingleCommand<std::string>>(
        &commandlineArgumentPlaceholders.sceneName, "-scene", "", "Provides the path to "
        "the scene file, overriding the value set in the OpenSpace configuration file"
    ));

    commandlineArgumentPlaceholders.cacheFolder = "";
    _commandlineParser->addCommand(std::make_unique<SingleCommand<std::string>>(
        &commandlineArgumentPlaceholders.cacheFolder, "-cacheDir", "", "Provides the "
        "path to a cache file, overriding the value set in the OpenSpace configuration "
        "file"
    ));
}

void OpenSpaceEngine::runPreInitializationScripts(const std::string& sceneDescription) {
    // @CLEANUP:  Move this into the scene loading?  ---abock
    LINFO("Running Initialization scripts");
    
    ghoul::lua::LuaState state;
    OsEng.scriptEngine().initializeLuaState(state);

    // First execute the script to get all global variables
    ghoul::lua::runScriptFile(state, absPath(sceneDescription));

    // Get the preinitialize function
    lua_getglobal(state, PreInitializeFunction);
    bool isFunction = lua_isfunction(state, -1);
    if (!isFunction) {
        LERROR(
            "Error executing startup script '" << sceneDescription << "'. Scene '" <<
            sceneDescription << "' does not have a function '" <<
            PreInitializeFunction << "'"
        );
        return;
    }
    
    // And execute the preinitialize function
    int success = lua_pcall(state, 0, 0, 0);
    if (success != 0) {
        LERROR(
            "Error executing '" << PreInitializeFunction << "': " <<
            lua_tostring(state, -1)
        );
    }
}

void OpenSpaceEngine::runPostInitializationScripts(const std::string& sceneDescription) {
    // @CLEANUP:  Move this into the scene loading?  ---abock
    LINFO("Running Setup scripts");
    ghoul::lua::LuaState state;
    OsEng.scriptEngine().initializeLuaState(state);
    
    // First execute the script to get all global variables
    ghoul::lua::runScriptFile(state, absPath(sceneDescription));
    
    // Get the preinitialize function
    lua_getglobal(state, PostInitializationFunction);
    bool isFunction = lua_isfunction(state, -1);
    if (!isFunction) {
        LERROR(
            "Error executing startup script '" << sceneDescription << "'. Scene '" <<
            sceneDescription << "' does not have a function '" <<
            PostInitializationFunction << "'"
        );
        return;
    }
    
    // And execute the preinitialize function
    int success = lua_pcall(state, 0, 0, 0);
    if (success != 0) {
        LERROR(
            "Error executing '" << PostInitializationFunction << "': " <<
            lua_tostring(state, -1)
        );
    }
}

void OpenSpaceEngine::loadFonts() {
    ghoul::Dictionary fonts;
    configurationManager().getValue(ConfigurationManager::KeyFonts, fonts);

    glm::ivec3 fontAtlasSize{1024, 1024, 1};
    _fontManager = std::make_unique<ghoul::fontrendering::FontManager>(fontAtlasSize);
    
    for (const std::string& key : fonts.keys()) {
        std::string font = fonts.value<std::string>(key);
        font = absPath(font);
        
        if (!FileSys.fileExists(font)) {
            LERROR("Could not find font '" << font << "'");
            continue;
        }

        LINFO("Registering font '" << font << "' with key '" << key << "'");
        bool success = _fontManager->registerFontPath(key, font);
        
        if (!success)
            LERROR("Error registering font '" << font << "' with key '" << key << "'");
    }
    
    try {
        bool initSuccess = ghoul::fontrendering::FontRenderer::initialize();
        if (!initSuccess)
            LERROR("Error initializing default font renderer");

        ghoul::fontrendering::FontRenderer::defaultRenderer().setFramebufferSize(
            _renderEngine->fontResolution()
        );
    }
    catch (const ghoul::RuntimeError& err) {
        LERRORC(err.component, err.message);
    }
}
    
void OpenSpaceEngine::configureLogging() {
    const std::string KeyLogLevel =
        ConfigurationManager::KeyLogging + '.' + ConfigurationManager::PartLogLevel;
    const std::string KeyLogImmediateFlush =
        ConfigurationManager::KeyLogging + '.' + ConfigurationManager::PartImmediateFlush;
    const std::string KeyLogs = 
        ConfigurationManager::KeyLogging + '.' + ConfigurationManager::PartLogs;

    if (configurationManager().hasKeyAndValue<std::string>(KeyLogLevel)) {
        std::string logLevel = "Info";
        configurationManager().getValue(KeyLogLevel, logLevel);

        bool immediateFlush = false;
        configurationManager().getValue(KeyLogImmediateFlush, immediateFlush);

        LogLevel level = ghoul::logging::levelFromString(logLevel);
        LogManager::deinitialize();
        using ImmediateFlush = ghoul::logging::LogManager::ImmediateFlush;
        LogManager::initialize(
            level,
            immediateFlush ? ImmediateFlush::Yes : ImmediateFlush::No
        );
        
        LogMgr.addLog(std::make_unique<ConsoleLog>());
    }

    if (configurationManager().hasKeyAndValue<ghoul::Dictionary>(KeyLogs)) {
        ghoul::Dictionary logs = configurationManager().value<ghoul::Dictionary>(KeyLogs);

        for (size_t i = 1; i <= logs.size(); ++i) {
            ghoul::Dictionary logInfo = logs.value<ghoul::Dictionary>(std::to_string(i));

            try {
                LogMgr.addLog(createLog(logInfo));
            }
            catch (const ghoul::RuntimeError& e) {
                LERRORC(e.component, e.message);
            }
        }
    }

#ifdef WIN32
    if (IsDebuggerPresent()) {
        LogMgr.addLog(std::make_unique<VisualStudioOutputLog>());
    }
#endif // WIN32
    
#ifndef GHOUL_LOGGING_ENABLE_TRACE
    std::string logLevel = "Info";
    configurationManager().getValue(KeyLogLevel, logLevel);
    LogLevel level = ghoul::logging::levelFromString(logLevel);
    
    if (level == ghoul::logging::LogLevel::Trace) {
        LWARNING(
            "Desired logging level is set to 'Trace' but application was " <<
            "compiled without Trace support"
        );
    }
#endif // GHOUL_LOGGING_ENABLE_TRACE
}

void OpenSpaceEngine::initializeGL() {
    LTRACE("OpenSpaceEngine::initializeGL(begin)");

    LINFO("Initializing Rendering Engine");
    // @CLEANUP:  Remove the return statement and replace with exceptions ---abock
    _renderEngine->initializeGL();
    
    for (const auto& func : _moduleCallbacks.initializeGL) {
        func();
    }
    
    LINFO("Finished initializing OpenGL");

    // If using swapgroups,
    
    LINFO("IsUsingSwapGroups: " << _windowWrapper->isUsingSwapGroups());
    LINFO("IsSwapGroupMaster: " << _windowWrapper->isSwapGroupMaster());
    
    LTRACE("OpenSpaceEngine::initializeGL(end)");
}

double OpenSpaceEngine::runTime() {
    return _runTime;
}

void OpenSpaceEngine::setRunTime(double d) {
    _runTime = d;
}
    
void OpenSpaceEngine::preSynchronization() {
    LTRACE("OpenSpaceEngine::preSynchronization(begin)");
    FileSys.triggerFilesystemEvents();

    if (_scheduledSceneSwitch) {
        loadScene(_scenePath);
        _scheduledSceneSwitch = false;
    }

    if (_isFirstRenderingFirstFrame) {
        _windowWrapper->setSynchronization(false);
    }
    
    bool master = _windowWrapper->isMaster();
    
    _syncEngine->preSynchronization(SyncEngine::IsMaster(master));
    if (master) {
        double dt = _windowWrapper->averageDeltaTime();
        _timeManager->preSynchronization(dt);

        auto scheduledScripts = _scriptScheduler->progressTo(Time::ref().j2000Seconds());
        for (auto it = scheduledScripts.first; it != scheduledScripts.second; ++it) {
            _scriptEngine->queueScript(
                *it, ScriptEngine::RemoteScripting::Yes
            );
        }

        _interactionHandler->updateInputStates(dt);
        
        _renderEngine->updateScene();
        _interactionHandler->updateCamera(dt);
        _renderEngine->camera()->invalidateCache();

        _parallelConnection->preSynchronization();

    }
    
    for (const auto& func : _moduleCallbacks.preSync) {
        func();
    }
    LTRACE("OpenSpaceEngine::preSynchronization(end)");
}

void OpenSpaceEngine::postSynchronizationPreDraw() {
    LTRACE("OpenSpaceEngine::postSynchronizationPreDraw(begin)");
    
    bool master = _windowWrapper->isMaster();
    _syncEngine->postSynchronization(SyncEngine::IsMaster(master));

    if (_shutdown.inShutdown) {
        if (_shutdown.timer <= 0.f) {
            _windowWrapper->terminate();
        }
        _shutdown.timer -= static_cast<float>(_windowWrapper->averageDeltaTime());
    }

    _renderEngine->updateScene();
    _renderEngine->updateFade();
    _renderEngine->updateRenderer();
    _renderEngine->updateScreenSpaceRenderables();
    _renderEngine->updateShaderPrograms();
    
    if (!master) {
        _renderEngine->camera()->invalidateCache();
    }   

    // Step the camera using the current mouse velocities which are synced
    //_interactionHandler->updateCamera();
    
    for (const auto& func : _moduleCallbacks.postSyncPreDraw) {
        func();
    }
    
    // Testing this every frame has minimal impact on the performance --- abock
    // Debug build: 1-2 us ; Release build: <= 1 us
    using ghoul::logging::LogManager;
    int warningCounter = LogMgr.messageCounter(LogLevel::Warning);
    int errorCounter = LogMgr.messageCounter(LogLevel::Error);
    int fatalCounter = LogMgr.messageCounter(LogLevel::Fatal);

    if (warningCounter > 0) {
        LWARNINGC("Logging", "Number of Warnings raised: " << warningCounter);
    }
    if (errorCounter > 0) {
        LWARNINGC("Logging", "Number of Errors raised: " << errorCounter);
    }
    if (fatalCounter > 0) {
        LWARNINGC("Logging", "Number of Fatals raised: " << fatalCounter);
    }

    LogMgr.resetMessageCounters();
    
    LTRACE("OpenSpaceEngine::postSynchronizationPreDraw(end)");
}

void OpenSpaceEngine::render(const glm::mat4& viewMatrix,
                             const glm::mat4& projectionMatrix)
{
    LTRACE("OpenSpaceEngine::render(begin)");
    _renderEngine->render(viewMatrix, projectionMatrix);
    
    for (const auto& func : _moduleCallbacks.render) {
        func();
    }
    
    // @CLEANUP:  Replace the two windows by a single call to whether a gui should be
    // rendered ---abock
    bool showGui = _windowWrapper->hasGuiWindow() ? _windowWrapper->isGuiWindow() : true;
    if (showGui && _windowWrapper->isMaster() && _windowWrapper->isRegularRendering()) {
        _renderEngine->renderScreenLog();
        _console->render();
    }

    if (_shutdown.inShutdown) {
        _renderEngine->renderShutdownInformation(_shutdown.timer, _shutdown.waitTime);
    }

    LTRACE("OpenSpaceEngine::render(end)");
}

void OpenSpaceEngine::postDraw() {
    LTRACE("OpenSpaceEngine::postDraw(begin)");
    
    _renderEngine->postDraw();

    for (const auto& func : _moduleCallbacks.postDraw) {
        func();
    }
        
    if (_isFirstRenderingFirstFrame) {
        _windowWrapper->setSynchronization(true);
        _isFirstRenderingFirstFrame = false;
    }

    LTRACE("OpenSpaceEngine::postDraw(end)");
}

void OpenSpaceEngine::keyboardCallback(Key key, KeyModifier mod, KeyAction action) {
    for (const auto& func : _moduleCallbacks.keyboard) {
        const bool consumed = func(key, mod, action);
        if (consumed) {
            return;
        }
    }

    const bool consoleConsumed = _console->keyboardCallback(key, mod, action);
    if (consoleConsumed) {
        return;
    }

    _interactionHandler->keyboardCallback(key, mod, action);
}

void OpenSpaceEngine::charCallback(unsigned int codepoint, KeyModifier modifier) {
    for (const auto& func : _moduleCallbacks.character) {
        bool consumed = func(codepoint, modifier);
        if (consumed) {
            return;
        }
    }

    _console->charCallback(codepoint, modifier);
}

void OpenSpaceEngine::mouseButtonCallback(MouseButton button, MouseAction action) {
    for (const auto& func : _moduleCallbacks.mouseButton) {
        bool consumed = func(button, action);
        if (consumed) {
            return;
        }
    }
    
    _interactionHandler->mouseButtonCallback(button, action);
}

void OpenSpaceEngine::mousePositionCallback(double x, double y) {
    for (const auto& func : _moduleCallbacks.mousePosition) {
        func(x, y);
    }

    _interactionHandler->mousePositionCallback(x, y);
}

void OpenSpaceEngine::mouseScrollWheelCallback(double pos) {
    for (const auto& func : _moduleCallbacks.mouseScrollWheel) {
        bool consumed = func(pos);
        if (consumed) {
            return;
        }
    }
    
    _interactionHandler->mouseScrollWheelCallback(pos);
}

void OpenSpaceEngine::encode() {
    _syncEngine->encodeSyncables();

    _networkEngine->publishStatusMessage();
    _networkEngine->sendMessages();
}

void OpenSpaceEngine::decode() {
    _syncEngine->decodeSyncables();
}

void OpenSpaceEngine::externalControlCallback(const char* receivedChars, int size,
                                              int clientId)
{
    if (size == 0) {
        return;
    }

    _networkEngine->handleMessage(std::string(receivedChars, size));
}

void OpenSpaceEngine::toggleShutdownMode() {
    if (_shutdown.inShutdown) {
        // If we are already in shutdown mode, we want to disable it
        LINFO("Disabled shutdown mode");
        _shutdown.inShutdown = false;
    }
    else {
        // Else, we have to enable it
        LINFO("Shutting down OpenSpace");
        _shutdown.timer = _shutdown.waitTime;
        _shutdown.inShutdown = true;
    }
}

scripting::LuaLibrary OpenSpaceEngine::luaLibrary() {
    return {
        "",
        {
            {
                "toggleShutdown",
                &luascriptfunctions::toggleShutdown,
                "",
                "Toggles the shutdown mode that will close the application after the count"
                "down timer is reached"
            },
            {
                "writeDocumentation",
                &luascriptfunctions::writeDocumentation,
                "",
                "Writes out documentation files"
            },
            {
                "addVirtualProperty",
                &luascriptfunctions::addVirtualProperty,
                "type, name, identifier, [value, minimumValue, maximumValue]",
                "Adds a virtual property that will set a group of properties"
            },
            {
                "removeVirtualProperty",
                &luascriptfunctions::removeVirtualProperty,
                "string",
                "Removes a previously added virtual property"
            },
            {
                "removeAllVirtualProperties",
                &luascriptfunctions::removeAllVirtualProperties,
                "",
                "Remove all registered virtual properties"
            }
        }
    };
}

void OpenSpaceEngine::enableBarrier() {
    _windowWrapper->setBarrier(true);
}

void OpenSpaceEngine::disableBarrier() {
    _windowWrapper->setBarrier(false);
}

// Registers a callback for a specific CallbackOption
void OpenSpaceEngine::registerModuleCallback(OpenSpaceEngine::CallbackOption option,
                                             std::function<void()> function)
{
    switch (option) {
        case CallbackOption::Initialize:
            _moduleCallbacks.initialize.push_back(std::move(function));
            break;
        case CallbackOption::Deinitialize:
            _moduleCallbacks.deinitialize.push_back(std::move(function));
            break;
        case CallbackOption::InitializeGL:
            _moduleCallbacks.initializeGL.push_back(std::move(function));
            break;
        case CallbackOption::DeinitializeGL:
            _moduleCallbacks.deinitializeGL.push_back(std::move(function));
            break;
        case CallbackOption::PreSync:
            _moduleCallbacks.preSync.push_back(std::move(function));
            break;
        case CallbackOption::PostSyncPreDraw:
            _moduleCallbacks.postSyncPreDraw.push_back(std::move(function));
            break;
        case CallbackOption::Render:
            _moduleCallbacks.render.push_back(std::move(function));
            break;
        case CallbackOption::PostDraw:
            _moduleCallbacks.postDraw.push_back(std::move(function));
            break;
        default:
            ghoul_assert(false, "Missing case label");
    }
}
    
void OpenSpaceEngine::registerModuleKeyboardCallback(
                               std::function<bool (Key, KeyModifier, KeyAction)> function)
{
    _moduleCallbacks.keyboard.push_back(std::move(function));
}
    
void OpenSpaceEngine::registerModuleCharCallback(
                                 std::function<bool (unsigned int, KeyModifier)> function)
{
    _moduleCallbacks.character.push_back(std::move(function));
}

void OpenSpaceEngine::registerModuleMouseButtonCallback(
                                  std::function<bool (MouseButton, MouseAction)> function)
{
    _moduleCallbacks.mouseButton.push_back(std::move(function));
}

void OpenSpaceEngine::registerModuleMousePositionCallback(
                                            std::function<void (double, double)> function)
{
    _moduleCallbacks.mousePosition.push_back(std::move(function));
}

void OpenSpaceEngine::registerModuleMouseScrollWheelCallback(
                                                    std::function<bool (double)> function)
{
    _moduleCallbacks.mouseScrollWheel.push_back(std::move(function));
}

ConfigurationManager& OpenSpaceEngine::configurationManager() {
    ghoul_assert(_configurationManager, "ConfigurationManager must not be nullptr");
    return *_configurationManager;
}
    
LuaConsole& OpenSpaceEngine::console() {
    ghoul_assert(_console, "LuaConsole must not be nullptr");
    return *_console;
}
    
DownloadManager& OpenSpaceEngine::downloadManager() {
    ghoul_assert(_downloadManager, "Download Manager must not be nullptr");
    return *_downloadManager;
}

NetworkEngine& OpenSpaceEngine::networkEngine() {
    ghoul_assert(_networkEngine, "NetworkEngine must not be nullptr");
    return *_networkEngine;
}

ModuleEngine& OpenSpaceEngine::moduleEngine() {
    ghoul_assert(_moduleEngine, "ModuleEngine must not be nullptr");
    return *_moduleEngine;
}

ParallelConnection& OpenSpaceEngine::parallelConnection() {
    ghoul_assert(_parallelConnection, "ParallelConnection must not be nullptr");
    return *_parallelConnection;
}

RenderEngine& OpenSpaceEngine::renderEngine() {
    ghoul_assert(_renderEngine, "RenderEngine must not be nullptr");
    return *_renderEngine;
}
    
SettingsEngine& OpenSpaceEngine::settingsEngine() {
    ghoul_assert(_settingsEngine, "Settings Engine must not be nullptr");
    return *_settingsEngine;
}

TimeManager& OpenSpaceEngine::timeManager() {
    ghoul_assert(_timeManager, "Download Manager must not be nullptr");
    return *_timeManager;
}

WindowWrapper& OpenSpaceEngine::windowWrapper() {
    ghoul_assert(_windowWrapper, "Window Wrapper must not be nullptr");
    return *_windowWrapper;
}

ghoul::fontrendering::FontManager& OpenSpaceEngine::fontManager() {
    ghoul_assert(_fontManager, "Font Manager must not be nullptr");
    return *_fontManager;
}

interaction::InteractionHandler& OpenSpaceEngine::interactionHandler() {
    ghoul_assert(_interactionHandler, "InteractionHandler must not be nullptr");
    return *_interactionHandler;
}

properties::PropertyOwner& OpenSpaceEngine::globalPropertyOwner() {
    ghoul_assert(
        _globalPropertyNamespace,
        "Global Property Namespace must not be nullptr"
    );
    return *_globalPropertyNamespace;
}

VirtualPropertyManager& OpenSpaceEngine::virtualPropertyManager() {
    ghoul_assert(
        _virtualPropertyManager,
        "Virtual Property Manager must not be nullptr"
    );

    return *_virtualPropertyManager;
}

ScriptEngine& OpenSpaceEngine::scriptEngine() {
    ghoul_assert(_scriptEngine, "ScriptEngine must not be nullptr");
    return *_scriptEngine;
}

ScriptScheduler& OpenSpaceEngine::scriptScheduler() {
    ghoul_assert(_scriptScheduler, "ScriptScheduler must not be nullptr");
    return *_scriptScheduler;
}

}  // namespace openspace<|MERGE_RESOLUTION|>--- conflicted
+++ resolved
@@ -151,12 +151,8 @@
     _globalPropertyNamespace->addPropertySubOwner(_settingsEngine.get());
     _globalPropertyNamespace->addPropertySubOwner(_renderEngine.get());
     _globalPropertyNamespace->addPropertySubOwner(_windowWrapper.get());
-<<<<<<< HEAD
     _globalPropertyNamespace->addPropertySubOwner(_parallelConnection.get());
 
-=======
-    
->>>>>>> a2af6278
     FactoryManager::initialize();
     FactoryManager::ref().addFactory(
         std::make_unique<ghoul::TemplateFactory<Renderable>>(),
