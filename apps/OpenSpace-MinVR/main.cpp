/*****************************************************************************************
 *                                                                                       *
 * OpenSpace                                                                             *
 *                                                                                       *
 * Copyright (c) 2014-2019                                                               *
 *                                                                                       *
 * Permission is hereby granted, free of charge, to any person obtaining a copy of this  *
 * software and associated documentation files (the "Software"), to deal in the Software *
 * without restriction, including without limitation the rights to use, copy, modify,    *
 * merge, publish, distribute, sublicense, and/or sell copies of the Software, and to    *
 * permit persons to whom the Software is furnished to do so, subject to the following   *
 * conditions:                                                                           *
 *                                                                                       *
 * The above copyright notice and this permission notice shall be included in all copies *
 * or substantial portions of the Software.                                              *
 *                                                                                       *
 * THE SOFTWARE IS PROVIDED "AS IS", WITHOUT WARRANTY OF ANY KIND, EXPRESS OR IMPLIED,   *
 * INCLUDING BUT NOT LIMITED TO THE WARRANTIES OF MERCHANTABILITY, FITNESS FOR A         *
 * PARTICULAR PURPOSE AND NONINFRINGEMENT. IN NO EVENT SHALL THE AUTHORS OR COPYRIGHT    *
 * HOLDERS BE LIABLE FOR ANY CLAIM, DAMAGES OR OTHER LIABILITY, WHETHER IN AN ACTION OF  *
 * CONTRACT, TORT OR OTHERWISE, ARISING FROM, OUT OF OR IN CONNECTION WITH THE SOFTWARE  *
 * OR THE USE OR OTHER DEALINGS IN THE SOFTWARE.                                         *
 ****************************************************************************************/

#include <openspace/documentation/documentation.h>
#include <openspace/engine/configuration.h>
#include <openspace/engine/globals.h>
#include <openspace/engine/openspaceengine.h>
#include <openspace/engine/windowdelegate.h>
#include <openspace/util/keys.h>
#include <openspace/util/mouse.h>
#include <ghoul/fmt.h>
#include <ghoul/ghoul.h>
#include <ghoul/filesystem/file.h>
#include <ghoul/filesystem/filesystem.h>
#include <ghoul/logging/consolelog.h>
#include <ghoul/logging/logmanager.h>
#include <ghoul/logging/visualstudiooutputlog.h>
#include <api/MinVR.h>
#include <GLFW/glfw3.h>
#include <numeric>

// @TODO:  Add Spout support
// @TODO:  Reintroduce commandline-parsing
// @TODO:  Prevent a third window to open that immediately crashes

// @TODO:  Proper check if the current instance is the master:

using namespace MinVR;
using namespace openspace;

namespace {

class Handler : public VREventHandler, public VRRenderHandler, public VRInputDevice {
public:
    void onVREvent(const VRDataIndex& eventData) override;
    void onVRRenderContext(const VRDataIndex& stateData) override;
    void onVRRenderScene(const VRDataIndex& stateData) override;

    void appendNewInputEventsSinceLastCall(VRDataQueue* queue) override;
};

constexpr const char* _loggerCat = "main_minvr";

VRMain engine;
Handler handler;
VRDataQueue eventQueue;

struct {
    int nWindows = 0;
    glm::ivec2 windowSize;
    glm::ivec2 framebufferSize;

    glm::vec2 mousePosition;
    uint32_t mouseButtons = 0;

    float averageDeltatime = -1.f;
    float deltaTime = -1.f;
} windowingGlobals;

struct {
    bool modifierShift = false;
    bool modifierCtrl = false;
    bool modifierAlt = false;
} keyboardState;

bool HasInitializedGL = false;
std::array<float, 30> LastFrametimes = { 1.f / 60.f }; // we can be optimistic here
constexpr const char* MasterNode = "/MinVR/Desktop1";
bool IsMasterNode = false;
uint64_t FrameNumber = 0;
std::chrono::time_point<std::chrono::high_resolution_clock> lastFrameTime;

} // namespace

#pragma optimize ("", off)

void Handler::onVREvent(const VRDataIndex& eventData) {
    std::string type;
    if (eventData.exists("EventType")) {
        type = static_cast<VRString>(eventData.getValue("EventType"));
    }
    else {
        LERRORC(
            "onVREvent()",
            fmt::format("Received an event named {} of unknown type", eventData.getName())
        );
    }

    const bool isButtonEvent = type == "ButtonDown" || type == "ButtonUp" ||
                               type == "ButtonRepeat";

    if (type == "AnalogUpdate") {
        const VRAnalogEvent& event = static_cast<const VRAnalogEvent&>(eventData);
    }
    else if (isButtonEvent) {
        if (!global::windowDelegate.isMaster()) {
            return;
        }
        const VRButtonEvent& event = static_cast<const VRButtonEvent&>(eventData);

        const std::string& buttonName = event.getName();

        if (buttonName.size() >= 3 && buttonName.substr(0, 3) == "Kbd") {
            // We have a keyboard event
            const size_t beg = 3; // "Kbd" prefix
            const size_t sep = buttonName.find('_');

            std::string keyName = buttonName.substr(beg, sep - beg);
            std::string actionName = buttonName.substr(sep + 1);

            Key key = KeyMapping.find(keyName)->second;

            KeyAction action;
            if (actionName == "Up") {
                action = KeyAction::Release;
            }
            else if (actionName == "Down") {
                action = KeyAction::Press;
            }
            else if (actionName == "Repeat") {
                action = KeyAction::Repeat;
            }
            else {
                LWARNINGC("Key", "Unknown key action " + actionName);
            }

            if (key == Key::LeftShift || key == Key::RightShift) {
                keyboardState.modifierShift = action != KeyAction::Release;
            }
            if (key == Key::LeftControl || key == Key::RightControl) {
                keyboardState.modifierCtrl = action != KeyAction::Release;
            }
            if (key == Key::LeftAlt || key == Key::RightAlt) {
                keyboardState.modifierAlt = action != KeyAction::Release;
            }

            using KM = KeyModifier;
            KM mod = KM::NoModifier;
            mod |= keyboardState.modifierShift ? KM::Shift : KM::NoModifier;
            mod |= keyboardState.modifierCtrl ? KM::Control : KM::NoModifier;
            mod |= keyboardState.modifierAlt ? KM::Alt : KM::NoModifier;

            openspace::global::openSpaceEngine.keyboardCallback(key, mod, action);
        }

        if (buttonName.size() >= 8 && buttonName.substr(0, 8) == "MouseBtn") {
            const size_t beg = 8; // "MouseBtn" prefix
            const size_t sep = buttonName.find('_');

            std::string keyName = buttonName.substr(beg, sep - beg);
            std::string actionName = buttonName.substr(sep + 1);

            MouseButton button;
            if (keyName == "Left") {
                button = MouseButton::Left;
            }
            else if (keyName == "Middle") {
                button = MouseButton::Middle;
            }
            else if (keyName == "Right") {
                button = MouseButton::Right;
            }

            MouseAction action;
            KeyModifier mods;

            if (actionName == "Down") {
                action = MouseAction::Press;
            }
            else if (actionName == "Up") {
                action = MouseAction::Release;
            }

            windowingGlobals.mouseButtons = 0;
            if (button == MouseButton::Left && action == MouseAction::Press) {
                windowingGlobals.mouseButtons |= 1 << 0;
            }
            if (button == MouseButton::Middle && action == MouseAction::Press) {
                windowingGlobals.mouseButtons |= 1 << 1;
            }
            if (button == MouseButton::Right && action == MouseAction::Press) {
                windowingGlobals.mouseButtons |= 1 << 2;
            }
<<<<<<< HEAD
            openspace::global::openSpaceEngine.mouseButtonCallback(button, action, mods);
=======
            
            using KM = KeyModifier;
            KM mod = KM::NoModifier;
            mod |= keyboardState.modifierShift ? KM::Shift : KM::NoModifier;
            mod |= keyboardState.modifierCtrl ? KM::Control : KM::NoModifier;
            mod |= keyboardState.modifierAlt ? KM::Alt : KM::NoModifier;

            global::openSpaceEngine.mouseButtonCallback(button, action, mod);
>>>>>>> bc0dff84
        }

    }
    else if (type == "CursorMove") {
        if (!global::windowDelegate.isMaster()) {
            return;
        }
        const VRCursorEvent& event = static_cast<const VRCursorEvent&>(eventData);

        const float* pos = event.getPos();
        windowingGlobals.mousePosition = glm::vec2(pos[0], pos[1]);
        openspace::global::openSpaceEngine.mousePositionCallback(pos[0], pos[1]);

        // @TODO(abock): Support mouse wheel
        //openspace::global::openSpaceEngine.mouseScrollWheelCallback(posX, posY);
    }
    else if (type == "TrackerMove") {
        const VRTrackerEvent& event = static_cast<const VRTrackerEvent&>(eventData);
    }
    else if (type == "OpenSpaceMessage") {
        if (global::windowDelegate.isMaster()) {
            // We don't want the message if we are the master as we already have the state
            return;
        }
        const int frameNumber = eventData.getValue("FrameNumber");
        const int nBytes = eventData.getValue("NBytes");
        std::vector<int> intData = eventData.getValue("SynchronizationData");
        char* data = reinterpret_cast<char*>(intData.data());

        std::vector<char> synchronizationBuffer(nBytes);
        std::copy(data, data + nBytes, synchronizationBuffer.begin());

        openspace::global::openSpaceEngine.decode(std::move(synchronizationBuffer));
    }
    else {
        LERRORC("onVREvent()", fmt::format("Received an event of unknown type {}", type));
    }
}

void Handler::onVRRenderContext(const VRDataIndex& stateData) {
    if (stateData.exists("IsGraphics")) {
        const VRGraphicsState& state = static_cast<const VRGraphicsState&>(stateData);

        if (state.isInitialRenderCall()) {
            windowingGlobals.nWindows = std::max(
                windowingGlobals.nWindows,
                static_cast<int>(stateData.getValue("WindowID")) + 1
            );
            windowingGlobals.windowSize.x = stateData.getValue("WindowWidth");
            windowingGlobals.windowSize.y = stateData.getValue("WindowHeight");

            windowingGlobals.framebufferSize.x = stateData.getValue("FramebufferWidth");
            windowingGlobals.framebufferSize.y = stateData.getValue("FramebufferHeight");

            openspace::global::openSpaceEngine.initializeGL();

            HasInitializedGL = true;
        }
    }
}

void Handler::onVRRenderScene(const VRDataIndex& stateData) {
    if (stateData.exists("IsGraphics")) {
        glClearColor(0.f, 0.f, 0.f, 0.f);
        glClear(GL_COLOR_BUFFER_BIT | GL_DEPTH_BUFFER_BIT);

        const VRGraphicsState& state = static_cast<const VRGraphicsState&>(stateData);
        glm::mat4 projectionMatrix = glm::make_mat4(state.getProjectionMatrix());
        glm::mat4 viewMatrix = glm::make_mat4(state.getViewMatrix());
        try {
            openspace::global::openSpaceEngine.render(
                // @TODO(abock) we should probably use the user position here?
                glm::mat4(1.f),
                viewMatrix,
                projectionMatrix
            );
            openspace::global::openSpaceEngine.drawOverlays();
            openspace::global::openSpaceEngine.postDraw();
        }
        catch (const ghoul::RuntimeError& e) {
            LERRORC(e.component, e.message);
        }
    }
}

void Handler::appendNewInputEventsSinceLastCall(VRDataQueue* queue) {
    queue->addQueue(eventQueue);
    eventQueue.clear();
}

void setupMinVrDelegateFunctions(VRMain& main) {
    // Sets up the OpenSpace WindowDelegate callback functions
    WindowDelegate& delegate = global::windowDelegate;

    delegate.nWindows = []() { return windowingGlobals.nWindows; };
    delegate.currentWindowSize = []() { return windowingGlobals.windowSize; };
    delegate.currentWindowResolution = delegate.currentWindowSize;
    delegate.currentDrawBufferResolution = delegate.currentWindowResolution;
    delegate.currentViewportSize = delegate.currentWindowResolution;

    delegate.averageDeltaTime = []() -> double {
        return windowingGlobals.averageDeltatime;
    };
    delegate.deltaTime = []() -> double { return windowingGlobals.deltaTime; };

    delegate.mousePosition = []() {
        return windowingGlobals.mousePosition;
    };
    delegate.mouseButtons = [](int) {
        return windowingGlobals.mouseButtons;
    };

    delegate.isMaster = []() { return IsMasterNode; };

    delegate.openGLProcedureAddress = [](const char* func) {
        VRWindowToolkit* wtk = engine.getWindowToolkit("VRGLFWWindowToolkit");
        VRglproc procAddress = wtk->getProcAddress(func);
        return procAddress;
    };
}

int main(int argc, char** argv) {
    // Initialize the LogManager and add the console log as this will be used every time
    // and we need a fall back if something goes wrong between here and when we add the
    // logs from the configuration file. If the user requested as specific loglevel in the
    // configuration file, we will deinitialize this LogManager and reinitialize it later
    // with the correct LogLevel
    {
        using namespace ghoul::logging;
        LogManager::initialize(LogLevel::Debug, LogManager::ImmediateFlush::Yes);
        LogMgr.addLog(std::make_unique<ConsoleLog>());
#ifdef WIN32
        if (IsDebuggerPresent()) {
            LogMgr.addLog(std::make_unique<VisualStudioOutputLog>());
        }
#endif // WIN32
    }

    ghoul::initialize();

    // Register the path of the executable,
    // to make it possible to find other files in the same directory.
    FileSys.registerPathToken(
        "${BIN}",
        ghoul::filesystem::File(absPath(argv[0])).directoryName(),
        ghoul::filesystem::FileSystem::Override::Yes
    );

    // Create the OpenSpace engine and get arguments for the SGCT engine
    std::string windowConfiguration;
    try {
        // Find configuration
        //std::string configurationFilePath = commandlineArguments.configurationName;
        //if (commandlineArguments.configurationName.empty()) {
        LDEBUG("Finding configuration");
        std::string configurationFilePath = configuration::findConfiguration();
        //}
        configurationFilePath = absPath(configurationFilePath);

        if (!FileSys.fileExists(configurationFilePath)) {
            LFATALC("main", "Could not find configuration: " + configurationFilePath);
            exit(EXIT_FAILURE);
        }
        LINFO(fmt::format("Configuration Path: '{}'", configurationFilePath));

        // Loading configuration from disk
        LDEBUG("Loading configuration from disk");
        global::configuration = configuration::loadConfigurationFromFile(
            configurationFilePath
        );

        // If the user requested a commandline-based configuation script that should
        // overwrite some of the values, this is the time to do it
        //if (!commandlineArguments.configurationOverride.empty()) {
        //    LDEBUG("Executing Lua script passed through the commandline:");
        //    LDEBUG(commandlineArguments.configurationOverride);
        //    ghoul::lua::runScript(
        //        global::configuration.state,
        //        commandlineArguments.configurationOverride
        //    );
        //    parseLuaState(global::configuration);
        //}

        // Determining MinVR configuration file
        LDEBUG("MinVR Configuration file: " + global::configuration.windowConfiguration);

        windowConfiguration = global::configuration.windowConfiguration;
    }
    catch (const documentation::SpecificationError& e) {
        LFATALC("main", "Loading of configuration file failed");
        for (const documentation::TestResult::Offense& o : e.result.offenses) {
            LERRORC(o.offender, ghoul::to_string(o.reason));
        }
        for (const documentation::TestResult::Warning& w : e.result.warnings) {
            LWARNINGC(w.offender, ghoul::to_string(w.reason));
        }
        exit(EXIT_FAILURE);
    }
    catch (const ghoul::RuntimeError& e) {
        // Write out all of the information about the exception and flush the logs
        LFATALC(e.component, e.message);
        if (ghoul::logging::LogManager::isInitialized()) {
            LogMgr.flushLogs();
        }
        return EXIT_FAILURE;
    }

    openspace::global::openSpaceEngine.registerPathTokens();
    openspace::global::openSpaceEngine.initialize();

    engine.addEventHandler(&handler);
    engine.addRenderHandler(&handler);
    engine.loadConfig(global::configuration.windowConfiguration);
    // Yes, this still contains the OpenSpace-specific commandline arguments, but no one
    // will ever know if we use the remaining arguments or not; both commandline parsers
    // just ignore the arguments they don't understand
    engine.initialize(argc, argv);

    setupMinVrDelegateFunctions(engine);

    const std::string& name = engine.getName();
    IsMasterNode = (name == MasterNode);

    if (global::windowDelegate.isMaster()) {
        engine.addInputDevice(&handler);
    }

    lastFrameTime = std::chrono::high_resolution_clock::now();
    // run loop-di-loop
    do {
        if (HasInitializedGL) {
            auto now = std::chrono::high_resolution_clock::now();
            std::chrono::nanoseconds dt = now - lastFrameTime;
            double dtSec = dt.count() / (1000.0 * 1000.0 * 1000.0);
            windowingGlobals.deltaTime = static_cast<float>(dtSec);
            std::rotate(
                LastFrametimes.begin(),
                LastFrametimes.begin() + 1,
                LastFrametimes.end()
            );
            LastFrametimes.back() = windowingGlobals.deltaTime;
            lastFrameTime = now;

            windowingGlobals.averageDeltatime = std::accumulate(
                LastFrametimes.begin(),
                LastFrametimes.end(),
                0.f
            ) / LastFrametimes.size();



            openspace::global::openSpaceEngine.preSynchronization();

            if (global::windowDelegate.isMaster()) {
                std::vector<char> syncBuffer = openspace::global::openSpaceEngine.encode();
                VRDataIndex e("OpenSpace_Sync");

                e.addData("EventType", "OpenSpaceMessage");

                // Pad the buffer to a multiple of 4
                const int nBytes = syncBuffer.size();
                const int nInts = nBytes % 4 != 0 ? (nBytes / 4 + 1) : nBytes;
                syncBuffer.resize((nInts) * 4);

                // Just look away for a bit!
                int* data = reinterpret_cast<int*>(syncBuffer.data());
                std::vector<int> intData(nInts);
                std::copy(data, data + nInts, intData.begin());

                e.addData("NBytes", static_cast<int>(nBytes));
                e.addData("FrameNumber", static_cast<int>(FrameNumber));
                e.addData("SynchronizationData", intData);
                eventQueue.push(e);
            }

            engine.synchronizeAndProcessEvents();

            engine.updateAllModels();

            // @TODO(abock): Not sure if this should be before updateAllModels or here
            openspace::global::openSpaceEngine.postSynchronizationPreDraw();

            ++FrameNumber;
        }

        engine.renderOnAllDisplays();
    } while (!engine.getShutdown());

    openspace::global::openSpaceEngine.deinitializeGL();

    // This assumes that `shutdown` destroys the OpenGL state and thus have to happen
    // after the deinitializeGL function
    engine.shutdown();
    openspace::global::openSpaceEngine.deinitialize();

    exit(EXIT_SUCCESS);
}<|MERGE_RESOLUTION|>--- conflicted
+++ resolved
@@ -183,7 +183,6 @@
             }
 
             MouseAction action;
-            KeyModifier mods;
 
             if (actionName == "Down") {
                 action = MouseAction::Press;
@@ -202,18 +201,14 @@
             if (button == MouseButton::Right && action == MouseAction::Press) {
                 windowingGlobals.mouseButtons |= 1 << 2;
             }
-<<<<<<< HEAD
-            openspace::global::openSpaceEngine.mouseButtonCallback(button, action, mods);
-=======
             
             using KM = KeyModifier;
-            KM mod = KM::NoModifier;
-            mod |= keyboardState.modifierShift ? KM::Shift : KM::NoModifier;
-            mod |= keyboardState.modifierCtrl ? KM::Control : KM::NoModifier;
-            mod |= keyboardState.modifierAlt ? KM::Alt : KM::NoModifier;
-
-            global::openSpaceEngine.mouseButtonCallback(button, action, mod);
->>>>>>> bc0dff84
+            KM mods = KM::NoModifier;
+            mods |= keyboardState.modifierShift ? KM::Shift : KM::NoModifier;
+            mods |= keyboardState.modifierCtrl ? KM::Control : KM::NoModifier;
+            mods |= keyboardState.modifierAlt ? KM::Alt : KM::NoModifier;
+
+            openspace::global::openSpaceEngine.mouseButtonCallback(button, action, mods);
         }
 
     }
