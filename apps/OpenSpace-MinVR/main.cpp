--- conflicted
+++ resolved
@@ -353,10 +353,6 @@
 
     ghoul::initialize();
 
-<<<<<<< HEAD
-=======
-
->>>>>>> 88eec441
     // Register the path of the executable,
     // to make it possible to find other files in the same directory.
     FileSys.registerPathToken(
@@ -365,10 +361,6 @@
         ghoul::filesystem::FileSystem::Override::Yes
     );
 
-<<<<<<< HEAD
-=======
-
->>>>>>> 88eec441
     // Create the OpenSpace engine and get arguments for the SGCT engine
     std::string windowConfiguration;
     try {
