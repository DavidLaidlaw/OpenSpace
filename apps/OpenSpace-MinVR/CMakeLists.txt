--- conflicted
+++ resolved
@@ -56,10 +56,6 @@
 # Add dependency on main OpenSpace library
 target_link_libraries(OpenSpace-MinVR openspace-core)
 
-<<<<<<< HEAD
-=======
-target_link_libraries(OpenSpace-MinVR libOpenSpace MinVR)
-
 # Web Browser and Web gui
 # Why not put these in the module's path? Because they do not have access to the
 # target as of July 2017, which is needed.
@@ -81,7 +77,6 @@
 elseif (OPENSPACE_MODULE_WEBBROWSER)
   message(WARNING "Web configured to be included, but no CEF_ROOT was found, please try configuring CMake again.")
 endif ()
->>>>>>> 42f945e5
 
 if (MSVC)
   begin_header("Dependency: Dbghelp")
